--- conflicted
+++ resolved
@@ -550,11 +550,7 @@
     # Generate the DAG according to the config given
     for event in self.events: self.add_full_analysis(event)
     self.add_skyarea_followup()
-<<<<<<< HEAD
-    self.add_gracedb_FITSskymap_upload(self.events[0],engine=self.engine)
-=======
     if self.config.getboolean('analysis','upload-to-gracedb'):  self.add_gracedb_FITSskymap_upload(self.events[0],engine=self.engine)
->>>>>>> 286a19dc
     self.dagfilename="lalinference_%s-%s"%(self.config.get('input','gps-start-time'),self.config.get('input','gps-end-time'))
     self.set_dag_file(self.dagfilename)
     if self.is_dax():
@@ -747,10 +743,6 @@
         if self.config.getboolean('input','ignore-gracedb-psd'):
           downloadgracedbpsd=False
       events = readLValert(gid=gid,flow=flow,gracedb=self.config.get('condor','gracedb'),savepsdpath=self.basepath,downloadpsd=downloadgracedbpsd)
-<<<<<<< HEAD
-    # pipedown-database
-=======
->>>>>>> 286a19dc
     else: gid=None
     # pipedown-database
     if self.config.has_option('input','gstlal-db'):
@@ -875,7 +867,6 @@
     respagenode.set_bayes_coherent_noise(mergenode.get_B_file())
     if self.config.has_option('input','injection-file') and event.event_id is not None:
         respagenode.set_injection(self.config.get('input','injection-file'),event.event_id)
-<<<<<<< HEAD
     if self.config.has_option('analysis','upload-to-gracedb'):
       if self.config.getboolean('analysis','upload-to-gracedb') and event.GID is not None:
         self.add_gracedb_log_node(respagenode,event.GID)
@@ -886,12 +877,6 @@
         # in the analysis section.
         ugid=self.config.get('analysis','ugid')
         self.add_gracedb_log_node(respagenode,ugid)
-=======
-    if event.GID is not None:
-      if self.config.has_option('analysis','upload-to-gracedb'):
-        if self.config.getboolean('analysis','upload-to-gracedb'):
-          self.add_gracedb_log_node(respagenode,event.GID)
->>>>>>> 286a19dc
     return True
 
   def add_full_analysis_lalinferencemcmc(self,event):
@@ -1585,7 +1570,7 @@
         self.add_var_opt('%s-channel'%(ifo),self.channels[ifo])
         if self.flows: self.add_var_opt('%s-flow'%(ifo),self.flows[ifo])
         if self.fhighs: self.add_var_opt('%s-fhigh'%(ifo),self.fhighs[ifo])
-        if self.psds: 
+        if self.psds:
             self.add_var_opt('%s-psd'%(ifo),self.psds[ifo])
             #self.add_input_file(self.psds[ifo])
         if any(self.timeslides): self.add_var_opt('%s-timeslide'%(ifo),self.timeslides[ifo])
