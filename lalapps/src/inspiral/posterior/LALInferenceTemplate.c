/* 
 *  LALInferenceTemplate.c:  Bayesian Followup, template calls to LAL template functions. Temporary GeneratePPN
 *
 *  Copyright (C) 2009 Ilya Mandel, Vivien Raymond, Christian Roever, Marc van der Sluys and John Veitch
 *
 *
 *  This program is free software; you can redistribute it and/or modify
 *  it under the terms of the GNU General Public License as published by
 *  the Free Software Foundation; either version 2 of the License, or
 *  (at your option) any later version.
 *
 *  This program is distributed in the hope that it will be useful,
 *  but WITHOUT ANY WARRANTY; without even the implied warranty of
 *  MERCHANTABILITY or FITNESS FOR A PARTICULAR PURPOSE.  See the
 *  GNU General Public License for more details.
 *
 *  You should have received a copy of the GNU General Public License
 *  along with with program; see the file COPYING. If not, write to the
 *  Free Software Foundation, Inc., 59 Temple Place, Suite 330, Boston,
 *  MA  02111-1307  USA
 */

#include <stdio.h>
#include <stdlib.h>
#include <lal/LALInspiral.h>
#include <lal/SeqFactories.h>
#include <lal/Date.h>
#include "LALInference.h"


void LALTemplateGeneratePPN(LALIFOData *IFOdata){

	static LALStatus stat;								/* status structure */	

	IFOdata->modelDomain = timeDomain;
	
	
	REAL4 m1=*(REAL4 *)getVariable(IFOdata->modelParams,"m1");			/* binary masses */	
	REAL4 m2=*(REAL4 *)getVariable(IFOdata->modelParams,"m2");
	
	REAL4 dist=1.0;//*(REAL4 *)getVariable(IFOdata->modelParams,"dist");      /* binary distance SET AS FIDUCIAL  - 1 Mpc*/
	REAL4 inc=*(REAL4 *)getVariable(IFOdata->modelParams,"inc");		/* inclination and coalescence phase */
	REAL4 phii=*(REAL4 *)getVariable(IFOdata->modelParams,"phii");
	
	REAL8 desired_tc = *(REAL8 *)getVariable(IFOdata->modelParams,"time");  
	
	REAL4 f_min = IFOdata->fLow; 
	REAL4 f_max = IFOdata->fHigh;			/* start and stop frequencies */
	
	
	REAL8 deltaT = IFOdata->timeData->deltaT;				/* waveform-generation data-sampling interval */
	INT4 order = 4;										/* PN order */
	
	/* Other variables. */
	UINT4 i;                      /* index */
	PPNParamStruc params;         /* input parameters */
	CoherentGW waveform;          /* output waveform */

	/* Make sure that values won't crash the system or anything. */
//	CHECKVAL( order, -1, 5 );
//	CHECKVAL( dt, LAL_REAL4_MIN, LAL_REAL4_MAX );
//	CHECKVAL( deltat, 0.0, LAL_REAL4_MAX );
	
	
	/*******************************************************************
	 * INPUT SETUP                                                     *
	 *******************************************************************/
	
	/* Fixed parameters. Set them when injecting....*/
	params.position.latitude = 0.0;//*(REAL4 *)getVariable(ifo->modelParams,"latitude");
	params.position.longitude = 0.0;//*(REAL4 *)getVariable(ifo->modelParams,"longitude");
	params.position.system = COORDINATESYSTEM_EQUATORIAL;
	params.psi = 0.0;
	params.lengthIn = 0;
	params.epoch.gpsSeconds = IFOdata->timeData->epoch.gpsSeconds;
	params.epoch.gpsNanoSeconds = IFOdata->timeData->epoch.gpsNanoSeconds;

	/* Variable parameters. */

	params.deltaT = deltaT;
	params.mTot = m1 + m2;
	params.eta = m1*m2/( params.mTot*params.mTot );
	params.inc = inc;
	params.phi = phii;//0.0;
	params.d = dist*LAL_PC_SI*1.0e3;
	params.fStartIn = f_min;
	params.fStopIn = f_max;

	/* PPN parameter. */
	params.ppn = NULL;
	LALSCreateVector( &stat, &(params.ppn), order + 1 );
	params.ppn->data[0] = 1.0;
	if ( order > 0 )
		params.ppn->data[1] = 0.0;
	for ( i = 2; i <= (UINT4)( order ); i++ )
		params.ppn->data[i] = 1.0;
	/* Output parameters. */
	memset( &waveform, 0, sizeof(CoherentGW) );
	
	
	/*******************************************************************
	 * OUTPUT GENERATION                                               *
	 *******************************************************************/

	/* Generate waveform. */
	LALGeneratePPNInspiral( &stat, &waveform, &params );
	
	/* *** for testing only!*/
<<<<<<< HEAD
	//desired_tc-=5.0;
=======
	/* desired_tc-=4.0; */
>>>>>>> a357eb12
	
	REAL8 chirplength=params.tc;	/*The waveform duration up to tc */
	printf("desired_tc %10.10f chirplength %g epoch %10.10f\n", desired_tc, chirplength, IFOdata->timeData->epoch.gpsSeconds + 1e-9*IFOdata->timeData->epoch.gpsNanoSeconds);
	
	
	/* This is the difference between the desired start time and the actual start time */
	REAL8 timeShift = desired_tc - (chirplength + IFOdata->timeData->epoch.gpsSeconds + 1e-9*IFOdata->timeData->epoch.gpsNanoSeconds);
	
	printf("Timeshift %g\n", timeShift);
	
	if(desired_tc < (IFOdata->timeData->epoch.gpsSeconds + 1e-9*IFOdata->timeData->epoch.gpsNanoSeconds)){
		fprintf(stderr, "ERROR: Desired tc is before start of segment\n");
		exit(1);
	}
	if(timeShift > 0){ //If we rightshift, we should window first
		//if(!IFOData->window)
		//	IFOdata[i].window=XLALCreateTukeyREAL8Window(seglen,(REAL8)2.0*padding*SampleRate/(REAL8)seglen);
		//XLALDDVectorMultiply(waveform.a->data->data,waveform.a->data->data,IFOdata[i].window->data);
		//fprintf(stderr, "ERROR: Desired tc is greater than generated tc; can't right-shift waveform\n");
		//exit(1);
	}
	
	/* Check if sampling interval was too large. */
	if ( params.dfdt > 2.0 ) {
		printf(
				 "Waveform sampling interval is too large:\n"
				 "\tmaximum df*dt = %f", params.dfdt );
		//WARNING( message );
	}
	
	
	/* Shifting waveform to account for timeShift: */
			
	REAL8 p, ap, ac;
	UINT4 integerLeftShift = ceil(-timeShift/deltaT);
	REAL8 fractionalRightShift = (deltaT*integerLeftShift+timeShift)/deltaT;
		
	//printf("deltaT %g, iLS %d, fRS %g\n", deltaT, integerLeftShift, fractionalRightShift);
	//printf("t %d, a %d, phi %d\n", IFOdata->timeData->data->length, waveform.a->data->length, waveform.phi->data->length);
	
	UINT4 length = IFOdata->timeData->data->length;//waveform.a->data->length-1;  //Why are waveform.a and waveform.phi of same length, yet .a contains both plus and cross?
	REAL8 *phiData = waveform.phi->data->data;
	REAL4 *aData = waveform.a->data->data;
	
	for(i=0; i<length; i++){
		if(deltaT*i>desired_tc || i+integerLeftShift+1>=waveform.phi->data->length - 1
			|| i+integerLeftShift<0){	//set waveform to zero after desired tc, or if need to go past end of input
			IFOdata->timeModelhPlus->data->data[i] = 0;
			IFOdata->timeModelhCross->data->data[i] = 0;
		}
		else{
			p = (1.0-fractionalRightShift)*phiData[i+integerLeftShift] + fractionalRightShift*phiData[i+integerLeftShift+1];
			ap = (1.0-fractionalRightShift)*aData[2*(i+integerLeftShift)] + fractionalRightShift*aData[2*(i+integerLeftShift)+2];
			ac = (1.0-fractionalRightShift)*aData[2*(i+integerLeftShift)+1] + fractionalRightShift*aData[2*(i+integerLeftShift)+3];
			IFOdata->timeModelhPlus->data->data[i] = ap*cos(p);
			IFOdata->timeModelhCross->data->data[i] = ap*sin(p);
		}
	}
/*			
			REAL8 dx = deltat/dt;
			REAL8 xMax = waveform.a->data->length - 1;
			REAL8 *phiData = waveform.phi->data->data;
			//REAL4 *fData = waveform.f->data->data;
			REAL4 *aData = waveform.a->data->data;
			for ( ; x < xMax; x += dx, t += deltat ) {
				UINT4 j = floor( x );
				if(j < IFOdata->timeData->data->length ){
					REAL8 frac = x - j;
					REAL8 p = frac*phiData[j+1] + ( 1.0 - frac )*phiData[j];
					//REAL8 f = frac*fData[j+1] + ( 1.0 - frac )*fData[j];
					REAL8 ap = frac*aData[2*j+2] + ( 1.0 - frac )*aData[2*j];
					REAL8 ac = frac*aData[2*j+3] + ( 1.0 - frac )*aData[2*j+1];
					IFOdata->timeModelhPlus->data->data[j] = ap*cos( p );
					IFOdata->timeModelhCross->data->data[j] = ac*sin( p );
				}
			}
*/
	//INT4 k = 0;
	//for(k=0 ; k < IFOdata->timeData->data->length; k++ ){
//		fprintf(stdout,"%d\t%13.6e\t%13.6e\n",k,IFOdata->timeModelhPlus->data->data[k],IFOdata->timeModelhCross->data->data[k]);
//	    }
	
	
	/*******************************************************************
	 * CLEANUP                                                         *
	 *******************************************************************/
	
	LALSDestroyVector( &stat, &(params.ppn) );
	LALSDestroyVectorSequence( &stat, &(waveform.a->data) );
	LALSDestroyVector( &stat, &(waveform.f->data) );
	LALDDestroyVector( &stat, &(waveform.phi->data) );
	LALFree( waveform.a );
	LALFree( waveform.f );
	LALFree( waveform.phi );
	
	
	
	LALCheckMemoryLeaks();
	
	
//	INFO( GENERATEPPNINSPIRALTESTC_MSGENORM );
//	return GENERATEPPNINSPIRALTESTC_ENORM;
	
}



/* ============ Christian's attempt of a LAL template wrapper function: ========== */


void templateLALwrap2(LALIFOData *IFOdata)
{
  static LALStatus status;
  static InspiralTemplate params;
  static REAL4Vector *LALSignal=NULL;
  UINT4 n;
  long i;
  double mc   = *(REAL8*) getVariable(IFOdata->modelParams, "chirpmass");
  double eta  = *(REAL8*) getVariable(IFOdata->modelParams, "massratio");
  double phi  = *(REAL8*) getVariable(IFOdata->modelParams, "phase");
  double iota = *(REAL8*) getVariable(IFOdata->modelParams, "inclination");
  double tc   = *(REAL8*) getVariable(IFOdata->modelParams, "time");
  double chirptime;

  params.OmegaS      = 0.0;     /* (?) */
  params.Theta       = 0.0;     /* (?) */
  /* params.Zeta2    = 0.0; */  /* (?) */
  params.ieta        = 1; 
  params.nStartPad   = 0;
  params.nEndPad     = 0;
  params.massChoice  = m1Andm2;
	params.approximant = TaylorT1;//approximant;  /*  TaylorT1, ...              */
	params.order       = 0;//order;        /*  0=Newtonian, ..., 7=3.5PN  */
	params.fLower      = 40.0;//DF->minF * 0.9;
	params.fCutoff     = 500.0;//	(DF->FTSize-1)*DF->FTDeltaF;  /* (Nyquist freq.) */
	params.tSampling   = 1.0/100.0;//DF->dataDeltaT;
  params.startTime   = 0.0;

  
  return;
}

void templateStatPhase(LALIFOData *IFOdata)
/*************************************************************/
/* returns the (analytic) frequency-domain template.         */
/* * * * * * * * * * * * * * * * * * * * * * * * * * * * * * */
/* 2.5PN stationary-phase approximation                      */
/* following  Tanaka/Tagoshi (2000), Phys.Rev.D 62(8):082001 */
/* or Christensen/Meyer (2001), Phys.Rev.D 64(2):022001.     */
/* By supplying the optional IFOdata->modelParams "PNOrder"  */
/* parameter, one may request a 2.0PN (insead of 2.5PN)      */
/* template.                                                 */
/* Signal's amplitude corresponds to a luminosity distance   */
/* of 1 Mpc; re-scaling will need to be taken care of e.g.   */
/* in the calling likelihood function.                       */
/*************************************************************/
{
  double mc   = *(REAL8*) getVariable(IFOdata->modelParams, "chirpmass");
  double eta  = *(REAL8*) getVariable(IFOdata->modelParams, "massratio");
  double phi  = *(REAL8*) getVariable(IFOdata->modelParams, "phase");
  double iota = *(REAL8*) getVariable(IFOdata->modelParams, "inclination");
  double tc   = *(REAL8*) getVariable(IFOdata->modelParams, "time");
  double PNOrder = 2.5;  /* (default) */
  double fraction = (0.5+sqrt(0.25-eta)) / (0.5-sqrt(0.25-eta));
  double mt = mc * ((pow(1.0+fraction,0.2) / pow(fraction,0.6)) /* (total mass) */
                    + (pow(1.0+1.0/fraction,0.2) / pow(1.0/fraction,0.6)));
  double log_q   = log(mt) + log(LAL_PI) + log(LAL_G_SI) - 3.0*log((double) LAL_C_SI);
  double log_eta = log(eta);
  double a[5];
  double ampliConst, plusCoef, crossCoef;
  double dataStart, NDeltaT, phaseArg;
  double f, f01, f02, f04, f06, f07, f10, Psi, twopitc;
  double plusRe, plusIm, crossRe, crossIm;
  int i, lower, upper;
 
  if (checkVariable(IFOdata->modelParams, "PNOrder"))
    PNOrder = *(REAL8*) getVariable(IFOdata->modelParams, "PNOrder");
  if ((PNOrder!=2.5) && (PNOrder!=2.0)) die(" ERROR in templateStatPhase(): only PN orders 2.0 or 2.5 allowed.");
  ampliConst  = 0.5*log(5.0)+(5.0/6.0)*log(LAL_G_SI)-log(2.0)-0.5*log(6.0)-(2.0/3.0)*log(LAL_PI)-1.5*log((double)LAL_C_SI);
  ampliConst  = exp(ampliConst+0.5*log_eta+(5.0/6.0)*log(mt)-(log(LAL_PC_SI)+log(1e6)));
  ampliConst /= IFOdata->timeData->deltaT;
  plusCoef  = ampliConst * (-0.5*(1.0+pow(cos(iota),2.0)));
  crossCoef = ampliConst * (-1.0*cos(iota));
  dataStart = XLALGPSGetREAL8(&(IFOdata->timeData->epoch));
  twopitc = LAL_TWOPI * (tc - dataStart);
  a[0] =  exp(log(3.0/128.0) - (5.0/3.0)*log_q - log_eta);
  a[1] =  exp(log(3715.0/84.0+55.0*eta) - log(1.0/384.0) - log_eta - log_q);
  a[2] = -exp(log(48.0*LAL_PI/128.0) - (2.0/3.0)*log_q - log_eta);
  a[3] =  exp(log(3.0/128.0) - log_eta - (1.0/3.0)*log_q
              + log(15293365.0/508032.0+(27145.0/504.0)*eta+(3085.0/72.0)*exp(2.0*log_eta)));
  a[4] =  exp(log(LAL_PI/128.0)-log_eta+log(38645.0/252.0+5.0*eta));
 
  NDeltaT = IFOdata->timeData->data->length * IFOdata->timeData->deltaT;
  lower = ceil(IFOdata->fLow * NDeltaT);
  upper = floor(IFOdata->fHigh * NDeltaT);
  /* loop over frequency bins: */
  for (i=0; i<IFOdata->timeData->data->length; ++i){
    if ((i > upper) || (i < lower)) /* (no computations outside freq. range) */
      plusRe = plusIm = crossRe = crossIm = 0.0;
    else {
      f   = ((double)i) / NDeltaT;
      f01 = pow(f, -1.0/6.0);       /* = f^-1/6  */
      f02 = f01*f01;                /* = f^-2/6  */
      f04 = f02*f02;                /* = f^-4/6  */
      f06 = f04*f02;                /* = f^-6/6  */
      f07 = f06*f01;                /* = f^-7/6  */
      f10 = f06*f04;                /* = f^-10/6 */
      Psi = a[0]*f10 + a[1]*f06 + a[2]*f04 + a[3]*f02;
      if (PNOrder > 2.0)  /*  5th coefficient ignored for 2.0 PN order  */
        Psi += a[4]*log(f); 
      phaseArg = Psi + twopitc*f + phi;
      plusRe  =  f07 * cos(phaseArg);
      plusIm  =  f07 * sin(phaseArg);
      crossRe =  -1.0*plusIm * crossCoef;
      crossIm =  plusRe * crossCoef;
      plusRe  *= plusCoef;
      plusIm  *= plusCoef;
    }
    /* copy f'domain waveform over to IFOdata: */

/*    if(!IFOdata->freqModelhPlus)
      IFOdata->freqModelhPlus=(COMPLEX16FrequencySeries *)XLALCreateCOMPLEX16FrequencySeries("freqData",&(IFOdata->timeData->epoch),0.0,
                IFOdata->freqData->deltaF,&lalDimensionlessUnit,IFOdata->freqData->data->length);
*/
//These aren't properly allocated yet.
//    IFOdata->freqModelhPlus->data->data[i].re  = plusRe;
//    IFOdata->freqModelhPlus->data->data[i].im  = plusIm;
//    IFOdata->freqModelhCross->data->data[i].re = crossRe;
//    IFOdata->freqModelhCross->data->data[i].im = crossIm;
  }
  IFOdata->modelDomain = frequencyDomain;
  return;
}<|MERGE_RESOLUTION|>--- conflicted
+++ resolved
@@ -104,13 +104,6 @@
 
 	/* Generate waveform. */
 	LALGeneratePPNInspiral( &stat, &waveform, &params );
-	
-	/* *** for testing only!*/
-<<<<<<< HEAD
-	//desired_tc-=5.0;
-=======
-	/* desired_tc-=4.0; */
->>>>>>> a357eb12
 	
 	REAL8 chirplength=params.tc;	/*The waveform duration up to tc */
 	printf("desired_tc %10.10f chirplength %g epoch %10.10f\n", desired_tc, chirplength, IFOdata->timeData->epoch.gpsSeconds + 1e-9*IFOdata->timeData->epoch.gpsNanoSeconds);
