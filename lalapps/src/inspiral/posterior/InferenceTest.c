--- conflicted
+++ resolved
@@ -39,9 +39,7 @@
     ptr = ptr->next;
     ++i;
   }
-<<<<<<< HEAD
 
-	
 	/* Test the data setup */
 	IFOdata=ReadData(ppt);
 	
@@ -64,34 +62,5 @@
 	
 	LALTemplateWrapper(&IFOdata);
 	*/
-=======
-  
-  //
-  LALVariables param;
-  param.head=NULL;
-  param.dimension=5;
-  REAL4 m1 = 1.4;
-  addVariable(&variables,"m1",&m1,REAL4_t);
-  REAL4 m2 = 1.4;
-  addVariable(&variables,"m2",&m2,REAL4_t);
-  REAL4 dist = 8.5;
-  addVariable(&variables,"dist",&m1,REAL4_t);
-  REAL4 inc = 0.0;
-  addVariable(&variables,"inc",&m1,REAL4_t);
-  REAL4 phii = 0.0;
-  addVariable(&variables,"phii",&m1,REAL4_t);
-  
-  LALIFOData ifo;
-  ifo.fLow=40.0;
-  ifo.fHigh=500.0;
-  //REAL8TimeSeries timeData;
-  //REAL8TimeSeries timeModelhPlus;
-  //REAL8TimeSeries timeModelhCross;
-  
-  LALTemplateWrapper(&variables, &ifo);
-  
-  /* Test the data setup */
-  IFOdata=ReadData(ppt);
-  
->>>>>>> e7d39e7f
+
 }