#include <stdio.h>
#include "LALInference.h"


LALVariables variables;
LALVariables variables2;

REAL4 number,five;
ProcessParamsTable *ppt, *ptr;
int i;


int main(int argc, char *argv[]){
  /* test "LALVariables" stuff: */
  LALIFOData *IFOdata=NULL;
  number = 10.0;
  five=5.0;
  variables.head=NULL;
  variables.dimension=0;
  addVariable(&variables,"number",&number,REAL4_t);
  number=*(REAL4 *)getVariable(&variables,"number");
  fprintf(stdout,"Got %lf\n",number);
  setVariable(&variables,"number",&five);
  number=*(REAL4 *)getVariable(&variables,"number");
  fprintf(stdout,"Got %lf\n",number);
  fprintf(stdout,"Checkvariable?: %i\n",checkVariable(&variables,"number"));
  printVariables(&variables);
  copyVariables(&variables, &variables2);
  printVariables(&variables2);
  removeVariable(&variables,"number");
  fprintf(stdout,"Removed, Checkvariable?: %i\n",checkVariable(&variables,"number"));
  destroyVariables(&variables);
  destroyVariables(&variables2);
  printVariables(&variables2);
  
  /* test "parseCommandLine()" function: */
  ppt = (ProcessParamsTable*) parseCommandLine(argc,argv);
  printf("parsed command line arguments:\n");
  ptr = ppt;
  i=1;
  while (ptr != NULL){
    printf(" (%d)  %s  %s  %s  \"%s\"\n", i, ptr->program, ptr->param, ptr->type, ptr->value);
    ptr = ptr->next;
    ++i;
  }
	
  /* Test the data setup */
<<<<<<< HEAD
//  IFOdata=ReadData(ppt);
//  if(IFOdata) fprintf(stdout,"Successfully read in the data!\n");
=======

  IFOdata=ReadData(ppt);
  if(IFOdata) fprintf(stdout,"Successfully read in the data!\n");
>>>>>>> bbef9927
	
 // IFOdata->modelParams=calloc(1, sizeof(LALVariables));
	
 // IFOdata->modelParams->head=NULL;
 // IFOdata->modelParams->dimension=0;
  REAL4 m1 = 1.4;
 // addVariable(IFOdata->modelParams,"m1",&m1,REAL4_t);
  REAL4 m2 = 1.4;
 // addVariable(IFOdata->modelParams,"m2",&m2,REAL4_t);
  REAL4 inc = 0.0;
 // addVariable(IFOdata->modelParams,"inc",&inc,REAL4_t);
  REAL4 phii = 0.0;
 // addVariable(IFOdata->modelParams,"phii",&phii,REAL4_t);
	
  //REAL8TimeSeries timeModelhPlus;
  //REAL8TimeSeries timeModelhCross;
  
	  LALIFOData *ifo=NULL;
	
  LALTemplateWrapper(ifo);
  return 0;
}<|MERGE_RESOLUTION|>--- conflicted
+++ resolved
@@ -45,15 +45,10 @@
   }
 	
   /* Test the data setup */
-<<<<<<< HEAD
-//  IFOdata=ReadData(ppt);
-//  if(IFOdata) fprintf(stdout,"Successfully read in the data!\n");
-=======
 
   IFOdata=ReadData(ppt);
   if(IFOdata) fprintf(stdout,"Successfully read in the data!\n");
->>>>>>> bbef9927
-	
+
  // IFOdata->modelParams=calloc(1, sizeof(LALVariables));
 	
  // IFOdata->modelParams->head=NULL;
