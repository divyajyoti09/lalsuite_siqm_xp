--- conflicted
+++ resolved
@@ -1,4 +1,3 @@
-
 /*  <lalVerbatim file="LALInspiralMCMCUSERCV">
 Author: A. Dietz, J. Veitch, C. Roever
 $Id: LALInspiralPhase.c,v 1.9 2003/04/14 00:27:22 sathya Exp $
@@ -59,7 +58,6 @@
 #include "LALInspiralMCMCUser.h"
 #include <fftw3.h>
 
-#define rint(x) floor((x)+0.5)
 #define MpcInMeters 3.08568025e22
 
 #define DEBUGMODEL 0
@@ -73,10 +71,8 @@
 REAL8Sequence **topdown_sum;
 REAL8 *normalisations;
 const LALUnit strainPerCount={0,{0,0,0,0,0,1,-1},{0,0,0,0,0,0,0}};
-UINT4 PhenSpin_testcondition=1;
-#define MAX_MTOT 35.0
+
 /*NRCSID (LALINSPIRALMCMCUSERC, "$Id: LALInspiralPhase.c,v 1.9 2003/04/14 00:27:22 sathya Exp $"); */
-NRCSID (LALINSPIRALMCMCUSERC, "$Id$");
 
 double mc2mass1(double mc, double eta)
 /* mass 1 (the smaller one) for given mass ratio & chirp mass */
@@ -320,7 +316,7 @@
 #define m2min 1.0
 #define m2max 35.0
   parameter->logPrior=0.0;
-  if(XLALMCMCCheckParameter(parameter,"logMc")) mc=exp(XLALMCMCGetParameter(parameter,"logMc"));
+  if(XLALMCMCCheckParameter(parameter,"logM")) mc=exp(XLALMCMCGetParameter(parameter,"logM"));
   else mc=XLALMCMCGetParameter(parameter,"mchirp");
   logmc=log(mc);
   parameter->logPrior+=-(5.0/6.0)*logmc;
@@ -339,17 +335,55 @@
 
 }
 
+REAL8 NestPriorHighMass(LALMCMCInput *inputMCMC,LALMCMCParameter *parameter)
+{
+  REAL8 m1,m2;
+  parameter->logPrior=0.0;
+  REAL8 mc,eta;
+  REAL8 minCompMass = 1.0;
+  REAL8 maxCompMass = 100.0;
+
+  /* Check in range */
+  if(XLALMCMCCheckParameter(parameter,"logM")) mc=exp(XLALMCMCGetParameter(parameter,"logM"));
+  else mc=XLALMCMCGetParameter(parameter,"mchirp");
+
+  eta=XLALMCMCGetParameter(parameter,"eta");
+  m1 = mc2mass1(mc,eta);
+  m2 = mc2mass2(mc,eta);
+	parameter->logPrior+=-(5.0/6.0)*log(mc);
+  if(XLALMCMCCheckParameter(parameter,"logdist"))
+     parameter->logPrior+=3.0*XLALMCMCGetParameter(parameter,"logdist");
+  else
+     parameter->logPrior+=2.0*log(XLALMCMCGetParameter(parameter,"distMpc"));
+
+  parameter->logPrior+=log(fabs(cos(XLALMCMCGetParameter(parameter,"lat"))));
+  parameter->logPrior+=log(fabs(sin(XLALMCMCGetParameter(parameter,"iota"))));
+  /*      parameter->logPrior+=logJacobianMcEta(mc,eta);*/
+  ParamInRange(parameter);
+  if(inputMCMC->approximant==IMRPhenomA && mc2mt(mc,eta)>475.0) parameter->logPrior=-DBL_MAX;
+  if(m1<minCompMass || m2<minCompMass) parameter->logPrior=-DBL_MAX;
+  if(m1>maxCompMass || m2>maxCompMass) parameter->logPrior=-DBL_MAX;
+  return parameter->logPrior;
+}
+
 REAL8 NestPrior(LALMCMCInput *inputMCMC,LALMCMCParameter *parameter)
 {
-	(void)inputMCMC;
-    REAL8 m1,m2;
+	REAL8 m1,m2;
 	parameter->logPrior=0.0;
 	REAL8 mc,eta;
 	REAL8 minCompMass = 1.0;
 	REAL8 maxCompMass = 34.0;
-
+#define MAX_MTOT 35.0
+	/* copied from alex's function */
+/*	logdl=2.0*XLALMCMCGetParameter(parameter,"distMpc");
+	parameter->logPrior+=2.0*logdl;
+	m1=XLALMCMCGetParameter(parameter,"mass1");
+	m2=XLALMCMCGetParameter(parameter,"mass2");
+	ampli = log(sqrt(m1*m2)/(logdl*pow(m1+m2,1.0/6.0)));
+    parameter->logPrior+= -log( 1.0+exp((ampli-a)/b) );
+*/
 /* Check in range */
-	if(XLALMCMCCheckParameter(parameter,"logMc")) mc=exp(XLALMCMCGetParameter(parameter,"logMc"));
+	if(XLALMCMCCheckParameter(parameter,"logM")) mc=exp(XLALMCMCGetParameter(parameter,"logM"));
 	else mc=XLALMCMCGetParameter(parameter,"mchirp");
 	double logmc=log(mc);
 	eta=XLALMCMCGetParameter(parameter,"eta");
@@ -365,100 +399,10 @@
 	parameter->logPrior+=log(fabs(sin(XLALMCMCGetParameter(parameter,"iota"))));
 	/*	parameter->logPrior+=logJacobianMcEta(mc,eta);*/
 	ParamInRange(parameter);
-	
+	if(inputMCMC->approximant==IMRPhenomA && mc2mt(mc,eta)>475.0) parameter->logPrior=-DBL_MAX;
 	if(m1<minCompMass || m2<minCompMass) parameter->logPrior=-DBL_MAX;
 	if(m1>maxCompMass || m2>maxCompMass) parameter->logPrior=-DBL_MAX;
 	if(m1+m2>MAX_MTOT) parameter->logPrior=-DBL_MAX;
-	return parameter->logPrior;
-}
-
-REAL8 NestPriorSpin(LALMCMCInput *inputMCMC,LALMCMCParameter *parameter)
-{
-    (void)inputMCMC;
-	REAL8 m1,m2;
-	parameter->logPrior=0.0;
-	REAL8 mc,eta;
-	REAL8 minCompMass = 1.0;
-	REAL8 maxCompMass = 34.0;
-	/* copied from alex's function */
-
-/* Check in range */
-	if(XLALMCMCCheckParameter(parameter,"logMc")) mc=exp(XLALMCMCGetParameter(parameter,"logMc"));
-	else mc=XLALMCMCGetParameter(parameter,"mchirp");
-	double logmc=log(mc);
-	eta=XLALMCMCGetParameter(parameter,"eta");
-	m1 = mc2mass1(mc,eta);
-	m2 = mc2mass2(mc,eta);
-	/* This term is the sqrt of m-m term in F.I.M, ignoring dependency on f and eta */
-	parameter->logPrior+=-(5.0/6.0)*logmc;
-	if(XLALMCMCCheckParameter(parameter,"logdist"))
-		parameter->logPrior+=3.0*XLALMCMCGetParameter(parameter,"logdist");
-	else
-		parameter->logPrior+=2.0*log(XLALMCMCGetParameter(parameter,"distMpc"));
-	parameter->logPrior+=log(fabs(cos(XLALMCMCGetParameter(parameter,"lat"))));
-	parameter->logPrior+=log(fabs(sin(XLALMCMCGetParameter(parameter,"iota"))));
-
-    //parameter->logPrior+=log(fabs(XLALMCMCGetParameter(parameter,"spin1x")));
-    //parameter->logPrior+=log(fabs(XLALMCMCGetParameter(parameter,"spin1y")));
-    //parameter->logPrior+=log(fabs(XLALMCMCGetParameter(parameter,"spin1z")));
-
-    //parameter->logPrior+=log(fabs(XLALMCMCGetParameter(parameter,"spin2x")));
-    //parameter->logPrior+=log(fabs(XLALMCMCGetParameter(parameter,"spin2y")));
-    //parameter->logPrior+=log(fabs(XLALMCMCGetParameter(parameter,"spin2z")));
-	/*	parameter->logPrior+=logJacobianMcEta(mc,eta);*/
-	ParamInRange(parameter);
-	
-	if(m1<minCompMass || m2<minCompMass) parameter->logPrior=-DBL_MAX;
-	if(m1>maxCompMass || m2>maxCompMass) parameter->logPrior=-DBL_MAX;
-	if(m1+m2>MAX_MTOT) parameter->logPrior=-DBL_MAX;
-	return parameter->logPrior;
-}
-
-REAL8 NestPriorHighMass(LALMCMCInput *inputMCMC,LALMCMCParameter *parameter)
-{
-  
-    (void)inputMCMC;
-    REAL8 m1,m2;
-	parameter->logPrior=0.0;
-	REAL8 mc,eta;
-	REAL8 minCompMass = 1.0;
-	REAL8 maxCompMass = 350.0;
-    REAL8 maxMTotal= 500.0;
-	/* copied from alex's function */
-/*	logdl=2.0*XLALMCMCGetParameter(parameter,"distMpc");
-	parameter->logPrior+=2.0*logdl;
-	m1=XLALMCMCGetParameter(parameter,"mass1");
-	m2=XLALMCMCGetParameter(parameter,"mass2");
-	ampli = log(sqrt(m1*m2)/(logdl*pow(m1+m2,1.0/6.0)));
-    parameter->logPrior+= -log( 1.0+exp((ampli-a)/b) );
-*/
-/* Check in range */
-	if(XLALMCMCCheckParameter(parameter,"logMc")) mc=exp(XLALMCMCGetParameter(parameter,"logMc"));
-	else mc=XLALMCMCGetParameter(parameter,"mchirp");
-	double logmc=log(mc);
-	eta=XLALMCMCGetParameter(parameter,"eta");
-	m1 = mc2mass1(mc,eta);
-	m2 = mc2mass2(mc,eta);
-	/* This term is the sqrt of m-m term in F.I.M, ignoring dependency on f and eta */
-	parameter->logPrior+=-(5.0/6.0)*logmc;
-	if(XLALMCMCCheckParameter(parameter,"logdist"))
-		parameter->logPrior+=3.0*XLALMCMCGetParameter(parameter,"logdist");
-	else
-		parameter->logPrior+=2.0*log(XLALMCMCGetParameter(parameter,"distMpc"));
-	parameter->logPrior+=log(fabs(cos(XLALMCMCGetParameter(parameter,"lat"))));
-	parameter->logPrior+=log(fabs(sin(XLALMCMCGetParameter(parameter,"iota"))));
-	/*	parameter->logPrior+=logJacobianMcEta(mc,eta);*/
-	ParamInRange(parameter);
-
-	if(m1<minCompMass || m2<minCompMass) {
-	  parameter->logPrior=-DBL_MAX;
-	}
-	if(m1>maxCompMass || m2>maxCompMass) {
-	  parameter->logPrior=-DBL_MAX;
-	}
-	if(m1+m2>maxMTotal) {
-	  parameter->logPrior=-DBL_MAX;
-	}
 	return parameter->logPrior;
 }
 
@@ -482,7 +426,7 @@
 	memset(&status,0,sizeof(LALStatus));
 	memset(&det,0,sizeof(DetectorResponse));
 	/* Populate the structures */
-	if(XLALMCMCCheckParameter(parameter,"logMc")) mc=exp(XLALMCMCGetParameter(parameter,"logMc"));
+	if(XLALMCMCCheckParameter(parameter,"logM")) mc=exp(XLALMCMCGetParameter(parameter,"logM"));
 	else mc=XLALMCMCGetParameter(parameter,"mchirp");
 	eta=XLALMCMCGetParameter(parameter,"eta");
 	PPNparams.position.longitude=XLALMCMCGetParameter(parameter,"long");
@@ -509,7 +453,7 @@
 		chisq=DBL_MAX;
 		goto noWaveform;
 	}
-	
+
 	/* Set the epoch so that the t_c is correct */
 	end_time = XLALMCMCGetParameter(parameter,"time");
 
@@ -534,17 +478,18 @@
 		h_p_t->data->data[i]=0.0;
 		h_c_t->data->data[i]=0.0;
 	}
-	
+
 	/* Get H+ and Hx in the Freq Domain */
 	NFD=inputMCMC->stilde[det_i]->data->length;
 	H_p_t = XLALCreateCOMPLEX8FrequencySeries("Hplus",&inputMCMC->epoch,0,(REAL8)inputMCMC->deltaF,&lalDimensionlessUnit,(size_t)NFD);
 	H_c_t = XLALCreateCOMPLEX8FrequencySeries("Hcross",&inputMCMC->epoch,0,(REAL8)inputMCMC->deltaF,&lalDimensionlessUnit,(size_t)NFD);
 
-	if(inputMCMC->likelihoodPlan==NULL) {LALCreateForwardREAL4FFTPlan(&status,&inputMCMC->likelihoodPlan,NtimeDomain,FFTW_PATIENT); 
-	  fprintf(stderr,"Created FFTW plan\n");}
-	LALTimeFreqRealFFT(&status,H_p_t,h_p_t,inputMCMC->likelihoodPlan); 
-	LALTimeFreqRealFFT(&status,H_c_t,h_c_t,inputMCMC->likelihoodPlan); 
-	
+	if(inputMCMC->likelihoodPlan==NULL) {LALCreateForwardREAL4FFTPlan(&status,&inputMCMC->likelihoodPlan,
+																	  NtimeDomain,
+																	  FFTW_PATIENT); fprintf(stderr,"Created FFTW plan\n");}
+	LALTimeFreqRealFFT(&status,H_p_t,h_p_t,inputMCMC->likelihoodPlan);
+	LALTimeFreqRealFFT(&status,H_c_t,h_c_t,inputMCMC->likelihoodPlan);
+
 #if DEBUGMODEL !=0
 	char tmodelname[100];
 	sprintf(tmodelname,"tmodel_plus_%i.dat",det_i);
@@ -563,17 +508,17 @@
 	source.equatorialCoords.latitude = XLALMCMCGetParameter(parameter,"lat");
 	source.equatorialCoords.system = COORDINATESYSTEM_EQUATORIAL;
 	source.orientation = XLALMCMCGetParameter(parameter,"psi");
-	
+
 	/* This also holds the source and the detector, LAL has two different structs for this! */
 	LALDetAndSource det_source;
 	det_source.pSource=&source;
-	
+
 	REAL8 TimeShiftToGC=XLALMCMCGetParameter(parameter,"time");
-	
+
 	TimeShiftToGC-=inputMCMC->epoch.gpsSeconds + 1.e-9*inputMCMC->epoch.gpsNanoSeconds;
 	TimeShiftToGC-=PPNparams.tc;
-	
-	
+
+
 	/* For each IFO */
 	for(det_i=0;det_i<inputMCMC->numberDataStreams;det_i++){
 		REAL8 TimeFromGC;
@@ -584,8 +529,8 @@
 		char modelname[100];
 		sprintf(modelname,"model_%i.dat",det_i);
 		modelout = fopen(modelname,"w");
-#endif		
-	
+#endif
+
 		TimeFromGC = XLALTimeDelayFromEarthCenter(inputMCMC->detector[det_i]->location, source.equatorialCoords.longitude, source.equatorialCoords.latitude, &(inputMCMC->epoch)); /* Compute time delay */
 		/* Compute detector amplitude response */
 		det_source.pDetector = (inputMCMC->detector[det_i]); /* select detector */
@@ -596,33 +541,37 @@
 		REAL8 deltaF = inputMCMC->stilde[det_i]->deltaF;
 		UINT4 lowBin = (UINT4)(inputMCMC->fLow / inputMCMC->stilde[det_i]->deltaF);
 		UINT4 highBin;
+		/* Only compute sum up to maximum frquency of the waveform. PPNparams.fStop is the maximum of the 2*f_orb harmonic */
+		
 		REAL8 fMultiplier = (inputMCMC->ampOrder + 2.0)/2.0; /* The frequency of the highest harmonic as determined by ampOrder */
 		highBin = (UINT4)(PPNparams.fStop * fMultiplier / inputMCMC->stilde[det_i]->deltaF);
 		
 		if(highBin==0 || highBin>inputMCMC->stilde[det_i]->data->length-1)
-		   highBin=inputMCMC->stilde[det_i]->data->length-1;  /* AmpCor waveforms don't set the highest frequency of the highest harmonic */
+			highBin=inputMCMC->stilde[det_i]->data->length-1;  /* AmpCor waveforms don't set the highest frequency of the highest harmonic */
 		for(idx=lowBin;idx<=highBin;idx++){
+			/* The phase shift angle, determined by the time FROM the geocentre to the Detector, plus the time */
+			/* FROM the start of the segment to the t_c at geocentre */
+			/* Phase shift is exp(-i*ang), but - signs on sin below take the negative into account */
+			/* exp(-i*ang) = cos(ang) - sin(ang) */
 			REAL8 ang = 2.0*LAL_PI*(TimeFromGC+TimeShiftToGC)*inputMCMC->stilde[det_i]->deltaF*idx;
 			/* Calculate rotated parts of the plus and cross */
+			
+			/* Negative signs on sins: see comment above for definition of ang */
 			REAL4 plus_re,plus_im,cross_re,cross_im;
-			plus_re = H_p_t->data->data[idx].re*cos(ang)+H_p_t->data->data[idx].im*sin(ang);
-			plus_im = H_p_t->data->data[idx].im*cos(ang)+H_p_t->data->data[idx].re*sin(ang);
-			cross_re = H_c_t->data->data[idx].re*cos(ang)+H_c_t->data->data[idx].im*sin(ang);
-			cross_im = H_c_t->data->data[idx].im*cos(ang)+H_c_t->data->data[idx].re*sin(ang);
+			plus_re = H_p_t->data->data[idx].re*cos(ang) + H_p_t->data->data[idx].im*sin(ang);
+			plus_im = H_p_t->data->data[idx].im*cos(ang) - H_p_t->data->data[idx].re*sin(ang);
+			cross_re = H_c_t->data->data[idx].re*cos(ang) + H_c_t->data->data[idx].im*sin(ang);
+			cross_im = H_c_t->data->data[idx].im*cos(ang) - H_c_t->data->data[idx].re*sin(ang);
 			
 			/* Compute total real and imaginary responses */
-			resp_r = (REAL8)(plus_re*det_resp.plus+cross_re*det_resp.cross);
-			resp_i = (REAL8)(plus_im*det_resp.plus+cross_im*det_resp.cross);
-			real=inputMCMC->stilde[det_i]->data->data[idx].re - resp_r/*/deltaF*/;
-			imag=inputMCMC->stilde[det_i]->data->data[idx].im - resp_i/*/deltaF*/;
+			resp_r = (REAL8)( plus_re*det_resp.plus + cross_re*det_resp.cross );
+			resp_i = (REAL8)( plus_im*det_resp.plus + cross_im*det_resp.cross );
+			real=inputMCMC->stilde[det_i]->data->data[idx].re - resp_r;
+			imag=inputMCMC->stilde[det_i]->data->data[idx].im - resp_i;
 			
 			/* Gaussian version */
-			/* NOTE: The factor deltaF is to make ratio dimensionless, when using the specific definitions of the vectors
-			 that LAL uses. Please check this whenever any change is made */
 			chisq+=(real*real + imag*imag)*inputMCMC->invspec[det_i]->data->data[idx];
 			
-			/* Student-t version */
-			/*			chisq+=log(real*real+imag*imag); */
 #if DEBUGMODEL !=0
 			fprintf(modelout,"%lf %10.10e %10.10e %10.10e %10.10e %10.10e %10.10e\n",idx*deltaF,resp_r,resp_i,H_p_t->data->data[idx].re,H_p_t->data->data[idx].im,H_c_t->data->data[idx].re,H_c_t->data->data[idx].im);
 #endif
@@ -630,6 +579,7 @@
 #if DEBUGMODEL !=0
 		fclose(modelout);
 #endif
+		/* Add on the remaining sum, consulting the lookup table */
 		if(highBin<inputMCMC->stilde[det_i]->data->length-2 && highBin>lowBin) chisq+=topdown_sum[det_i]->data[highBin+1];
 		else if(highBin<=lowBin) chisq+=topdown_sum[det_i]->data[highBin+1];
 		chisq*=2.0*deltaF; /* for 2 sigma^2 on denominator, also in student-t version */
@@ -650,7 +600,7 @@
 	parameter->logLikelihood=logL;
 	return(logL);
 
-} /* End of MultiCoherentAmpCor */
+}
 
 REAL8 MCMCLikelihoodMultiCoherentF(LALMCMCInput *inputMCMC,LALMCMCParameter *parameter)
 /* Calculate the likelihood of the signal using multiple interferometer data sets,
@@ -664,7 +614,7 @@
 	InspiralTemplate template;
 	UINT4 Nmodel; /* Length of the model */
 	UINT4 idx;
-	
+
 	LALDetAMResponse det_resp;
 	REAL8 chisq=0.0;
 	REAL8 real,imag;
@@ -675,12 +625,12 @@
 	REAL8 eta,mtot,mchirp;
 	expnFunc expnFunction;
 	expnCoeffs ak;
-	
+
 	if(inputMCMC->numberDataStreams==0){
 		parameter->logLikelihood=0.0;
 		return 0.0;
 	}
-	if(XLALMCMCCheckParameter(parameter,"logMc")) mchirp=exp(XLALMCMCGetParameter(parameter,"logMc"));
+	if(XLALMCMCCheckParameter(parameter,"logM")) mchirp=exp(XLALMCMCGetParameter(parameter,"logM"));
         else mchirp=XLALMCMCGetParameter(parameter,"mchirp");
 
 	eta = XLALMCMCGetParameter(parameter,"eta");
@@ -694,11 +644,7 @@
 	else if(XLALMCMCCheckParameter(parameter,"logdist"))
 		template.distance=exp(XLALMCMCGetParameter(parameter,"logdist"));
 
-<<<<<<< HEAD
-	template.order=LAL_PNORDER_THREE_POINT_FIVE;
-=======
 	template.order=inputMCMC->phaseOrder;
->>>>>>> 623eb41e
 	template.approximant=inputMCMC->approximant;
 	template.tSampling = 1.0/inputMCMC->deltaT;
 	template.fCutoff = 0.5/inputMCMC->deltaT -1.0;
@@ -709,7 +655,7 @@
 	template.ieta = 1;
 	template.next = NULL;
 	template.fine = NULL;
-    inputMCMC->fLow =30.0;
+
 	Nmodel = (inputMCMC->stilde[0]->data->length-1)*2; /* *2 for real/imag packing format */
 
 	if(model==NULL)	LALCreateVector(&status,&model,Nmodel); /* Allocate storage for the waveform */
@@ -720,12 +666,10 @@
 		case IMRPhenomFB : IMRPhenomFB_template(&status,&template,parameter,inputMCMC); break;
 		case EOBNR : EOBNR_template(&status,&template,parameter,inputMCMC); break;
 		case TaylorF2 : TaylorF2_template(&status,&template,parameter,inputMCMC); break;
-		case TaylorT3 : 
+		case TaylorT3 :
 		case TaylorT2 :
         case TaylorT4 : TaylorT_template(&status,&template,parameter,inputMCMC); break;
 		case SpinTaylor : SpinTaylor_template(&status,&template,parameter,inputMCMC); break;
-        case PhenSpinTaylorRD : PhenSpinTaylorRD_template(&status,&template,parameter,inputMCMC); break;
-        case PhenSpinTaylorRDF : PhenSpinTaylorRDF_template(&status,&template,parameter,inputMCMC); break;
 		default: {fprintf(stderr,"This template is not available. Exiting."); exit(1);}
 	}
 
@@ -785,32 +729,17 @@
 		LALComputeDetAMResponse(&status,&det_resp,&det_source,&inputMCMC->epoch); /* Compute det_resp */
 		det_resp.plus*=0.5*(1.0+ci*ci);
 		det_resp.cross*=-ci;
-<<<<<<< HEAD
-=======
 		
->>>>>>> 623eb41e
 		/* Compute the response to the wave in the detector */
 		REAL8 deltaF = inputMCMC->stilde[det_i]->deltaF;
 		UINT4 lowBin = (UINT4)(inputMCMC->fLow / inputMCMC->stilde[det_i]->deltaF);
-		UINT4 highBin = (UINT4)((0.5/inputMCMC->deltaT -1.0) / inputMCMC->stilde[det_i]->deltaF);
+		UINT4 highBin = (UINT4)(template.fFinal / inputMCMC->stilde[det_i]->deltaF);
 		if(highBin==0 || highBin>inputMCMC->stilde[det_i]->data->length-1) highBin=inputMCMC->stilde[det_i]->data->length-1;
-<<<<<<< HEAD
-		REAL8 hc,hs;
-		
-=======
-
->>>>>>> 623eb41e
+
 		for(idx=lowBin;idx<=highBin;idx++){
 			time_sin = sin(LAL_TWOPI*(TimeFromGC+TimeShiftToGC)*((double) idx)*deltaF);
 			time_cos = cos(LAL_TWOPI*(TimeFromGC+TimeShiftToGC)*((double) idx)*deltaF);
 
-<<<<<<< HEAD
-/* Version derived 19/08/08 */
-			hc = (REAL8)model->data[idx]*time_cos + (REAL8)model->data[Nmodel-idx]*time_sin;
-			hs = (REAL8)model->data[Nmodel-idx]*time_cos - (REAL8)model->data[idx]*time_sin;
-			resp_r = det_resp.plus * hc + det_resp.cross * hs;
-			resp_i = -det_resp.cross * hc + det_resp.plus * hs;
-=======
 			/* Version derived 18/08/10 */
 			/* This is the time delayed waveforms as it appears at the detector */
 			/* data[idx] is real and data[Nmodel-idx] is imaginary part of the waveform at index idx */
@@ -827,23 +756,15 @@
 
 			resp_r = det_resp.plus*model_re_prime - det_resp.cross*model_im_prime;
 			resp_i = det_resp.plus*model_im_prime + det_resp.cross*model_re_prime;
->>>>>>> 623eb41e
 
 			real=inputMCMC->stilde[det_i]->data->data[idx].re - resp_r/deltaF;
 			imag=inputMCMC->stilde[det_i]->data->data[idx].im - resp_i/deltaF;
 			chisq+=(real*real + imag*imag)*inputMCMC->invspec[det_i]->data->data[idx];
-		}
-
-/* Gaussian version */
-/* NOTE: The factor deltaF is to make ratio dimensionless, when using the specific definitions of the vectors
-that LAL uses. Please check this whenever any change is made */
-	
-/* Student-t version */
-/*			chisq+=log(real*real+imag*imag); */
+
 			#if DEBUGMODEL !=0
 				fprintf(modelout,"%lf %10.10e %10.10e\n",i*deltaF,resp_r,resp_i);
-			#endif
-		
+			#endif		
+		} /* End loop over frequency */
 
 
 		#if DEBUGMODEL !=0
@@ -865,324 +786,6 @@
 	parameter->logLikelihood=logL;
 	return(logL);
 }
-
-
-
-REAL8 MCMCLikelihoodMultiCoherentF_test(LALMCMCInput *inputMCMC,LALMCMCParameter *parameter,const char *outfile)
-/* Calculate the likelihood of the signal using multiple interferometer data sets,
-in the frequency domain */
-{
-
-	REAL8 logL=0.0;
-	UINT4 det_i;
-	REAL8 TimeFromGC; /* Time delay from geocentre */
-	static LALStatus status;
-	REAL8 resp_r,resp_i,ci;
-	InspiralTemplate template;
-	UINT4 Nmodel,NtimeModel; /* Length of the model */
-	UINT4 idx;
-	
-	LALDetAMResponse det_resp;
-	REAL8 chisq=0.0;
-	REAL8 real,imag;
-	TofVIn TofVparams;
-	memset(&template,0,sizeof(InspiralTemplate));
-/* Populate the template */
-	REAL8 ChirpISCOLength;
-	REAL8 eta,mtot,mchirp;
-	expnFunc expnFunction;
-	expnCoeffs ak;
-
-	eta = XLALMCMCGetParameter(parameter,"eta");
-	if(XLALMCMCCheckParameter(parameter,"logMc")) {
-	  mchirp=exp(XLALMCMCGetParameter(parameter,"logMc"));
-	  mtot=mchirp/pow(eta,3./5.);
-	}
-        else {
-	  if (XLALMCMCCheckParameter(parameter,"mchirp")) {
-	    mchirp=XLALMCMCGetParameter(parameter,"mchirp");
-	    mtot=mchirp/pow(eta,3./5.);
-	  }
-	  else {
-	    if (XLALMCMCCheckParameter(parameter,"mtotal")) {
-	      mtot=XLALMCMCGetParameter(parameter,"mtotal");
-	    }
-	  }
-	}
-
-	template.totalMass = mtot;
-	template.eta = eta;
-	template.massChoice = totalMassAndEta;
-	template.fLower = inputMCMC->fLow;
-	if(XLALMCMCCheckParameter(parameter,"distMpc"))
-		template.distance = XLALMCMCGetParameter(parameter,"distMpc"); /* This must be in Mpc, contrary to the docs */
-	else if(XLALMCMCCheckParameter(parameter,"logdist"))
-		template.distance=exp(XLALMCMCGetParameter(parameter,"logdist"));
-
-	template.order=LAL_PNORDER_TWO;
-	template.approximant=inputMCMC->approximant;
-	template.tSampling = 1.0/inputMCMC->deltaT;
-	template.fCutoff = 0.5/inputMCMC->deltaT -1.0;
-	template.nStartPad = 0;
-	template.nEndPad =0;
-	template.startPhase = XLALMCMCGetParameter(parameter,"phi");
-	template.startTime = 0.0;
-	template.ieta = 1;
-	template.next = NULL;
-	template.fine = NULL;
-
-    inputMCMC->fLow =30.0;
-
-    Nmodel = (inputMCMC->stilde[0]->data->length-1)*2; /* *2 for real/imag packing format */
-
-    if((template.approximant==PhenSpinTaylorRD)||(template.approximant==PhenSpinTaylorRDF)){
-      
-      /* Create the likelihood Plan: PhenSpin is T-domain so we do this here to avoid making the plan multiple times */
-      
-      //   Nmodel = (inputMCMC->stilde[0]->data->length-1)*2; /* "*2" for real/imag packing format ( see definition of stilde[0] ) */
-      NtimeModel=inputMCMC->numPoints;
-      //CHECKSTATUSPTR(&status); /* uncomment if there is a status pointer error */
-      //printf("status before template switch\n");
-      if (inputMCMC->likelihoodPlan==NULL) {
-	inputMCMC->likelihoodPlan = XLALCreateForwardREAL4FFTPlan((UINT4) NtimeModel,FFTW_ESTIMATE); 
-	fprintf(stdout,"Plan creato da F_Test %d\n",Nmodel);
-      }
-
-      if (template.approximant==PhenSpinTaylorRD) PhenSpinTaylorRD_template(&status,&template,parameter,inputMCMC); 
-      else PhenSpinTaylorRDF_template(&status,&template,parameter,inputMCMC); 
-      
-      memset(&ak,0,sizeof(expnCoeffs));
-      memset(&TofVparams,0,sizeof(TofVparams));
-      /* Calculate the time of ISCO (v = 6^(-1/2) ) */
-      LALInspiralSetup(&status,&ak,&template);
-      LALInspiralChooseModel(&status,&expnFunction,&ak,&template);
-      TofVparams.coeffs=&ak;
-      TofVparams.dEnergy=expnFunction.dEnergy;
-      TofVparams.flux=expnFunction.flux;
-      TofVparams.v0= ak.v0;
-      TofVparams.t0= ak.t0;
-      TofVparams.vlso= ak.vlso;
-      TofVparams.totalmass=ak.totalmass;
-      ChirpISCOLength=ak.tn;
-
-      /* This is the time of the start of the wave in the GeoCentre */
-      REAL8 TimeShiftToGC=XLALMCMCGetParameter(parameter,"time");
-      
-      TimeShiftToGC-=inputMCMC->epoch.gpsSeconds + 1.e-9*inputMCMC->epoch.gpsNanoSeconds;
-      TimeShiftToGC-=ChirpISCOLength;
-
-
-        /* Initialise structures for detector response calcs */
-        LALSource source; /* The position and polarisation of the binary */	
-	source.equatorialCoords.longitude = XLALMCMCGetParameter(parameter,"long");
-        source.equatorialCoords.latitude = XLALMCMCGetParameter(parameter,"lat");
-        source.equatorialCoords.system = COORDINATESYSTEM_EQUATORIAL;
-        source.orientation = XLALMCMCGetParameter(parameter,"psi");
-
-        ci = cos(XLALMCMCGetParameter(parameter,"iota")); /* cos iota */
-
-        /* This also holds the source and the detector, LAL has two different structs for this! */
-        LALDetAndSource det_source;
-        det_source.pSource=&source;
-
-
-        for(det_i=0;det_i<inputMCMC->numberDataStreams;det_i++){ /* **MAIN LOOP** For each detector */
-                      #if DEBUGMODEL !=0
-                                char modelname[100];
-                                sprintf(modelname,"model_%i.dat",det_i);
-                                modelout = fopen(modelname,"w");
-                        #endif
-                        
-                chisq=0.0;
-                /* Compute time delay */TimeFromGC = XLALTimeDelayFromEarthCenter(inputMCMC->detector[det_i]->location, source.equatorialCoords.longitude, source.equatorialCoords.latitude, &(inputMCMC->epoch)); /* Compute time delay*/
-
-                /* Compute detector amplitude response */
-                det_source.pDetector = (inputMCMC->detector[det_i]); /* select detector */
-                LALComputeDetAMResponse(&status,&det_resp,&det_source,&inputMCMC->epoch); /* Compute det_resp */
-                REAL8 deltaF = inputMCMC->stilde[det_i]->deltaF;
-                UINT4 lowBin = (UINT4)(inputMCMC->fLow / inputMCMC->stilde[det_i]->deltaF);
-                UINT4 highBin = (UINT4)((0.5/inputMCMC->deltaT -1.0) / inputMCMC->stilde[det_i]->deltaF);
-                if(highBin==0 || highBin>inputMCMC->stilde[det_i]->data->length-1) highBin=inputMCMC->stilde[det_i]->data->length-1;
-
-                /* Plus & cross polarised spinning waveforms are not related by a trivial phase shift: we calculate the comps here (see PhenSpinTaylorRD_template(..) */
-                REAL8 hplr,hcrr,hpli,hcri;
-
-                for(idx=lowBin;idx<highBin;idx++){
-
-                        hplr = (REAL8)inputMCMC->Fwfp->data[idx];
-                        hcrr = (REAL8)inputMCMC->Fwfc->data[idx];
-                        hpli = (REAL8)inputMCMC->Fwfp->data[Nmodel-idx];
-                        hcri = (REAL8)inputMCMC->Fwfc->data[Nmodel-idx];
-
-                        resp_r = det_resp.plus * hplr + det_resp.cross * hcrr;
-                        resp_i = det_resp.cross * hcri + det_resp.plus * hpli;
-
-                        real=inputMCMC->stilde[det_i]->data->data[idx].re - resp_r/deltaF;
-                        imag=inputMCMC->stilde[det_i]->data->data[idx].im - resp_i/deltaF;
-                        chisq+=(real*real + imag*imag)*inputMCMC->invspec[det_i]->data->data[idx];
-
-			#if DEBUGMODEL !=0
-                        fprintf(modelout,"%lf %10.10e %10.10e %10.10e %10.10e %10.10e %10.10e %10.10e %10.10e %10.10e %10.10e\n",idx*deltaF,resp_r,resp_i, chisq, det_resp.plus, det_resp.cross,inputMCMC->detector[det_i]->location[0],inputMCMC->detector[det_i]->location[1],inputMCMC->detector[det_i]->location[2], hplr,hcrr);
-                        #endif
-
-
-      						 }
-		#if DEBUGMODEL !=0 
-		fclose(modelout);
-		#endif
-
-                if(highBin<inputMCMC->stilde[det_i]->data->length-2 && highBin>lowBin) chisq+=topdown_sum[det_i]->data[highBin+1];
-                else if(highBin<=lowBin) chisq+=topdown_sum[det_i]->data[highBin+1];
-                chisq*=2.0*deltaF;
-
-                logL-=chisq;
-
-
-		}
-
-
-
-                parameter->logLikelihood=logL;
-                return(logL);
-    }
-
-                                       
-
-
-
-	if(model==NULL)	LALCreateVector(&status,&model,Nmodel); /* Allocate storage for the waveform */
-
-	switch(template.approximant)
-	{
-		case IMRPhenomFA : IMRPhenomFA_template(&status,&template,parameter,inputMCMC); break;
-		case IMRPhenomFB : IMRPhenomFB_template(&status,&template,parameter,inputMCMC); break;
-		case EOBNR : EOBNR_template(&status,&template,parameter,inputMCMC); break;
-		case TaylorF2 : TaylorF2_template(&status,&template,parameter,inputMCMC); break;
-		case TaylorT3 : 
-		case TaylorT2 :
-        case TaylorT4 : TaylorT_template(&status,&template,parameter,inputMCMC); break;
-		case SpinTaylor : SpinTaylor_template(&status,&template,parameter,inputMCMC); break;
-      //  case PhenSpinTaylorRD : PhenSpinTaylorRD_template(&status,&template,parameter,inputMCMC); break;
-      //  case PhenSpinTaylorRDF : PhenSpinTaylorRDF_template(&status,&template,parameter,inputMCMC); break;
-		default: {fprintf(stderr,"This template is not available. Exiting test function."); exit(0);}
-	}
-
-	memset(&ak,0,sizeof(expnCoeffs));
-	memset(&TofVparams,0,sizeof(TofVparams));
-	/* Calculate the time of ISCO (v = 6^(-1/2) ) */
-	LALInspiralSetup(&status,&ak,&template);
-	LALInspiralChooseModel(&status,&expnFunction,&ak,&template);
-	TofVparams.coeffs=&ak;
-	TofVparams.dEnergy=expnFunction.dEnergy;
-	TofVparams.flux=expnFunction.flux;
-	TofVparams.v0= ak.v0;
-	TofVparams.t0= ak.t0;
-	TofVparams.vlso= ak.vlso;
-	TofVparams.totalmass=ak.totalmass;
-/*	LALInspiralTofV(&status,&ChirpISCOLength,pow(6.0,-0.5),(void *)&TofVparams);*/
-	ChirpISCOLength=ak.tn;
-
-	/* This is the time of the start of the wave in the GeoCentre */
-	REAL8 TimeShiftToGC=XLALMCMCGetParameter(parameter,"time");
-
-	TimeShiftToGC-=inputMCMC->epoch.gpsSeconds + 1.e-9*inputMCMC->epoch.gpsNanoSeconds;
-/*	fprintf(stderr,"time from epoch to end of wave %lf\n",TimeShiftToGC);*/
-/*	TimeShiftToGC-=template.tC;*/
-	TimeShiftToGC-=ChirpISCOLength;
-/*	template.nStartPad = (INT4)(TimeShiftToGC/inputMCMC->deltaT);*/
-/*	fprintf(stderr,"ChirpLengthISCO = %lf\n",ChirpISCOLength);*/
-
-	/* Initialise structures for detector response calcs */
-	LALSource source; /* The position and polarisation of the binary */
-	source.equatorialCoords.longitude = XLALMCMCGetParameter(parameter,"long");
-	source.equatorialCoords.latitude = XLALMCMCGetParameter(parameter,"lat");
-	source.equatorialCoords.system = COORDINATESYSTEM_EQUATORIAL;
-	source.orientation = XLALMCMCGetParameter(parameter,"psi");
-/*	source.name = (CHAR *)NULL; */
-
-	ci = cos(XLALMCMCGetParameter(parameter,"iota")); /* cos iota */
-
-	/* This also holds the source and the detector, LAL has two different structs for this! */
-	LALDetAndSource det_source;
-	det_source.pSource=&source;
-
-	for(det_i=0;det_i<inputMCMC->numberDataStreams;det_i++){ /* For each detector */
-		#if DEBUGMODEL !=0
-			char modelname[100];
-			sprintf(modelname,"model_%i.dat",det_i);
-			modelout = fopen(modelname,"w");
-		#endif
-
-		chisq=0.0;
-		/* Compute time delay */
-		TimeFromGC = XLALTimeDelayFromEarthCenter(inputMCMC->detector[det_i]->location, source.equatorialCoords.longitude, source.equatorialCoords.latitude, &(inputMCMC->epoch)); /* Compute time delay */
-		REAL8 time_sin;
-		REAL8 time_cos;
-
-		/* Compute detector amplitude response */
-		det_source.pDetector = (inputMCMC->detector[det_i]); /* select detector */
-		LALComputeDetAMResponse(&status,&det_resp,&det_source,&inputMCMC->epoch); /* Compute det_resp */
-		det_resp.plus*=0.5*(1.0+ci*ci);
-		det_resp.cross*=-ci;
-		/* Compute the response to the wave in the detector */
-		REAL8 deltaF = inputMCMC->stilde[det_i]->deltaF;
-		UINT4 lowBin = (UINT4)(inputMCMC->fLow / inputMCMC->stilde[det_i]->deltaF);
-		UINT4 highBin = (UINT4)((0.5/inputMCMC->deltaT -1.0) / inputMCMC->stilde[det_i]->deltaF);
-		if(highBin==0 || highBin>inputMCMC->stilde[det_i]->data->length-1) highBin=inputMCMC->stilde[det_i]->data->length-1;
-		REAL8 hc,hs;
-		
-		for(idx=lowBin;idx<=highBin;idx++){
-			time_sin = sin(LAL_TWOPI*(TimeFromGC+TimeShiftToGC)*((double) idx)*deltaF);
-			time_cos = cos(LAL_TWOPI*(TimeFromGC+TimeShiftToGC)*((double) idx)*deltaF);
-
-/* Version derived 19/08/08 */
-			hc = (REAL8)model->data[idx]*time_cos + (REAL8)model->data[Nmodel-idx-1]*time_sin;
-			hs = (REAL8)model->data[Nmodel-idx]*time_cos - (REAL8)model->data[idx-1]*time_sin;
-			resp_r = det_resp.plus * hc - det_resp.cross * hs;
-			resp_i = det_resp.cross * hc + det_resp.plus * hs;
-
-			#if DEBUGMODEL !=0
-            fprintf(modelout,"%lf %10.10e %10.10e\n",idx*deltaF,resp_r/deltaF,resp_i/deltaF);
-	    #endif
-			real=inputMCMC->stilde[det_i]->data->data[idx].re - resp_r/deltaF;
-			imag=inputMCMC->stilde[det_i]->data->data[idx].im - resp_i/deltaF;
-			chisq+=(real*real + imag*imag)*inputMCMC->invspec[det_i]->data->data[idx];
-		}
-
-/* Gaussian version */
-/* NOTE: The factor deltaF is to make ratio dimensionless, when using the specific definitions of the vectors
-that LAL uses. Please check this whenever any change is made */
-	
-/* Student-t version */
-/*			chisq+=log(real*real+imag*imag); */
-			#if DEBUGMODEL !=0
-				fprintf(modelout,"%lf %10.10e %10.10e\n",i*deltaF,resp_r,resp_i);
-			#endif
-		
-
-				
-				#if DEBUGMODEL !=0
-		fclose(modelout);
-		#endif
-		
-		if(highBin<inputMCMC->stilde[det_i]->data->length-2 && highBin>lowBin) chisq+=topdown_sum[det_i]->data[highBin+1];
-		else if(highBin<=lowBin) chisq+=topdown_sum[det_i]->data[highBin+1];
-		chisq*=2.0*deltaF; /* for 2 sigma^2 on denominator, also in student-t version */
-		/* add the normalisation constant */
-
-		/*		chisq+=normalisations[det_i]; */ /*Gaussian version*/
-		/*chisq+=(Nmodel-lowBin)*log(2);*/ /* student-t version */
-
-		/*chisq+=(REAL8)( 0.5 * (inputMCMC->invspec[det_i]->data->length-lowBin) * log(2.0*LAL_PI));*/
-		logL-=chisq;
-	}
-
-	/* Add log likelihoods to find global likelihood */
-	parameter->logLikelihood=logL;
-	return(logL);
-} /* End of CoherentF_Test*/
-
-
 
 REAL8 MCMCSTLikelihoodMultiCoherentF(LALMCMCInput *inputMCMC,LALMCMCParameter *parameter)
 /* Calculate the likelihood of the signal using multiple interferometer data sets,
@@ -1207,7 +810,7 @@
 	REAL8 eta,mtot,mchirp;
 	expnFunc expnFunction;
 	expnCoeffs ak;
-	if(XLALMCMCCheckParameter(parameter,"logMc")) mchirp=exp(XLALMCMCGetParameter(parameter,"logMc"));
+	if(XLALMCMCCheckParameter(parameter,"logM")) mchirp=exp(XLALMCMCGetParameter(parameter,"logM"));
 	else mchirp=XLALMCMCGetParameter(parameter,"mchirp");
 	eta = XLALMCMCGetParameter(parameter,"eta");
 	mtot=mc2mt(mchirp,eta);
@@ -1324,8 +927,8 @@
 /* Version derived 19/08/08 */
 			REAL8 hc = (REAL8)model->data[i]*time_cos + (REAL8)model->data[Nmodel-i]*time_sin;
 			REAL8 hs = (REAL8)model->data[Nmodel-i]*time_cos - (REAL8)model->data[i]*time_sin;
-			resp_r = det_resp.plus * hc + det_resp.cross * hs;
-			resp_i = -det_resp.cross * hc + det_resp.plus * hs;
+			resp_r = det_resp.plus * hc - det_resp.cross * hs;
+			resp_i = det_resp.cross * hc + det_resp.plus * hs;
 
 			real=inputMCMC->stilde[det_i]->data->data[i].re - resp_r/deltaF;
 			imag=inputMCMC->stilde[det_i]->data->data[i].im - resp_i/deltaF;
@@ -1361,198 +964,48 @@
 	return(logL);
 }
 
-/* Just a likelihood function for PhenSpinTaylorRD_template*/
-
-
-REAL8 MCMCLikelihoodMultiCoherentF_PhenSpin(LALMCMCInput *inputMCMC,LALMCMCParameter *parameter)
-  
-/* Calculate the likelihood of the signal using multiple interferometer data 
-   sets,in the frequency domain */
-{
-
-  static LALStatus status;
-  InspiralTemplate template;
-  LALDetAMResponse det_resp;
-  TofVIn TofVparams;
-  REAL8 ChirpISCOLength;
-  expnFunc expnFunction;
-  expnCoeffs ak;
-
-  REAL8 logL=0.0;
-  REAL8 chisq=0.0;
-
-  REAL8 eta,mtot,mchirp;
-  REAL8 TimeFromGC; /* Time delay from geocentre */
-  REAL8 resp_r,resp_i;
-  REAL8 ci,real,imag;
-
-  UINT4 NtimeModel;
-  UINT4 Nmodel; /* Length of the model */
-  UINT4 det_i;
-  UINT4 idx;
-
-
-  eta = XLALMCMCGetParameter(parameter,"eta");
-
-  if(XLALMCMCCheckParameter(parameter,"logMc")) {
-    mchirp=exp(XLALMCMCGetParameter(parameter,"logMc"));
-    mtot=mchirp/pow(eta,3./5.);
-  }
-  else {
-    if (XLALMCMCCheckParameter(parameter,"mchirp")) {
-      mchirp=XLALMCMCGetParameter(parameter,"mchirp");
-      mtot=mchirp/pow(eta,3./5.);
-    }
-    else {
-      if (XLALMCMCCheckParameter(parameter,"mtotal")) {
-	mtot=XLALMCMCGetParameter(parameter,"mtotal");
-      }
-    }
-  }
-
-  template.totalMass=mtot;
-  template.eta=eta;
-  template.massChoice=totalMassAndEta;
-  template.fLower = inputMCMC->fLow;
-
-  if(XLALMCMCCheckParameter(parameter,"distMpc"))
-    template.distance = XLALMCMCGetParameter(parameter,"distMpc"); /* This must be in Mpc, contrary to the docs */
-  else if(XLALMCMCCheckParameter(parameter,"logdist"))
-    template.distance=exp(XLALMCMCGetParameter(parameter,"logdist"));
-  
-  template.order=LAL_PNORDER_THREE_POINT_FIVE;
-  template.approximant=inputMCMC->approximant;
-  template.tSampling = 1.0/inputMCMC->deltaT;
-  template.fCutoff = 0.5/inputMCMC->deltaT -1.0;
-  template.nStartPad = 0;
-  template.nEndPad =0;
-  template.startPhase = XLALMCMCGetParameter(parameter,"phi");
-  template.startTime = 0.0;
-  template.ieta = 1;
-  template.next = NULL;
-  template.fine = NULL;
-
-  inputMCMC->fLow =30.0;
-				
-  Nmodel = (inputMCMC->stilde[0]->data->length-1)*2; 
-  /* "*2" for real/imag packing format ( see definition of stilde[0] ) */
-  NtimeModel=inputMCMC->numPoints;
-
-  if (Nmodel!=NtimeModel) {
-    fprintf(stderr,"** LikelihoodPSIRD **: ERROR, T and F-domain templates have unequal length F=%d T=%d\n",Nmodel,NtimeModel);
-  }
-
-  UINT4 countplan=0;
-
-  switch(template.approximant){
-  case PhenSpinTaylorRD : 
-    if (inputMCMC->likelihoodPlan==NULL) {
-      countplan++;
-      inputMCMC->likelihoodPlan = XLALCreateForwardREAL4FFTPlan((UINT4) NtimeModel,FFTW_ESTIMATE);
-      fprintf(stdout,"** Creato plan %d volta **\n",countplan);
-    }
-    PhenSpinTaylorRD_template(&status,&template,parameter,inputMCMC); 
-    break;
-  case PhenSpinTaylorRDF: 
-    PhenSpinTaylorRDF_template(&status,&template,parameter,inputMCMC); 
-    break;
-  default:
-    fprintf(stderr,"Template not available. Exiting test function.\n");
-    exit(0);
-  }
-
-  memset(&ak,0,sizeof(expnCoeffs));
-  memset(&TofVparams,0,sizeof(TofVparams));
-  
-  LALInspiralSetup(&status,&ak,&template);
-  LALInspiralChooseModel(&status,&expnFunction,&ak,&template);
-  
-  TofVparams.coeffs=&ak;
-  TofVparams.dEnergy=expnFunction.dEnergy;
-  TofVparams.flux=expnFunction.flux;
-  TofVparams.v0= ak.v0;
-  TofVparams.t0= ak.t0;
-  TofVparams.vlso= ak.vlso;
-  TofVparams.totalmass=ak.totalmass;
-  /*	LALInspiralTofV(&status,&ChirpISCOLength,pow(6.0,-0.5),(void *)&TofVparams);*/
-  ChirpISCOLength=ak.tn;
-	
-  /* This is the time of the start of the wave in the GeoCentre */
-  REAL8 TimeShiftToGC=XLALMCMCGetParameter(parameter,"time");
-  
-  TimeShiftToGC-=inputMCMC->epoch.gpsSeconds + 1.e-9*inputMCMC->epoch.gpsNanoSeconds;
-  TimeShiftToGC-=ChirpISCOLength;
-  
-  /* Initialise structures for detector response calcs */
-  LALSource source; /* The position and polarisation of the binary */
-  source.equatorialCoords.longitude = XLALMCMCGetParameter(parameter,"long");
-  source.equatorialCoords.latitude = XLALMCMCGetParameter(parameter,"lat");
-  source.equatorialCoords.system = COORDINATESYSTEM_EQUATORIAL;
-  source.orientation = XLALMCMCGetParameter(parameter,"psi");
-  /*	source.name = (CHAR *)NULL; */
-	
-  ci = cos(XLALMCMCGetParameter(parameter,"iota")); /* cos iota */
-  
-  /* This also holds the source and the detector, LAL has two different structs for this! */
-  LALDetAndSource det_source;
-  det_source.pSource=&source;
-
-  FILE *modelout;
-
-  for(det_i=0;det_i<inputMCMC->numberDataStreams;det_i++){ 
-    /* **MAIN LOOP** For each detector */
-    char modelname[100];
-    sprintf(modelname,"%sF_%s.dat","waveform",inputMCMC->ifoID[det_i]);
-    /* Compute time delay */
-    modelout = fopen(modelname,"w");
-    TimeFromGC = XLALTimeDelayFromEarthCenter(inputMCMC->detector[det_i]->location, source.equatorialCoords.longitude, source.equatorialCoords.latitude, &(inputMCMC->epoch)); /* Compute time delay */
-    
-    /* Compute detector amplitude response */
-    det_source.pDetector = (inputMCMC->detector[det_i]); /* select detector */
-    LALComputeDetAMResponse(&status,&det_resp,&det_source,&inputMCMC->epoch); /* Compute det_resp */
-    REAL8 deltaF = inputMCMC->stilde[det_i]->deltaF;
-    UINT4 lowBin = (UINT4)(inputMCMC->fLow / inputMCMC->stilde[det_i]->deltaF);
-    UINT4 highBin = (UINT4)((0.5/inputMCMC->deltaT -1.0) / inputMCMC->stilde[det_i]->deltaF);
-    if(highBin==0 || highBin>inputMCMC->stilde[det_i]->data->length-1) highBin=inputMCMC->stilde[det_i]->data->length-1;
-    
-    /* Plus & cross polarised spinning waveforms are not related by a trivial phase shift: we calculate the comps here (see PhenSpinTaylorRD_template(..) */ 
-    REAL8 hplr,hcrr,hpli,hcri; 
-
-    //    fprintf(stdout,"MCMC: Nmodel=%d  Lbin=%d  hBin=%d\n",Nmodel,lowBin,highBin);
-    
-    //    printf("Fp=%12.5e  Fc=%12.5e\n",det_resp.plus,det_resp.cross);
-
-    for(idx=lowBin;idx<highBin;idx++){
-      
-      hplr = (REAL8)inputMCMC->Fwfp->data[idx];
-      hcrr = (REAL8)inputMCMC->Fwfc->data[idx];
-      hpli = (REAL8)inputMCMC->Fwfp->data[Nmodel-idx];
-      hcri = (REAL8)inputMCMC->Fwfc->data[Nmodel-idx];
-      
-      resp_r = det_resp.plus * hplr + det_resp.cross * hcrr;
-      resp_i = det_resp.cross * hcri + det_resp.plus * hpli;
-      
-      real=inputMCMC->stilde[det_i]->data->data[idx].re - resp_r/deltaF;
-      imag=inputMCMC->stilde[det_i]->data->data[idx].im - resp_i/deltaF;
-      chisq+=(real*real + imag*imag)*inputMCMC->invspec[det_i]->data->data[idx];
-      
-      fprintf(modelout,"%12.6f %10.6e %10.6e %10.6e %10.6e %10.6e %10.6e %10.6e %10.6e %10.6e %10.6e\n",idx*deltaF,resp_r,resp_i, chisq, det_resp.plus, det_resp.cross,inputMCMC->detector[det_i]->location[0],inputMCMC->detector[det_i]->location[1],inputMCMC->detector[det_i]->location[2], hplr,hcrr);
-    }
-
-    fclose(modelout);
-
-    if(highBin<inputMCMC->stilde[det_i]->data->length-2 && highBin>lowBin) chisq+=topdown_sum[det_i]->data[highBin+1];
-    else if(highBin<=lowBin) chisq+=topdown_sum[det_i]->data[highBin+1];
-    chisq*=2.0*deltaF;		
-    
-    logL-=chisq;	
-	
-  }
-
-  parameter->logLikelihood=logL;
-  return(logL);
-
-}
+//void PhenSpinTaylorRD_template(LALStatus *status,InspiralTemplate *template, LALMCMCParameter *parameter,LALMCMCInput *inputMCMC){
+
+
+    ///* -- length in seconds from Newtonian formula; */
+    //double lengths = (5.0/256.0)/LAL_PI * pow(LAL_PI * template->chirpMass * LAL_MTSUN_SI * template->fLower,-5.0/3.0) / template->fLower;
+
+    //UINT4 NtimeModel,Nmodel,idx;
+    //NtimeModel =  inputMCMC->numPoints;
+    //template->order=LAL_PNORDER_THREE_POINT_FIVE;
+    //if(Tmodel==NULL)LALCreateVector(status,&Tmodel,NtimeModel); /* Allocate storage for the waveform */
+
+    //template->spin1[0]=XLALMCMCGetParameter(parameter,"spin1x");
+	//template->spin1[1]=XLALMCMCGetParameter(parameter,"spin1y");
+	//template->spin1[2]=XLALMCMCGetParameter(parameter,"spin1z");
+
+	//template->spin2[0]=XLALMCMCGetParameter(parameter,"spin2x");
+	//template->spin2[1]=XLALMCMCGetParameter(parameter,"spin2y");
+	//template->spin2[2]=XLALMCMCGetParameter(parameter,"spin2z");
+
+    //template->inclination=XLALMCMCGetParameter(parameter,"iota");
+
+    //LALInspiralParameterCalc(status,template);
+	//LALInspiralRestrictedAmplitude(status,template);
+
+    ////SpinTaylor takes distance in metres
+    //double distanceMPC = template->distance;
+	//double distanceSI = LAL_PC_SI*1e6*template->distance;
+	//template->distance=distanceSI;
+
+    //LALPSpinInspiralRD(status,Tmodel,template);
+    //REPORTSTATUS(status);
+    //float winNorm = sqrt(inputMCMC->window->sumofsquares/inputMCMC->window->data->length);
+	//float Norm = winNorm * inputMCMC->deltaT;
+	//for(idx=0;idx<Tmodel->length;idx++) Tmodel->data[idx]*=(REAL4)inputMCMC->window->data->data[idx] * Norm; /* window & normalise */
+
+	//if(likelihoodPlan==NULL) {LALCreateForwardREAL4FFTPlan(status,&likelihoodPlan,(UINT4) NtimeModel,FFTW_PATIENT);}
+	//LALREAL4VectorFFT(status,model,Tmodel,likelihoodPlan); /* REAL4VectorFFT doesn't normalise like TimeFreqRealFFT, so we do this above in Norm */
+
+    //template->distance=distanceMPC;
+
+    //return;
+//}
 
 void IMRPhenomFA_template(LALStatus *status,InspiralTemplate *template, LALMCMCParameter *parameter,LALMCMCInput *inputMCMC) {
     (void)parameter;
@@ -1588,38 +1041,41 @@
 	template->spin1[0]=0.;
 	template->spin1[1]=0.;
     template->spin1[2]=0.;
-    
+
 	template->spin2[0]=0.;
 	template->spin2[1]=0.;
     template->spin2[2]=0.;
-	/*Get aligned spins configuration/magnitude*/
-	
-
- 
+
+	/*Get aligned spins configuration/magnitude if these are set*/
+	if(XLALMCMCCheckParameter(parameter,"spin1z")) {
+        template->spin1[2] = XLALMCMCGetParameter(parameter,"spin1z");
+    }
+
+    if(XLALMCMCCheckParameter(parameter,"spin2z")) {
+        template->spin2[2] = XLALMCMCGetParameter(parameter,"spin2z");
+    }
+
+    /* Fill out parameter structure*/
     LALInspiralParameterCalc(status,template);
     LALInspiralRestrictedAmplitude(status,template);
 
-    if(XLALMCMCCheckParameter(parameter,"chiSpin")){
-        
-        /* spin parameter used for the search */
-        
-        template->spin2[2]=2.*XLALMCMCGetParameter(parameter,"chiSpin")/(1. - sqrt(1.- 4.*template->eta )) ;
-    }         
-        
-    else if(XLALMCMCCheckParameter(parameter,"spin1z")){
-        template->spin1[2] = XLALMCMCGetParameter(parameter,"spin1z");
-        template->spin2[2] = XLALMCMCGetParameter(parameter,"spin2z");
+    if(XLALMCMCCheckParameter(parameter,"chiSpin")) {
+        double spin1z = 0.1;
+        template->spin1[2] = spin1z ;
+        double chiSpin = XLALMCMCGetParameter(parameter,"chiSpin");
+        double delta = ( template->mass1 - template->mass2 ) / (template->mass1 + template->mass2);
+
+        template->spin2[2] = (chiSpin*2.0 - (1+delta)*spin1z)/ (1-delta);
     }
-    
 
     /* IMRPhenomFB takes distance in metres */
     double distanceMPC = template->distance;
-    double distanceSI = LAL_PC_SI*1e6*distanceMPC;
+    double distanceSI= LAL_PC_SI*1e6*distanceMPC;
     template->distance = distanceSI/inputMCMC->deltaF;//IMR doesnt normalise by multiplying by df
 
     LALBBHPhenWaveFreqDom(status,model,template);
     template->distance = distanceMPC;
-	
+
 }
 
 void TaylorF2_template(LALStatus *status,InspiralTemplate *template, LALMCMCParameter *parameter,LALMCMCInput *inputMCMC) {
@@ -1697,7 +1153,9 @@
 	LALInspiralParameterCalc(status,template);
 
 	//SpinTaylor takes distance in metres
-	
+	double distance = LAL_PC_SI*1e6*template->distance;
+	template->distance=distance;
+
 	LALInspiralWave(status,Tmodel,template);
 
 	float winNorm = sqrt(inputMCMC->window->sumofsquares/inputMCMC->window->data->length);
@@ -1708,7 +1166,7 @@
 	LALREAL4VectorFFT(status,model,Tmodel,inputMCMC->likelihoodPlan); /* REAL4VectorFFT doesn't normalise like TimeFreqRealFFT, so we do this above in Norm */
 
 	return;
-} /* End of SpinTaylor template*/
+}
 
 void TaylorT_template(LALStatus *status,InspiralTemplate *template, LALMCMCParameter *parameter,LALMCMCInput *inputMCMC) {
 
@@ -1732,7 +1190,7 @@
 
 	return;
 
-} /* End of TaylorT Template*/
+}
 
 
 void EOBNR_template(LALStatus *status,InspiralTemplate *template, LALMCMCParameter *parameter,LALMCMCInput *inputMCMC) {
@@ -1741,7 +1199,7 @@
 
 	double qnm223freq;
 
-	
+
 	UINT4 i,NtimeModel, idx;
 
 	/*Containers for EOBNR data */
@@ -1825,153 +1283,45 @@
 
 	return;
 
-} /* End of EOBNR template */
-
-void PhenSpinTaylorRDF_template(LALStatus *status,InspiralTemplate *template, LALMCMCParameter *parameter,LALMCMCInput *inputMCMC){
- 
-  memset(inputMCMC->Fwfp->data,0,inputMCMC->numPoints*sizeof(REAL4));
-  memset(inputMCMC->Fwfc->data,0,inputMCMC->numPoints*sizeof(REAL4));
-
-  double aspin=XLALMCMCGetParameter(parameter,"Spin1");
-  double theta=XLALMCMCGetParameter(parameter,"Spin1theta");
-  double phi  =XLALMCMCGetParameter(parameter,"Spin1phi");
-  
-  template->spin1[0]=aspin*sin(theta)*cos(phi);
-  template->spin1[1]=aspin*sin(theta)*cos(phi);
-  template->spin1[2]=aspin*cos(theta);
-  
-  aspin=XLALMCMCGetParameter(parameter,"Spin2");
-  theta=XLALMCMCGetParameter(parameter,"Spin2theta");
-  phi  =XLALMCMCGetParameter(parameter,"Spin2phi");
-  
-  template->spin2[0]=aspin*sin(theta)*cos(phi);
-  template->spin2[1]=aspin*sin(theta)*cos(phi);
-  template->spin2[2]=aspin*cos(theta);
-
-  template->order=LAL_PNORDER_THREE_POINT_FIVE;  
-  template->inclination=XLALMCMCGetParameter(parameter,"iota");
-  template->startPhase=XLALMCMCGetParameter(parameter,"phi");
-  
-  //template->OmegaS=0.0548;//XLALMCMCGetParameter(parameter,"omegamatch");
-  //template->Theta=0.8;//XLALMCMCGetParameter(parameter,"omegard");
-  
-  LALInspiralParameterCalc(status,template);
-  
-  double distanceMPC = template->distance;
-  double distanceSI = LAL_PC_SI*1e6*distanceMPC;
-  template->distance = distanceSI/inputMCMC->deltaF;
-
-  double norm=inputMCMC->deltaF/sqrt(inputMCMC->numPoints);
-  int pippo=0;
-
-  LALPSpinInspiralRDFreqDom(status, inputMCMC->Fwfp, template);
-  for (pippo=0;pippo<inputMCMC->numPoints;pippo++) {
-    inputMCMC->Fwfp->data[pippo]*=norm;
-    //    norm+=2.*pow(inputMCMC->Fwfp->data[pippo],2.);
-  }
-  //  fprintf(stdout,"RDFp norm=%11.3e\n",norm);
-
-  template->startPhase+=LAL_PI/4.;
-  LALPSpinInspiralRDFreqDom(status, inputMCMC->Fwfc, template);
-  for (pippo=0;pippo<inputMCMC->numPoints;pippo++) {
-    inputMCMC->Fwfc->data[pippo]*=norm;
-    //norm+=2.*pow(inputMCMC->Fwfc->data[pippo],2.);
-  }
-  //fprintf(stdout,"RDFc norm=%11.3e\n",norm);
-
-  template->distance = distanceMPC;
-
-}    /* End of RDF template */
-    
-
-void PhenSpinTaylorRD_template(LALStatus *status,InspiralTemplate *template, LALMCMCParameter *parameter,LALMCMCInput *inputMCMC){
-
-  FILE *TDomain,*FDomain;
-  UINT4 Nmodel,NtimeModel,idx;
-  NtimeModel =  inputMCMC->numPoints;
-  Nmodel = (inputMCMC->stilde[0]->data->length-1)*2;
-  REAL4Vector* TmodelPlus;//PhenSpin treats "+" and "x" polarisations differently.
-  REAL4Vector* TmodelCross;//PhenSpin treats "+" and "x" polarisations differently.
-	
-  TmodelPlus=XLALCreateREAL4Vector(NtimeModel); /* Allocate storage for the waveform */
-  TmodelCross=XLALCreateREAL4Vector(NtimeModel);/* Allocate storage for the waveform */
-
-  double aspin=XLALMCMCGetParameter(parameter,"Spin1");
-  double theta=XLALMCMCGetParameter(parameter,"Spin1theta");
-  double phi  =XLALMCMCGetParameter(parameter,"Spin1phi");
-
-  template->spin1[0]=aspin*sin(theta)*cos(phi);
-  template->spin1[1]=aspin*sin(theta)*sin(phi);
-  template->spin1[2]=aspin*cos(theta);
-
-  aspin=XLALMCMCGetParameter(parameter,"Spin2");
-  theta=XLALMCMCGetParameter(parameter,"Spin2theta");
-  phi  =XLALMCMCGetParameter(parameter,"Spin2phi");
-
-  template->spin2[0]=aspin*sin(theta)*cos(phi);
-  template->spin2[1]=aspin*sin(theta)*sin(phi);
-  template->spin2[2]=aspin*cos(theta);
-
-  template->order=LAL_PNORDER_THREE_POINT_FIVE;
-  template->inclination=XLALMCMCGetParameter(parameter,"iota");
-  template->startPhase=XLALMCMCGetParameter(parameter,"phi");
-
-  //template->OmegaS=0.0548;//XLALMCMCGetParameter(parameter,"omegamatch");
-  //template->Theta=0.8;//XLALMCMCGetParameter(parameter,"omegard");
-
-  LALInspiralParameterCalc(status,template);
-
-  double distanceMPC = template->distance;
-  double distanceSI = LAL_PC_SI*1e6*distanceMPC;
-  template->distance = distanceSI;
-  
-  LALPSpinInspiralRDTemplates(status,TmodelPlus,TmodelCross,template);/*PhenSpinTaylorRD generates plus and cross polarizations within this function*/
-
-  template->distance = distanceMPC;
-
-  TDomain=fopen("TdomainWavenew.dat", "w");/*output of time-domain waveform (remove when code is ready)*/
-  //  REAL8 norm=0.;
-  for(idx=0;idx<TmodelPlus->length;idx++){
-    fprintf(TDomain, "%i %10.10e %10.10e\n", idx, TmodelPlus->data[idx],TmodelCross->data[idx]);
-    //norm+= pow(TmodelPlus->data[idx],2.)+pow(TmodelCross->data[idx],2.);
-  }
-  fclose(TDomain);
-  //fprintf(stdout," T:%11.3e",norm);
-
-  float winNorm = sqrt(inputMCMC->window->sumofsquares/inputMCMC->window->data->length);
-  float Norm = inputMCMC->deltaT/winNorm;
-  for(idx=0;idx<TmodelPlus->length;idx++) TmodelPlus->data[idx]*=(REAL4)inputMCMC->window->data->data[idx]*Norm; /* window & normalise */
-  for(idx=0;idx<TmodelCross->length;idx++) TmodelCross->data[idx]*=(REAL4)inputMCMC->window->data->data[idx]*Norm; /* window & normalise */  
-
-  memset(inputMCMC->Fwfp->data,0,(inputMCMC->numPoints)*sizeof(REAL4));
-  memset(inputMCMC->Fwfc->data,0,(inputMCMC->numPoints)*sizeof(REAL4));
-  
-  if(inputMCMC->likelihoodPlan==NULL) {
-    LALCreateForwardREAL4FFTPlan(status,&inputMCMC->likelihoodPlan,Nmodel,FFTW_PATIENT);
-  }
-  XLALREAL4VectorFFT(inputMCMC->Fwfp,TmodelPlus,inputMCMC->likelihoodPlan);
-  XLALREAL4VectorFFT(inputMCMC->Fwfc,TmodelCross,inputMCMC->likelihoodPlan); /* REAL4VectorFFT doesn't normalise like TimeFreqRealFFT, so we do this above in Norm */
-
-  //REAL8 df=inputMCMC->deltaF;
-
-  FDomain=fopen("FdomainWavenew.dat", "w");/*output of freq-domain waveform (remove when code is ready)*/ 
-  //norm=0.;
-  fprintf(FDomain, "0. %10.6e  0.  %10.6e  0.\n",inputMCMC->Fwfp->data[0],inputMCMC->Fwfc->data[0]);
-  //norm+=pow(inputMCMC->Fwfp->data[0],2.);//+pow(inputMCMC->Fwfc->data[0],2.);
-  for(idx=1;idx<Nmodel/2;idx++){
-    fprintf(FDomain, "%d  %10.6e %10.6e  %10.6e  %10.6e\n", idx, inputMCMC->Fwfp->data[idx],inputMCMC->Fwfp->data[Nmodel-idx],inputMCMC->Fwfc->data[idx],inputMCMC->Fwfc->data[Nmodel-idx]);
-    //norm+=2.*(pow(inputMCMC->Fwfp->data[Nmodel-idx],2)+pow(inputMCMC->Fwfp->data[idx],2));//+pow(inputMCMC->Fwfc->data[Nmodel-idx],2)+pow(inputMCMC->Fwfc->data[idx],2)); 
-  }
-  fprintf(FDomain, "%d %10.6e  0.  %10.6e  0.\n", Nmodel/2,inputMCMC->Fwfp->data[Nmodel/2],inputMCMC->Fwfc->data[Nmodel/2]);
-  //  norm+=pow(inputMCMC->Fwfp->data[Nmodel/2],2.)+pow(inputMCMC->Fwfc->data[Nmodel/2],2.);
-  fclose(FDomain);
-  //fprintf(stdout," F:%11.3e\n",norm);
-
-   XLALDestroyREAL4Vector(TmodelPlus);
-   XLALDestroyREAL4Vector(TmodelCross);
-
-   /*   DETATCHSTATUSPTR(status);
-	RETURN(status);*/
-
-} /* End of PhenSpinTaylorRD_template */
-
+}
+
+//void PhenSpinTaylorRD_template(LALStatus *status,InspiralTemplate *template, LALMCMCParameter *parameter,LALMCMCInput *inputMCMC){
+
+//    UINT4 NtimeModel,idx;
+//    NtimeModel =  inputMCMC->numPoints;
+//    template->order=LAL_PNORDER_THREE_POINT_FIVE;
+//    if(Tmodel==NULL)LALCreateVector(status,&Tmodel,NtimeModel); /* Allocate storage for the waveform */
+
+//    template->spin1[0]=XLALMCMCGetParameter(parameter,"spin1x");
+//	template->spin1[1]=XLALMCMCGetParameter(parameter,"spin1y");
+//	template->spin1[2]=XLALMCMCGetParameter(parameter,"spin1z");
+
+//	template->spin2[0]=XLALMCMCGetParameter(parameter,"spin2x");
+//	template->spin2[1]=XLALMCMCGetParameter(parameter,"spin2y");
+//	template->spin2[2]=XLALMCMCGetParameter(parameter,"spin2z");
+
+//    template->inclination=XLALMCMCGetParameter(parameter,"iota");
+
+//    LALInspiralParameterCalc(status,template);
+//	LALInspiralRestrictedAmplitude(status,template);
+
+    //SpinTaylor takes distance in metres
+//    double distanceMPC = template->distance;
+//	double distanceSI = LAL_PC_SI*1e6*template->distance;
+//	template->distance=distanceSI;
+
+//    LALPSpinInspiralRD(status,Tmodel,template);
+//    REPORTSTATUS(status);
+//    float winNorm = sqrt(inputMCMC->window->sumofsquares/inputMCMC->window->data->length);
+//	float Norm = winNorm * inputMCMC->deltaT;
+//	for(idx=0;idx<Tmodel->length;idx++) Tmodel->data[idx]*=(REAL4)inputMCMC->window->data->data[idx] * Norm; /* window & normalise */
+
+//	if(inputMCMC->likelihoodPlan==NULL) {LALCreateForwardREAL4FFTPlan(status,&inputMCMC->likelihoodPlan,(UINT4) NtimeModel,FFTW_PATIENT);}
+//	LALREAL4VectorFFT(status,model,Tmodel,inputMCMC->likelihoodPlan); /* REAL4VectorFFT doesn't normalise like TimeFreqRealFFT, so we do this above in Norm */
+
+//    template->distance=distanceMPC;
+
+//    return;
+//}
+
+
