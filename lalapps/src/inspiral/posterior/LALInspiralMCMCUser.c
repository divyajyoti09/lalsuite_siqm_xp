--- conflicted
+++ resolved
@@ -454,11 +454,7 @@
 		chisq=DBL_MAX;
 		goto noWaveform;
 	}
-<<<<<<< HEAD
-	
-=======
-
->>>>>>> 212eaf53
+
 	/* Set the epoch so that the t_c is correct */
 	end_time = XLALMCMCGetParameter(parameter,"time");
 
@@ -513,11 +509,7 @@
 	source.equatorialCoords.latitude = XLALMCMCGetParameter(parameter,"lat");
 	source.equatorialCoords.system = COORDINATESYSTEM_EQUATORIAL;
 	source.orientation = XLALMCMCGetParameter(parameter,"psi");
-<<<<<<< HEAD
-	
-=======
-
->>>>>>> 212eaf53
+
 	/* This also holds the source and the detector, LAL has two different structs for this! */
 	LALDetAndSource det_source;
 	det_source.pSource=&source;
@@ -538,13 +530,8 @@
 		char modelname[100];
 		sprintf(modelname,"model_%i.dat",det_i);
 		modelout = fopen(modelname,"w");
-<<<<<<< HEAD
-#endif		
-	
-=======
 #endif
 
->>>>>>> 212eaf53
 		TimeFromGC = XLALTimeDelayFromEarthCenter(inputMCMC->detector[det_i]->location, source.equatorialCoords.longitude, source.equatorialCoords.latitude, &(inputMCMC->epoch)); /* Compute time delay */
 		/* Compute detector amplitude response */
 		det_source.pDetector = (inputMCMC->detector[det_i]); /* select detector */
@@ -557,11 +544,7 @@
 		UINT4 highBin;
 		REAL8 fMultiplier = (inputMCMC->ampOrder + 2.0)/2.0; /* The frequency of the highest harmonic as determined by ampOrder */
 		highBin = (UINT4)(PPNparams.fStop * fMultiplier / inputMCMC->stilde[det_i]->deltaF);
-<<<<<<< HEAD
-		
-=======
-
->>>>>>> 212eaf53
+
 		if(highBin==0 || highBin>inputMCMC->stilde[det_i]->data->length-1)
 		   highBin=inputMCMC->stilde[det_i]->data->length-1;  /* AmpCor waveforms don't set the highest frequency of the highest harmonic */
 		for(idx=lowBin;idx<=highBin;idx++){
@@ -627,11 +610,7 @@
 	InspiralTemplate template;
 	UINT4 Nmodel; /* Length of the model */
 	UINT4 idx;
-<<<<<<< HEAD
-	
-=======
-
->>>>>>> 212eaf53
+
 	LALDetAMResponse det_resp;
 	REAL8 chisq=0.0;
 	REAL8 real,imag;
@@ -683,18 +662,10 @@
 		case IMRPhenomFB : IMRPhenomFB_template(&status,&template,parameter,inputMCMC); break;
 		case EOBNR : EOBNR_template(&status,&template,parameter,inputMCMC); break;
 		case TaylorF2 : TaylorF2_template(&status,&template,parameter,inputMCMC); break;
-<<<<<<< HEAD
-		case TaylorT3 : 
-		case TaylorT2 :
-        case TaylorT4 : TaylorT_template(&status,&template,parameter,inputMCMC); break;
-		case SpinTaylor : SpinTaylor_template(&status,&template,parameter,inputMCMC); break;
-        //case PhenSpinTaylorRD : PhenSpinTaylorRD_template(&status,&template,parameter,inputMCMC); break;
-=======
 		case TaylorT3 :
 		case TaylorT2 :
         case TaylorT4 : TaylorT_template(&status,&template,parameter,inputMCMC); break;
 		case SpinTaylor : SpinTaylor_template(&status,&template,parameter,inputMCMC); break;
->>>>>>> 212eaf53
 		default: {fprintf(stderr,"This template is not available. Exiting."); exit(1);}
 	}
 
@@ -990,20 +961,12 @@
 
     ///* -- length in seconds from Newtonian formula; */
     //double lengths = (5.0/256.0)/LAL_PI * pow(LAL_PI * template->chirpMass * LAL_MTSUN_SI * template->fLower,-5.0/3.0) / template->fLower;
-<<<<<<< HEAD
-    
-=======
-
->>>>>>> 212eaf53
+
     //UINT4 NtimeModel,Nmodel,idx;
     //NtimeModel =  inputMCMC->numPoints;
     //template->order=LAL_PNORDER_THREE_POINT_FIVE;
     //if(Tmodel==NULL)LALCreateVector(status,&Tmodel,NtimeModel); /* Allocate storage for the waveform */
-<<<<<<< HEAD
-    
-=======
-
->>>>>>> 212eaf53
+
     //template->spin1[0]=XLALMCMCGetParameter(parameter,"spin1x");
 	//template->spin1[1]=XLALMCMCGetParameter(parameter,"spin1y");
 	//template->spin1[2]=XLALMCMCGetParameter(parameter,"spin1z");
@@ -1069,16 +1032,6 @@
 	/*'x' and 'y' components of spins must be set to zero.*/
 	template->spin1[0]=0.;
 	template->spin1[1]=0.;
-<<<<<<< HEAD
-
-	template->spin2[0]=0.;
-	template->spin2[1]=0.;
-
-	/*Get aligned spins configuration/magnitude*/
-	
-    template->spin1[2] = XLALMCMCGetParameter(parameter,"spin1z");
-    template->spin2[2] = XLALMCMCGetParameter(parameter,"spin2z");
-=======
     template->spin1[2]=0.;
 
 	template->spin2[0]=0.;
@@ -1094,13 +1047,10 @@
         template->spin2[2] = XLALMCMCGetParameter(parameter,"spin2z");
     }
 
->>>>>>> 212eaf53
     /* Fill out parameter structure*/
     LALInspiralParameterCalc(status,template);
     LALInspiralRestrictedAmplitude(status,template);
 
-<<<<<<< HEAD
-=======
     if(XLALMCMCCheckParameter(parameter,"chiSpin")) {
         double spin1z = 0.1;
         template->spin1[2] = spin1z ;
@@ -1110,7 +1060,6 @@
         template->spin2[2] = (chiSpin*2.0 - (1+delta)*spin1z)/ (1-delta);
     }
 
->>>>>>> 212eaf53
     /* IMRPhenomFB takes distance in metres */
     double distanceMPC = template->distance;
     double distanceSI= LAL_PC_SI*1e6*distanceMPC;
@@ -1118,11 +1067,7 @@
 
     LALBBHPhenWaveFreqDom(status,model,template);
     template->distance = distanceMPC;
-<<<<<<< HEAD
-	
-=======
-
->>>>>>> 212eaf53
+
 }
 
 void TaylorF2_template(LALStatus *status,InspiralTemplate *template, LALMCMCParameter *parameter,LALMCMCInput *inputMCMC) {
@@ -1246,11 +1191,7 @@
 
 	double qnm223freq;
 
-<<<<<<< HEAD
-	
-=======
-
->>>>>>> 212eaf53
+
 	UINT4 i,NtimeModel, idx;
 
 	/*Containers for EOBNR data */
@@ -1342,11 +1283,7 @@
 //    NtimeModel =  inputMCMC->numPoints;
 //    template->order=LAL_PNORDER_THREE_POINT_FIVE;
 //    if(Tmodel==NULL)LALCreateVector(status,&Tmodel,NtimeModel); /* Allocate storage for the waveform */
-<<<<<<< HEAD
-    
-=======
-
->>>>>>> 212eaf53
+
 //    template->spin1[0]=XLALMCMCGetParameter(parameter,"spin1x");
 //	template->spin1[1]=XLALMCMCGetParameter(parameter,"spin1y");
 //	template->spin1[2]=XLALMCMCGetParameter(parameter,"spin1z");
