; inspiral pipeline configuration script.
;
; $Id$
;
;
; this is the configuration file for the inspiral DAG generation program 
; lalapps_inspiral_pipe that creates a condor DAG to run the inspiral
; analysis pipeline. It can be use to perform a simple single interferometer
; or a double coincident analysis.

; GENERAL SECTIONS 
;;;;;;;;;;;;;;;;;;;

[segments]
; S6 online analysis should use the LDAS derived segment version
l1-analyze = L1:DMT-SCIENCE:2
h1-analyze = H1:DMT-SCIENCE:2
v1-analyze = V1:ITF_SCIENCEMODE:6

<<<<<<< HEAD
; location of veto-definer xml file E13 online DQ flags
=======
; location of veto-definer xml file
>>>>>>> 212eaf53
veto-def-server-url = https://www.lsc-group.phys.uwm.edu/ligovirgo/cbc/public/segments/S6/
veto-def-file = H1L1V1-S6_CBC_HIGHMASS_B_OFFLINE-937473702-0.xml

; veto categories to analyze (starting after cat1 which is always applied)
veto-categories = 2,3,4

[segfind]
segment-url = https://segdb.ligo.caltech.edu

[hardware-injections]
; location of file containing list of hardware injections to be performed
hwinj-def-server-url = https://www.lsc-group.phys.uwm.edu/ligovirgo/cbc/public/segments/S6/
<<<<<<< HEAD
hwinj-def-file = H1L1V1-S6_CBC_HW_INJECTIONS-930493015-31455814.xml
=======
hwinj-def-file = H1L1V1-S6_CBC_HW_INJECTIONS-930493015-36755000.xml
>>>>>>> 212eaf53

[ifo-details]
l1-data = 
h1-data =
v1-data =
two-ifo = 
three-ifo =

[hipe-arguments]
datafind =
inspinj =
template-bank =
inspiral =
sire-inspiral =
summary-inspiral-triggers =
coincidence =
coire-coincidence =
trigbank =
inspiral-veto = 
second-coinc = 
coire-second-coinc =
sire-second-coinc = 
summary-coinc-triggers =
output-segs = 
write-script =

[followup-arguments]
generate-cache = 
datafind = 
qscan =
hoft-qscan =
trig-bank =
inspiral =
plots =

[condor]
; setup of condor universe and location of executables
universe          = standard
hipe              = /archive/home/cbc/opt/s6/bin/lalapps_inspiral_hipe
plot              = /archive/home/cbc/opt/s6/bin/lalapps_plot_hipe
follow            = /archive/home/cbc/opt/s6/bin/lalapps_followup_pipe
pipedown          = /archive/home/cbc/opt/s6/bin/lalapps_cbc_pipedown
datafind          = /archive/home/cbc/opt/s6/bin/ligo_data_find
segfind           = /archive/home/cbc/opt/s6/bin/ligolw_segment_query
segs_from_cats    = /archive/home/cbc/opt/s6/bin/ligolw_segments_from_cats
ligolw_print      = /archive/home/cbc/opt/s6/bin/ligolw_print
ligolw_add        = /archive/home/cbc/opt/s6/bin/ligolw_add
tmpltbank         = /archive/home/cbc/opt/s6/bin/lalapps_tmpltbank 
inspiral          = /archive/home/cbc/opt/s6/bin/lalapps_inspiral
inspinj           = /archive/home/cbc/opt/s6/bin/lalapps_inspinj
inca              = /archive/home/cbc/opt/s6/bin/lalapps_inca
thinca            = /archive/home/cbc/opt/s6/bin/lalapps_thinca
trigbank          = /archive/home/cbc/opt/s6/bin/lalapps_trigbank
sire              = /archive/home/cbc/opt/s6/bin/lalapps_sire
coire             = /archive/home/cbc/opt/s6/bin/lalapps_coire
plotinspiral	  = /archive/home/cbc/opt/s6/bin/plotinspiral
plotthinca	      = /archive/home/cbc/opt/s6/bin/plotthinca
plotnumtemplates  = /archive/home/cbc/opt/s6/bin/plotnumtemplates
plotinjnum	      = /archive/home/cbc/opt/s6/bin/plotinjnum
plotethinca	      = /archive/home/cbc/opt/s6/bin/plotethinca
plotinspmissed	  = /archive/home/cbc/opt/s6/bin/plotinspmissed
plotinspfound     = /archive/home/cbc/opt/s6/bin/plotinspfound
plotinspfound	    = /archive/home/cbc/opt/s6/bin/plotinspfound
plotcoincmissed	  = /archive/home/cbc/opt/s6/bin/plotcoincmissed
plotinspinj	      = /archive/home/cbc/opt/s6/bin/plotinspinj
plotsnrchi	      = /archive/home/cbc/opt/s6/bin/plotsnrchi
plotinspiralrange = /archive/home/cbc/opt/s6/bin/plotinspiralrange
ploteffdistcut = /archive/home/cbc/opt/s6/bin/ploteffdistcut
thinca_to_coinc = /archive/home/cbc/opt/s6/bin/ligolw_thinca_to_coinc
ligolw_sqlite = /archive/home/cbc/opt/s6/bin/ligolw_sqlite
dbsimplify = /archive/home/cbc/opt/s6/bin/ligolw_cbc_dbsimplify
compute_durations = /archive/home/cbc/opt/s6/bin/ligolw_cbc_compute_durations
dbaddinj = /archive/home/cbc/opt/s6/bin/ligolw_cbc_dbaddinj
inspinjfind = /archive/home/cbc/opt/s6/bin/ligolw_inspinjfind
cluster_coincs = /archive/home/cbc/opt/s6/bin/ligolw_cbc_cluster_coincs
mvsc_get_doubles = /archive/home/cbc/opt/s6/bin/mvsc_get_doubles
mvsc_train_forest = /usr/bin/SprBaggerDecisionTreeApp
mvsc_use_forest = /usr/bin/SprOutputWriterApp
mvsc_update_sql = /archive/home/cbc/opt/s6/bin/mvsc_update_sql
cfar = /archive/home/cbc/opt/s6/bin/ligolw_cbc_cfar
printlc = /archive/home/cbc/opt/s6/bin/ligolw_cbc_printlc
printsims = /archive/home/cbc/opt/s6/bin/ligolw_cbc_printsims
printmissed = /archive/home/cbc/opt/s6/bin/ligolw_cbc_printmissed
plotfm = /archive/home/cbc/opt/s6/bin/ligolw_cbc_plotfm
minifollowups = /archive/home/cbc/opt/s6/bin/minifollowups
plotslides = /archive/home/cbc/opt/s6/bin/ligolw_cbc_plotslides
plotcumhist = /archive/home/cbc/opt/s6/bin/ligolw_cbc_plotcumhist
plotifar = /archive/home/cbc/opt/s6/bin/ligolw_cbc_plotifar
hardware_inj_page = /archive/home/cbc/opt/s6/bin/ligolw_cbc_hardware_inj_page
<<<<<<< HEAD
=======
search_volume = /archive/home/cbc/opt/s6/bin/lalapps_cbc_search_volume_by_m1_m2
search_upper_limit = /archive/home/cbc/opt/s6/bin/search_upper_limit_by_m1_m2
convertlalcache = /archive/home/omega/opt/omega/bin/convertlalcache
omegascan = /archive/home/omega/opt/omega/bin/wpipeline
>>>>>>> 212eaf53
; these executables are not used
cohbank = /bin/false
frjoin = /bin/false
chia = /bin/false
cohire = /bin/false

[condor-max-jobs]
;maximum number of jobs that condor should run of a given category
datafind= 10
thinca = 20
trigbank = 20
coire = 20
sire = 20

[pipeline]
; tagging information for the configure script
version = 
cvs-tag = $Name$
user-tag = 
num-slides = 50
retry-subdag = 1 
retry-jobs = 1
retry-plot-jobs = 2
collapse-thinca = 20
collapse-sire = 20
collapse-coire = 20

;Set matplotlibdir to a local directory to avoid NFS issues with the TeX part 
;of matplotlib. Ensure this directory exists on all nodes!
;matplotlibdir =

; INSPINJ SECTIONS
;;;;;;;;;;;;;;;;;;

[injections]
eobnr_lin_a_inj  = 101
eobnr_lin_b_inj  = 102
eobnr_lin_c_inj  = 103
eobnr_vol_a_inj  = 104
eobnr_vol_b_inj  = 105
eobnr_vol_c_inj  = 106
eobnr_log_a_inj  = 107
phenom_lin_a_inj = 108
phenom_lin_b_inj = 109
phenom_vol_a_inj = 110
phenom_vol_b_inj = 111

[eobnr_lin_a_inj]
f-lower = 10
waveform = EOBNRpseudoFourPN
<<<<<<< HEAD
min-distance = 10000
max-distance = 250000
=======
min-distance = 25000
max-distance = 400000
>>>>>>> 212eaf53
d-distr = uniform
l-distr = random
i-distr = uniform
min-mass1 = 1.0
max-mass1 = 99.0
min-mass2 = 1.0
max-mass2 = 99.0
m-distr = componentMass
min-mtotal = 25.0
max-mtotal = 100.0
disable-spin =
taper-injection = start
time-step = 724.077
time-interval = 300

[eobnr_lin_b_inj]
f-lower = 10
waveform = EOBNRpseudoFourPN
<<<<<<< HEAD
min-distance = 10000
max-distance = 250000
=======
min-distance = 25000
max-distance = 400000
>>>>>>> 212eaf53
d-distr = uniform
l-distr = random
i-distr = uniform
min-mass1 = 1.0
max-mass1 = 99.0
min-mass2 = 1.0
max-mass2 = 99.0
m-distr = componentMass
min-mtotal = 25.0
max-mtotal = 100.0
disable-spin =
taper-injection = start
time-step = 724.077
time-interval = 300

[eobnr_lin_c_inj]
f-lower = 10
waveform = EOBNRpseudoFourPN
<<<<<<< HEAD
min-distance = 10000
max-distance = 250000
=======
min-distance = 25000
max-distance = 400000
>>>>>>> 212eaf53
d-distr = uniform
l-distr = random
i-distr = uniform
min-mass1 = 1.0
max-mass1 = 99.0
min-mass2 = 1.0
max-mass2 = 99.0
m-distr = componentMass
min-mtotal = 25.0
max-mtotal = 100.0
disable-spin =
taper-injection = start
time-step = 724.077
time-interval = 300

[eobnr_vol_a_inj]
f-lower = 10
waveform = EOBNRpseudoFourPN
min-distance = 1000
<<<<<<< HEAD
max-distance = 100000
=======
max-distance = 250000
>>>>>>> 212eaf53
d-distr = volume
l-distr = random
i-distr = uniform
min-mass1 = 1.0
max-mass1 = 99.0
min-mass2 = 1.0
max-mass2 = 99.0
m-distr = componentMass
min-mtotal = 25.0
max-mtotal = 100.0
disable-spin =
taper-injection = start
time-step = 724.077
time-interval = 300

[eobnr_vol_b_inj]
f-lower = 10
waveform = EOBNRpseudoFourPN
min-distance = 1000
<<<<<<< HEAD
max-distance = 100000
d-distr = volume
l-distr = random
i-distr = uniform
min-mass1 = 1.0
max-mass1 = 99.0
min-mass2 = 1.0
max-mass2 = 99.0
m-distr = componentMass
min-mtotal = 25.0
max-mtotal = 100.0
disable-spin =
taper-injection = start
time-step = 724.077
time-interval = 300

[eobnr_vol_c_inj]
f-lower = 10
waveform = EOBNRpseudoFourPN
min-distance = 1000
max-distance = 100000
=======
max-distance = 250000
>>>>>>> 212eaf53
d-distr = volume
l-distr = random
i-distr = uniform
min-mass1 = 1.0
max-mass1 = 99.0
min-mass2 = 1.0
max-mass2 = 99.0
m-distr = componentMass
min-mtotal = 25.0
max-mtotal = 100.0
disable-spin =
taper-injection = start
time-step = 724.077
time-interval = 300

<<<<<<< HEAD
[eobnr_log_a_inj]
=======
[eobnr_vol_c_inj]
>>>>>>> 212eaf53
f-lower = 10
waveform = EOBNRpseudoFourPN
min-distance = 1000
max-distance = 250000
d-distr = volume
l-distr = random
i-distr = uniform
min-mass1 = 1.0
max-mass1 = 99.0
min-mass2 = 1.0
max-mass2 = 99.0
m-distr = componentMass
min-mtotal = 25.0
max-mtotal = 100.0
disable-spin =
taper-injection = start
time-step = 724.077
time-interval = 300

[eobnr_log_a_inj]
f-lower = 10
waveform = EOBNRpseudoFourPN
min-distance = 1000
max-distance = 1000000
d-distr = log10
l-distr = random
i-distr = uniform
min-mass1 = 1.0
max-mass1 = 99.0
min-mass2 = 1.0
max-mass2 = 99.0
m-distr = componentMass
min-mtotal = 25.0
max-mtotal = 100.0
disable-spin =
taper-injection = start
time-step = 724.077
time-interval = 300

[phenom_lin_a_inj]
f-lower = 20
<<<<<<< HEAD
waveform = IMRPhenomAtwoPN
min-distance = 10000
max-distance = 250000
=======
waveform = IMRPhenomBtwoPN
min-distance = 25000
max-distance = 400000
d-distr = uniform
l-distr = random
i-distr = uniform
min-mass1 = 1.0
max-mass1 = 99.0
min-mass2 = 1.0
max-mass2 = 99.0
m-distr = totalMassRatio
min-mtotal = 25.0
max-mtotal = 100.0
disable-spin =
min-mratio = 0.10
max-mratio = 1.0
time-step = 724.077
time-interval = 300

[phenom_lin_b_inj]
f-lower = 20
waveform = IMRPhenomBtwoPN
min-distance = 25000
max-distance = 400000
>>>>>>> 212eaf53
d-distr = uniform
l-distr = random
i-distr = uniform
min-mass1 = 1.0
max-mass1 = 99.0
min-mass2 = 1.0
max-mass2 = 99.0
m-distr = totalMassRatio
min-mtotal = 25.0
max-mtotal = 100.0
disable-spin =
min-mratio = 0.10
max-mratio = 1.0
time-step = 724.077
time-interval = 300

<<<<<<< HEAD
[phenom_lin_b_inj]
f-lower = 20
waveform = IMRPhenomAtwoPN
min-distance = 10000
max-distance = 250000
d-distr = uniform
l-distr = random
i-distr = uniform
min-mass1 = 1.0
max-mass1 = 99.0
min-mass2 = 1.0
max-mass2 = 99.0
m-distr = totalMassRatio
min-mtotal = 25.0
max-mtotal = 100.0
disable-spin =
min-mratio = 0.10
max-mratio = 1.0
time-step = 724.077
time-interval = 300

=======
>>>>>>> 212eaf53
[phenom_vol_a_inj]
f-lower = 20
waveform = IMRPhenomBtwoPN
min-distance = 1000
<<<<<<< HEAD
max-distance = 100000
=======
max-distance = 250000
>>>>>>> 212eaf53
d-distr = volume
l-distr = random
i-distr = uniform
min-mass1 = 1.0
max-mass1 = 99.0
min-mass2 = 1.0
max-mass2 = 99.0
m-distr = totalMassRatio
min-mtotal = 25.0
max-mtotal = 100.0
disable-spin =
min-mratio = 0.10
max-mratio = 1.0
time-step = 724.077
time-interval = 300

[phenom_vol_b_inj]
f-lower = 20
waveform = IMRPhenomBtwoPN
min-distance = 1000
<<<<<<< HEAD
max-distance = 100000
=======
max-distance = 250000
>>>>>>> 212eaf53
d-distr = volume
l-distr = random
i-distr = uniform
min-mass1 = 1.0
max-mass1 = 99.0
min-mass2 = 1.0
max-mass2 = 99.0
m-distr = totalMassRatio
min-mtotal = 25.0
max-mtotal = 100.0
disable-spin =
min-mratio = 0.10
max-mratio = 1.0
time-step = 724.077
time-interval = 300

; HIPE SECTIONS 
;;;;;;;;;;;;;;;

[input]
ligo-channel = LDAS-STRAIN
ligo-type = LDAS_C02_L2
ligo-qscan-type = RDS_R_L1
max-thinca-segment = 3600
geo-channel = 
geo-type = 
virgo-type = HrecV3
virgo-channel = h_16384Hz

[calibration]
; location of the calibration cache and the cache files
; if using h(t) data, then no calibration cache required

[datafind]
; we now get the server from the environment variable LIGO_DATAFIND_SERVER
;server = ldr.ligo.caltech.edu
; type of data to use -- for LDAS-GRID, nothing required here.
;match=localhost
;url-type = file
; if there are gaps in the requested data, fail in ligo_data_find
gaps =

[data]
; data conditioning parameters common to tmpltbank and inspiral
pad-data = 8
segment-length = 524288
number-of-segments = 15
sample-rate = 2048
resample-filter = ldas
spectrum-type = median

[ligo-data]
calibrated-data = real_8
; Below needed for calibrated data 
dynamic-range-exponent = 69.0
strain-high-pass-freq = 30
strain-high-pass-order = 8
strain-high-pass-atten = 0.1
; Below filters after injections injected in the data
enable-high-pass = 30.0
high-pass-order = 8
high-pass-attenuation = 0.1
; Below specifies the frequency at which to start the matched filter integration
low-frequency-cutoff = 40.0

[virgo-data]
low-frequency-cutoff = 30.0
dynamic-range-exponent = 69.0
enable-high-pass = 20.0
high-pass-order = 8
strain-high-pass-order = 8
strain-high-pass-freq = 20.0
strain-high-pass-atten = 0.1
calibrated-data = real_4
high-pass-attenuation = 0.1

[geo-data]

[tmpltbank]
; template bank generation parameters -- added to all tmpltbank jobs
grid-spacing = Hexagonal
minimal-match = 0.97
high-frequency-cutoff = 1024.0
order = twoPN
approximant = EOBNR
space = Tau0Tau3
debug-level = 33
write-compress = 
candle-snr = 8
candle-mass1 = 1.4
candle-mass2 = 1.4
standard-candle =
num-freq-cutoffs = 1
max-high-freq-cutoff = LRD
min-high-freq-cutoff = LRD
minimum-mass = 1.0
maximum-mass = 99.0
max-total-mass = 100.0
min-total-mass = 25.0

[h1-tmpltbank]
; h1 specific tmpltbank parameters

[h2-tmpltbank]
; h2 specific tmpltbank parameters

[l1-tmpltbank]
; l1 specific tmpltbank parameters

[v1-tmpltbank]
; v1 specific tmpltbank parameters

[inspiral]
; inspiral analysis parameters -- added to all inspiral jobs
approximant = EOBNR
segment-overlap = 262144
inverse-spec-length = 16
enable-output = 
<<<<<<< HEAD
cluster-method = template
;cluster-window = 1.0
=======
cluster-method = tmpltwindow
cluster-window = 1.0
>>>>>>> 212eaf53
;ts-cluster = T0T3TcAS
;ts-metric-scaling = 0.06
maximization-interval = 10
debug-level = 33
write-compress = 
bank-veto-subbank-size = 20
bank-veto-time-freq =
autochisq-length = 50
autochisq-stride = 1
autochisq-two-sided =
order = pseudoFourPN
taper-template = start

[no-veto-inspiral]
; inspiral parameters specific to the first set of inspirals (pre coinc)
chisq-bins = 0
disable-rsq-veto =
enable-filter-inj-only =

[veto-inspiral]
; inspiral parameters for the second set of inspirals, after coincidence
chisq-bins = 10
enable-rsq-veto =
rsq-veto-window = 6.0
rsq-veto-threshold = 15.0
;do-rsq-veto =
rsq-veto-time-thresh = 0.0002
rsq-veto-max-snr = 12.0
enable-filter-inj-only =

[h1-inspiral]
; h1 specific inspiral parameters
snr-threshold = 5.5
chisq-threshold = 100.0
chisq-delta = 0.2

[h2-inspiral]
; h2 specific inspiral parameters
snr-threshold = 5.5
chisq-threshold = 100.0
chisq-delta = 0.2

[l1-inspiral]
; l1 specific inspiral parameters
snr-threshold = 5.5
chisq-threshold = 100.0
chisq-delta = 0.2

[v1-inspiral]
; v1 specific inspiral parameters
snr-threshold = 5.5
chisq-threshold = 100.0
chisq-delta = 0.2

[inca]
; common coincidence parameters -- added to all inca jobs
debug-level = 33
write-compress = 

[thinca]
; common coincidence parameters -- added to all thinca jobs
debug-level = 33
multi-ifo-coinc =
parameter-test = ellipsoid
e-thinca-parameter = 1.0
write-compress = 

[thinca-2]
; coincidence parameters -- added to second-stage thinca jobs

[thinca-slide]
; time slide parameters
h1-slide = 0
l1-slide = 5
v1-slide = 10

[trigbank]
parameter-test = m1_and_m2
debug-level = 33
write-compress = 

[sire]
; parameters for sire
cluster-time = 4000
cluster-algorithm = snr

[sire-inj]
; clustering parameters for sire
injection-window = 100

[coire]
; parameters for coire
cluster-time = 4000

[coire-1]
; parameters for coire first stage
coinc-stat = snrsq

[coire-2]
; parameters for coire second stage
coinc-stat = effective_snrsq
eff-snr-denom-fac = 50

[coire-2-cat-2]
; extra options for coire second stage in cat 2+ vetoes

[coire-2-cat-3]
; extra options for coire second stage in cat 3+ vetoes
rsq-threshold = 0.0002
rsq-coeff = 0.0075
rsq-max-snr = 12
rsq-pow = 1.124764

[coire-2-cat-4]
; extra options for coire second stage in cat 4+ vetoes

[coire-inj]
; clustering parameters for sire
injection-window = 100


; PLOTTING SECTIONS 
;;;;;;;;;;;;;;;;;;;

[plotnumtemplates]
ifo-times = H1L1V1
enable-output=

[plotnumtemplates-meta]
cache-patterns = bank,trigbank
bank-program-tag = TMPLTBANK 
trigbank-program-tag = TRIGBANK

[plotinspiralrange]
range-vs-time =
range-hist =
range-min = 0
range-max = 50
nbins = 50
ifo-times = H1L1V1
enable-output =
range-mass = 

[plotinspiralrange-meta]
cache-patterns = trig,bank
trig-program-tag = INSPIRAL_FIRST
bank-program-tag = TMPLTBANK

[plotinspiral]
cum-hist-snr=
hist-snr=
log-snr-chisq=
nbins=200
threshold=5.5
log-y=
enable-output=
snr-time=
log-x=

[plotinspiral-meta]
cache-patterns = trig
trig-program-tag = SIRE

[plotthinca]
snr-snr=
slide-snr=
statistic=effective_snr
dist-dist=
slide-dist=
snr-time=
plot-type=log
nbins=20
plot-slides=
add-zero-lag=
snr-dist=
enable-output=
eff-snr-denom-fac = 50
min-snr=4.0

[plotthinca-meta]
cache-patterns = coinc,slide
coinc-program-tag = COIRE
slide-program-tag = COIRE_SLIDE


[plotinjnum]
enable-output=

[plotinjnum-meta]
cache-patterns = inj
inj-program-tag= COIRE_INJECTIONS

[plotethinca]
;This code should eventually take zero lag too?
time-slides=
ethinca-vs-stat=
statistic=effective_snr
hist=
num-bins=20
h1-slide-time=0
l1-slide-time=5
v1-slide-time=10
injection-window=100
x-value=snr
enable-output=
log-x=
max-ethinca = 1.0
eff-snr-denom-fac = 50

[plotethinca-meta]
cache-patterns = inj,slide
inj-program-tag = COIRE_INJECTIONS_*_FOUND
slide-program-tag = COIRE_SLIDE

[plotinspmissed]
time-dist=
mchirp-dist-log=
mtotal-dist-log=
time-dist=
enable-output=
eff-vs-eff-dist=
eff-vs-distance=
legend=
do-followup=
followup-number = 10

[plotinspmissed-meta]
cache-patterns = found,missed
found-program-tag = COIRE_INJECTIONS_*_FOUND
missed-program-tag = COIRE_INJECTIONS_*_MISSED

[plotinspfound]
do-followup =
threshold = 1
check-mchirp =
check-eff-dist =
check-eff-snr =
check-chisq =
veto-suffix = CAT_3_VETO

[plotcoincmissed]
do-followup =

[ploteffdistcut]
dist-snr=
dist-hist=
dist-cut=
dist-dist=
kappa = 0.6
use-avg-distance=

[ploteffdistcut-meta]
cache-patterns=inj,slide
inj-program-tag = COIRE_INJECTIONS_*_FOUND
slide-program-tag = COIRE_SLIDE


[plotinspinj]
plot-mchirp=
hist-mchirp=
mchirp-mchirp=
chirp-snr-mtotal=
time-snr-mtotal=
plot-eta=
hist-eta=
eta-snr-mtotal=
plot-time=
hist-time=
time-snr-mtotal=
plot-dist=
hist-dist=
dist-dist=
log-x=
log-y=
title-text=
enable-output=

[plotinspinj-meta]
cache-patterns= found
found-program-tag= SIRE_INJECTIONS_*_FOUND

[plotsnrchi]
hist-effsnr=
hist-newsnr=
snr-chisq=
;bank-chisq=
;NB some triggers may have bank_chisq_dof at second stage, omit plot
cont-chisq=
snr-rsq=
;snr-chisq-contours=
effsnr-lines=
newsnr-lines=
durationhist-effsnr=
durationhist-newsnr=
denominator-constant=50.
chisq-index=6.
nbins=40
rsq-threshold=0.0002
rsq-max-snr=12
rsq-coeff=0.0075
rsq-pow=1.124764
ifo-times=
enable-output=

[plotsnrchi-meta]
cache-patterns = trig,found,slide
trig-program-tag = THINCA_SECOND
found-program-tag = COIRE_INJECTIONS_*_FOUND_SECOND
slide-program-tag = THINCA_SLIDE_SECOND

; PIPEDOWN SECTIONS
;;;;;;;;;;;;;;;;;;;;;;;;;;;

[plot_input]
;   options common to pipedown plotting commands
enable-output =

[thinca_to_coinc]
;   set options for thinca_to_coinc jobs
search = high_mass
;lars-id = 
statistic = effective_snr
effective-snr-factor = 50.

[ligolw_sqlite]
;   set options for ligolw_sqlite jobs
;preserve_ids =
;replace =

[dbsimplify]
;   set options for dbsimplify jobs
;vacuum =

[compute_durations]
;   set options for compute_durations jobs

[dbaddinj]
;   set options for dbaddinj jobs

[inspinjfind]
;   set options for inspinjfind jobs
match-algorithm = inspiral
time-window = 1.
; TD: default was 9s !
;force =
;comment = None

[cluster_coincs]
;   set static options for cluster_coinc jobs
;   following are required options
cluster-window = 10000
ranking-stat = snr
rank-by = MAX
;   following are optional
;param-name = mass
;param-ranges = [0.0,50.0);[50.0,85.0);[85.0,110.0]
;exclude-coincs = [all in h1,h2];[h1,h2 in all];[h2,l1 in h1,h2,l1]
vacuum =

[cfar-uncombined]
;   set static options for cfar jobs that 
;   compute uncombined false alarm rates
output-column = false_alarm_rate
ranking-stat = coinc_event.likelihood
rank-by = MAX
;   the following 3 options define a 'category':
;   the first 2, what parameter to bin by
;   the last, whether or not to bin by coincident
;   ifos
;param-name = mass
;param-ranges = [0.0,50.0);[50.0,85.0);[85.0,110.0]
<<<<<<< HEAD
;group-by-ifos =
=======
group-by-multiplicity =
>>>>>>> 212eaf53
;exclude-coincs = [all in h1,h2];[h1,h2 in all];[h2,l1 in h1,h2,l1]

[cfar-combined]
;   set static options for cfar jobs that 
;   compute combined false alarm rates
output-column = combined_far
ranking-stat = false_alarm_rate
rank-by = MIN
;   no categories are defined when combining;
;   however, if only want to combine over param-bins,
;   uncomment group-by-ifos
;group-by-ifos =

[cbc_print]
;   set static options common for printlc, printsims, and printmissed
daily-ihope-pages-location = https://ldas-jobs.ligo.caltech.edu/~cbc/ihope_daily

[printlc]
;   set static options for printlc jobs
ranking-stat = combined_far
rank-by = MIN
convert-durations = days 
limit = 10
get-sngl-info =

[printsims]
;   set static options for printsims jobs
ranking-stat = combined_far
rank-by = MIN
sort-by = injected_decisive_distance
convert-durations = days 
simulation-table = sim_inspiral
recovery-table = coinc_inspiral
param-name = combined_far
param-ranges = !0
;rank-range = !1

[printmissed]
;   set static options for printmissed jobs
simulation-table = sim_inspiral
recovery-table = coinc_inspiral
limit = 10

[plotfm]
; establish what plotfm jobs to do; the following options
; must have corresponding sections with options given
; each section name will be added to the plotfm user_tag
fm_dist_v_param =
fm_dist_v_end_time =
fm_dist_v_dt =
fm_lin_plots =

[fm_dist_v_param]
<<<<<<< HEAD
; plot injected decisive distance v. chrip mass
variables = 'injected_mass1+injected_mass2:Total Mass ($M_\odot$); injected_decisive_distance:Injected Decisive Distance ($Mpc$)'
=======
; plot injected decisive distance vs chirp mass and vs total mass
variables = 'injected_mass1+injected_mass2:Total Mass ($M_\odot$); injected_decisive_distance:Injected Decisive Distance (Mpc)' --variables 'injected_mchirp:Chirp Mass ($M_\odot$); injected_decisive_distance:Injected Decisive Distance (Mpc)'
>>>>>>> 212eaf53
logy =
logz =
colorbar =
; add lines at each mass bin boundary
<<<<<<< HEAD
plot-y-function = '50.:$50.0$' --plot-y-function '85.:$85.0$'
ranking-stat = combined_far
=======
;plot-y-function = '50.:$50.0$' --plot-y-function '85.:$85.0$'
ranking-stat = 'combined_far:Combined FAR (yr$^{-1}$)'
>>>>>>> 212eaf53
rank-by = MIN
simulation-table = sim_inspiral
recovery-table = coinc_inspiral

[fm_dist_v_end_time]
<<<<<<< HEAD
; plot injected decisive distance v. end_time in days
variables = 'injected_end_time:gps_days; injected_decisive_distance:Injected Decisive Distance ($Mpc$)'
ranking-stat = combined_far
=======
; plot injected decisive distance vs end_time in days
variables = 'injected_end_time:gps_days; injected_decisive_distance:Injected Decisive Distance (Mpc)'
ranking-stat = 'combined_far:Combined FAR (yr$^{-1}$)'
>>>>>>> 212eaf53
rank-by = MIN
logy =
logz =
colorbar =
; split up by mass-bin
<<<<<<< HEAD
param-name = injected_mass1+injected_mass2
param-ranges = [0.0,50.0);[50.0,85.0);[85.0,110.0]
=======
;param-name = injected_mass1+injected_mass2
;param-ranges = [0.0,50.0);[50.0,85.0);[85.0,110.0]
>>>>>>> 212eaf53
simulation-table = sim_inspiral
recovery-table = coinc_inspiral

[fm_dist_v_dt]
; plot injected decisive distance v. difference in recovered/injected end-times
<<<<<<< HEAD
variables = '(recovered_end_time+recovered_end_time_ns*1e-9)-(injected_end_time+injected_end_time_ns*1e-9): Recovered - Injected End Time ($s$); injected_decisive_distance:Injected Decisive Distance ($Mpc$)'
ranking-stat = combined_far
=======
variables = '(recovered_end_time+recovered_end_time_ns*1e-9)-(injected_end_time+injected_end_time_ns*1e-9): Recovered - Injected End Time (s); injected_decisive_distance:Injected Decisive Distance (Mpc)'
ranking-stat = 'combined_far:Combined FAR (yr$^{-1}$)'
>>>>>>> 212eaf53
rank-by = MIN
logy =
logz =
colorbar =
simulation-table = sim_inspiral
recovery-table = coinc_inspiral

[fm_lin_plots]
; plot linear fm plots
<<<<<<< HEAD
variables = '(recovered_end_time+recovered_end_time_ns*1e-9)-(injected_end_time+injected_end_time_ns*1e-9): Recovered - Injected End Time ($s$); injected_mass1+injected_mass2: Injected Total Mass ($M_\odot$)' --variables '(recovered_end_time+recovered_end_time_ns*1e-9)-(injected_end_time+injected_end_time_ns*1e-9): Recovered - Injected End Time ($s$); sim_tag: Injection Type' --variables '(recovered_end_time+recovered_end_time_ns*1e-9)-(injected_end_time+injected_end_time_ns*1e-9): Recovered - Injected End Time ($s$); (recovered_mass-(injected_mass1+injected_mass2))/(injected_mass1+injected_mass2): Total Mass Frac. Difference ($\frac{mtotal_{rec}-mtotal_{inj}}{mtotal_{inj}}$)' --variables 'sim_tag: Injection Type; (recovered_mass-(injected_mass1+injected_mass2))/(injected_mass1+injected_mass2): Total Mass Frac. Difference ($\frac{mtotal_{rec}-mtotal_{inj}}{mtotal_{inj}}$)'
ranking-stat = combined_far
=======
variables = '(recovered_end_time+recovered_end_time_ns*1e-9)-(injected_end_time+injected_end_time_ns*1e-9): Recovered - Injected End Time (s); injected_mass1+injected_mass2: Injected Total Mass ($M_\odot$)' --variables '(recovered_end_time+recovered_end_time_ns*1e-9)-(injected_end_time+injected_end_time_ns*1e-9): Recovered - Injected End Time (s); sim_tag: Injection Type' --variables '(recovered_end_time+recovered_end_time_ns*1e-9)-(injected_end_time+injected_end_time_ns*1e-9): Recovered - Injected End Time (s); (recovered_mass-(injected_mass1+injected_mass2))/(injected_mass1+injected_mass2): Total Mass Frac. Difference ($\frac{mtotal_{rec}-mtotal_{inj}}{mtotal_{inj}}$)' --variables 'sim_tag: Injection Type; (recovered_mass-(injected_mass1+injected_mass2))/(injected_mass1+injected_mass2): Total Mass Frac. Difference ($\frac{mtotal_{rec}-mtotal_{inj}}{mtotal_{inj}}$)'
ranking-stat = 'combined_far:Combined FAR (yr$^{-1}$)'
>>>>>>> 212eaf53
rank-by = MIN
logz =
colorbar =
simulation-table = sim_inspiral
recovery-table = coinc_inspiral

[minifollowups]
;   set static options for minifollowup jobs

[plotslides]
;   set static options for plotslide jobs

[plotcumhist]
;   set static options for plotcumhist jobs
num-bins = 20
ranking-stat = snr
rank-by = MAX
square-stats =
;param-name = mass
;param-ranges = [0.0,50.0);[50.0,85.0);[85.0,110.0]

[plotifar]
;   set static options for plotifar jobs
;param-name = mass
;param-ranges = [0.0,50.0);[50.0,85.0);[85.0,110.0]
<<<<<<< HEAD
plot-uncombined =
=======
;plot-uncombined =
>>>>>>> 212eaf53
;group-by-ifos =
plot-combined =
plot-slides =
show-min-bkg =
show-max-bkg =
show-two-sigma-error =
;x-min =
;x-max =
;y-min =
;y-max =

[hardware-injection-page]
<<<<<<< HEAD
=======

[omega-setup]
;ligo-channel = LSC-DARM_ERR,LSC-PRC_CTRL,PEM-LVEA_SEISZ
;ligo-type = RDS_R_L1
;virgo-type = HrecV3
;virgo-channel = h_16384Hz
;Note that if the above fields are commented the channel and types from
;the input section will be used. This will be the default behaviour
plot-time-ranges = 2,20
sample-frequency = 4096
search-time-range = 64
search-frequency-range = 32,Inf
search-q-range = 4,64
search-max-energy-loss = 0.2
white-noise-far = 0.001
search-window-duration = 0.5
plot-normalized-energy-range = 0,25.5

[omega-scans]
; THIS SECTION MUST BE LEFT BLANK!!!!!!!!
>>>>>>> 212eaf53
<|MERGE_RESOLUTION|>--- conflicted
+++ resolved
@@ -17,11 +17,7 @@
 h1-analyze = H1:DMT-SCIENCE:2
 v1-analyze = V1:ITF_SCIENCEMODE:6
 
-<<<<<<< HEAD
-; location of veto-definer xml file E13 online DQ flags
-=======
 ; location of veto-definer xml file
->>>>>>> 212eaf53
 veto-def-server-url = https://www.lsc-group.phys.uwm.edu/ligovirgo/cbc/public/segments/S6/
 veto-def-file = H1L1V1-S6_CBC_HIGHMASS_B_OFFLINE-937473702-0.xml
 
@@ -34,11 +30,7 @@
 [hardware-injections]
 ; location of file containing list of hardware injections to be performed
 hwinj-def-server-url = https://www.lsc-group.phys.uwm.edu/ligovirgo/cbc/public/segments/S6/
-<<<<<<< HEAD
-hwinj-def-file = H1L1V1-S6_CBC_HW_INJECTIONS-930493015-31455814.xml
-=======
 hwinj-def-file = H1L1V1-S6_CBC_HW_INJECTIONS-930493015-36755000.xml
->>>>>>> 212eaf53
 
 [ifo-details]
 l1-data = 
@@ -128,13 +120,10 @@
 plotcumhist = /archive/home/cbc/opt/s6/bin/ligolw_cbc_plotcumhist
 plotifar = /archive/home/cbc/opt/s6/bin/ligolw_cbc_plotifar
 hardware_inj_page = /archive/home/cbc/opt/s6/bin/ligolw_cbc_hardware_inj_page
-<<<<<<< HEAD
-=======
 search_volume = /archive/home/cbc/opt/s6/bin/lalapps_cbc_search_volume_by_m1_m2
 search_upper_limit = /archive/home/cbc/opt/s6/bin/search_upper_limit_by_m1_m2
 convertlalcache = /archive/home/omega/opt/omega/bin/convertlalcache
 omegascan = /archive/home/omega/opt/omega/bin/wpipeline
->>>>>>> 212eaf53
 ; these executables are not used
 cohbank = /bin/false
 frjoin = /bin/false
@@ -185,13 +174,8 @@
 [eobnr_lin_a_inj]
 f-lower = 10
 waveform = EOBNRpseudoFourPN
-<<<<<<< HEAD
-min-distance = 10000
-max-distance = 250000
-=======
 min-distance = 25000
 max-distance = 400000
->>>>>>> 212eaf53
 d-distr = uniform
 l-distr = random
 i-distr = uniform
@@ -210,13 +194,8 @@
 [eobnr_lin_b_inj]
 f-lower = 10
 waveform = EOBNRpseudoFourPN
-<<<<<<< HEAD
-min-distance = 10000
-max-distance = 250000
-=======
 min-distance = 25000
 max-distance = 400000
->>>>>>> 212eaf53
 d-distr = uniform
 l-distr = random
 i-distr = uniform
@@ -235,13 +214,8 @@
 [eobnr_lin_c_inj]
 f-lower = 10
 waveform = EOBNRpseudoFourPN
-<<<<<<< HEAD
-min-distance = 10000
-max-distance = 250000
-=======
 min-distance = 25000
 max-distance = 400000
->>>>>>> 212eaf53
 d-distr = uniform
 l-distr = random
 i-distr = uniform
@@ -261,11 +235,7 @@
 f-lower = 10
 waveform = EOBNRpseudoFourPN
 min-distance = 1000
-<<<<<<< HEAD
-max-distance = 100000
-=======
 max-distance = 250000
->>>>>>> 212eaf53
 d-distr = volume
 l-distr = random
 i-distr = uniform
@@ -285,8 +255,7 @@
 f-lower = 10
 waveform = EOBNRpseudoFourPN
 min-distance = 1000
-<<<<<<< HEAD
-max-distance = 100000
+max-distance = 250000
 d-distr = volume
 l-distr = random
 i-distr = uniform
@@ -303,33 +272,6 @@
 time-interval = 300
 
 [eobnr_vol_c_inj]
-f-lower = 10
-waveform = EOBNRpseudoFourPN
-min-distance = 1000
-max-distance = 100000
-=======
-max-distance = 250000
->>>>>>> 212eaf53
-d-distr = volume
-l-distr = random
-i-distr = uniform
-min-mass1 = 1.0
-max-mass1 = 99.0
-min-mass2 = 1.0
-max-mass2 = 99.0
-m-distr = componentMass
-min-mtotal = 25.0
-max-mtotal = 100.0
-disable-spin =
-taper-injection = start
-time-step = 724.077
-time-interval = 300
-
-<<<<<<< HEAD
-[eobnr_log_a_inj]
-=======
-[eobnr_vol_c_inj]
->>>>>>> 212eaf53
 f-lower = 10
 waveform = EOBNRpseudoFourPN
 min-distance = 1000
@@ -371,11 +313,6 @@
 
 [phenom_lin_a_inj]
 f-lower = 20
-<<<<<<< HEAD
-waveform = IMRPhenomAtwoPN
-min-distance = 10000
-max-distance = 250000
-=======
 waveform = IMRPhenomBtwoPN
 min-distance = 25000
 max-distance = 400000
@@ -400,7 +337,6 @@
 waveform = IMRPhenomBtwoPN
 min-distance = 25000
 max-distance = 400000
->>>>>>> 212eaf53
 d-distr = uniform
 l-distr = random
 i-distr = uniform
@@ -417,39 +353,11 @@
 time-step = 724.077
 time-interval = 300
 
-<<<<<<< HEAD
-[phenom_lin_b_inj]
-f-lower = 20
-waveform = IMRPhenomAtwoPN
-min-distance = 10000
-max-distance = 250000
-d-distr = uniform
-l-distr = random
-i-distr = uniform
-min-mass1 = 1.0
-max-mass1 = 99.0
-min-mass2 = 1.0
-max-mass2 = 99.0
-m-distr = totalMassRatio
-min-mtotal = 25.0
-max-mtotal = 100.0
-disable-spin =
-min-mratio = 0.10
-max-mratio = 1.0
-time-step = 724.077
-time-interval = 300
-
-=======
->>>>>>> 212eaf53
 [phenom_vol_a_inj]
 f-lower = 20
 waveform = IMRPhenomBtwoPN
 min-distance = 1000
-<<<<<<< HEAD
-max-distance = 100000
-=======
 max-distance = 250000
->>>>>>> 212eaf53
 d-distr = volume
 l-distr = random
 i-distr = uniform
@@ -470,11 +378,7 @@
 f-lower = 20
 waveform = IMRPhenomBtwoPN
 min-distance = 1000
-<<<<<<< HEAD
-max-distance = 100000
-=======
 max-distance = 250000
->>>>>>> 212eaf53
 d-distr = volume
 l-distr = random
 i-distr = uniform
@@ -593,13 +497,8 @@
 segment-overlap = 262144
 inverse-spec-length = 16
 enable-output = 
-<<<<<<< HEAD
-cluster-method = template
-;cluster-window = 1.0
-=======
 cluster-method = tmpltwindow
 cluster-window = 1.0
->>>>>>> 212eaf53
 ;ts-cluster = T0T3TcAS
 ;ts-metric-scaling = 0.06
 maximization-interval = 10
@@ -971,11 +870,7 @@
 ;   ifos
 ;param-name = mass
 ;param-ranges = [0.0,50.0);[50.0,85.0);[85.0,110.0]
-<<<<<<< HEAD
-;group-by-ifos =
-=======
 group-by-multiplicity =
->>>>>>> 212eaf53
 ;exclude-coincs = [all in h1,h2];[h1,h2 in all];[h2,l1 in h1,h2,l1]
 
 [cfar-combined]
@@ -1029,62 +924,36 @@
 fm_lin_plots =
 
 [fm_dist_v_param]
-<<<<<<< HEAD
-; plot injected decisive distance v. chrip mass
-variables = 'injected_mass1+injected_mass2:Total Mass ($M_\odot$); injected_decisive_distance:Injected Decisive Distance ($Mpc$)'
-=======
 ; plot injected decisive distance vs chirp mass and vs total mass
 variables = 'injected_mass1+injected_mass2:Total Mass ($M_\odot$); injected_decisive_distance:Injected Decisive Distance (Mpc)' --variables 'injected_mchirp:Chirp Mass ($M_\odot$); injected_decisive_distance:Injected Decisive Distance (Mpc)'
->>>>>>> 212eaf53
 logy =
 logz =
 colorbar =
 ; add lines at each mass bin boundary
-<<<<<<< HEAD
-plot-y-function = '50.:$50.0$' --plot-y-function '85.:$85.0$'
-ranking-stat = combined_far
-=======
 ;plot-y-function = '50.:$50.0$' --plot-y-function '85.:$85.0$'
 ranking-stat = 'combined_far:Combined FAR (yr$^{-1}$)'
->>>>>>> 212eaf53
 rank-by = MIN
 simulation-table = sim_inspiral
 recovery-table = coinc_inspiral
 
 [fm_dist_v_end_time]
-<<<<<<< HEAD
-; plot injected decisive distance v. end_time in days
-variables = 'injected_end_time:gps_days; injected_decisive_distance:Injected Decisive Distance ($Mpc$)'
-ranking-stat = combined_far
-=======
 ; plot injected decisive distance vs end_time in days
 variables = 'injected_end_time:gps_days; injected_decisive_distance:Injected Decisive Distance (Mpc)'
 ranking-stat = 'combined_far:Combined FAR (yr$^{-1}$)'
->>>>>>> 212eaf53
 rank-by = MIN
 logy =
 logz =
 colorbar =
 ; split up by mass-bin
-<<<<<<< HEAD
-param-name = injected_mass1+injected_mass2
-param-ranges = [0.0,50.0);[50.0,85.0);[85.0,110.0]
-=======
 ;param-name = injected_mass1+injected_mass2
 ;param-ranges = [0.0,50.0);[50.0,85.0);[85.0,110.0]
->>>>>>> 212eaf53
 simulation-table = sim_inspiral
 recovery-table = coinc_inspiral
 
 [fm_dist_v_dt]
 ; plot injected decisive distance v. difference in recovered/injected end-times
-<<<<<<< HEAD
-variables = '(recovered_end_time+recovered_end_time_ns*1e-9)-(injected_end_time+injected_end_time_ns*1e-9): Recovered - Injected End Time ($s$); injected_decisive_distance:Injected Decisive Distance ($Mpc$)'
-ranking-stat = combined_far
-=======
 variables = '(recovered_end_time+recovered_end_time_ns*1e-9)-(injected_end_time+injected_end_time_ns*1e-9): Recovered - Injected End Time (s); injected_decisive_distance:Injected Decisive Distance (Mpc)'
 ranking-stat = 'combined_far:Combined FAR (yr$^{-1}$)'
->>>>>>> 212eaf53
 rank-by = MIN
 logy =
 logz =
@@ -1094,13 +963,8 @@
 
 [fm_lin_plots]
 ; plot linear fm plots
-<<<<<<< HEAD
-variables = '(recovered_end_time+recovered_end_time_ns*1e-9)-(injected_end_time+injected_end_time_ns*1e-9): Recovered - Injected End Time ($s$); injected_mass1+injected_mass2: Injected Total Mass ($M_\odot$)' --variables '(recovered_end_time+recovered_end_time_ns*1e-9)-(injected_end_time+injected_end_time_ns*1e-9): Recovered - Injected End Time ($s$); sim_tag: Injection Type' --variables '(recovered_end_time+recovered_end_time_ns*1e-9)-(injected_end_time+injected_end_time_ns*1e-9): Recovered - Injected End Time ($s$); (recovered_mass-(injected_mass1+injected_mass2))/(injected_mass1+injected_mass2): Total Mass Frac. Difference ($\frac{mtotal_{rec}-mtotal_{inj}}{mtotal_{inj}}$)' --variables 'sim_tag: Injection Type; (recovered_mass-(injected_mass1+injected_mass2))/(injected_mass1+injected_mass2): Total Mass Frac. Difference ($\frac{mtotal_{rec}-mtotal_{inj}}{mtotal_{inj}}$)'
-ranking-stat = combined_far
-=======
 variables = '(recovered_end_time+recovered_end_time_ns*1e-9)-(injected_end_time+injected_end_time_ns*1e-9): Recovered - Injected End Time (s); injected_mass1+injected_mass2: Injected Total Mass ($M_\odot$)' --variables '(recovered_end_time+recovered_end_time_ns*1e-9)-(injected_end_time+injected_end_time_ns*1e-9): Recovered - Injected End Time (s); sim_tag: Injection Type' --variables '(recovered_end_time+recovered_end_time_ns*1e-9)-(injected_end_time+injected_end_time_ns*1e-9): Recovered - Injected End Time (s); (recovered_mass-(injected_mass1+injected_mass2))/(injected_mass1+injected_mass2): Total Mass Frac. Difference ($\frac{mtotal_{rec}-mtotal_{inj}}{mtotal_{inj}}$)' --variables 'sim_tag: Injection Type; (recovered_mass-(injected_mass1+injected_mass2))/(injected_mass1+injected_mass2): Total Mass Frac. Difference ($\frac{mtotal_{rec}-mtotal_{inj}}{mtotal_{inj}}$)'
 ranking-stat = 'combined_far:Combined FAR (yr$^{-1}$)'
->>>>>>> 212eaf53
 rank-by = MIN
 logz =
 colorbar =
@@ -1126,11 +990,7 @@
 ;   set static options for plotifar jobs
 ;param-name = mass
 ;param-ranges = [0.0,50.0);[50.0,85.0);[85.0,110.0]
-<<<<<<< HEAD
-plot-uncombined =
-=======
 ;plot-uncombined =
->>>>>>> 212eaf53
 ;group-by-ifos =
 plot-combined =
 plot-slides =
@@ -1143,8 +1003,6 @@
 ;y-max =
 
 [hardware-injection-page]
-<<<<<<< HEAD
-=======
 
 [omega-setup]
 ;ligo-channel = LSC-DARM_ERR,LSC-PRC_CTRL,PEM-LVEA_SEISZ
@@ -1165,4 +1023,3 @@
 
 [omega-scans]
 ; THIS SECTION MUST BE LEFT BLANK!!!!!!!!
->>>>>>> 212eaf53
