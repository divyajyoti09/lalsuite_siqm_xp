; inspiral pipeline configuration script.
;
; $Id$
;
;
; this is the configuration file for the inspiral DAG generation program 
; lalapps_inspiral_pipe that creates a condor DAG to run the inspiral
; analysis pipeline. It can be use to perform a simple single interferometer
; or a double coincident analysis.

; GENERAL SECTIONS 
;;;;;;;;;;;;;;;;;;;

[segments]
; E13/S6 online analysis should use the DMT generated segment information
l1-analyze = L1:DMT-SCIENCE,L1:DMT-INJECTION
h1-analyze = H1:DMT-SCIENCE,H1:DMT-INJECTION
h2-analyze = H2:DMT-SCIENCE,H2:DMT-INJECTION

; S5 analysis should use the old names for science and injection segments
; but should prepend te name of the interferometer to the segment name
;l1-analyze = L1:Science,L1:Injection
;h1-analyze = H1:Science,H1:Injection
;h2-analyze = H2:Science,H2:Injection
;v1-analyze = V1:Science,V1:Injection

; location of veto-definer xml fie file E13 online DQ flags
veto-def-server-url = https://www.lsc-group.phys.uwm.edu/ligovirgo/cbc/public/segments/E13/ 
veto-def-file = H1H2-CBC_E13_ONLINE-923682800-2419200.xml

; location of veto-definer xml files for all S5 searches
;veto-def-server-url = https://www.lsc-group.phys.uwm.edu/ligovirgo/cbc/public/segments/S5/

; S5 12-18 month veto categories
;veto-def-file = H1H2L1-CBC_LOWMASS_DQ_VETO_CATEGORIES-847555570-16001644.xml
; S5 LIGO-Virgo veto categories
;veto-def-file = H1H2L1V1-CBC_LOWMASS_DQ_VETO_CATEGORIES-863557214-11674800.xml
; S5 high mass search veto categories
;veto-def-file= H1H2L1-CBC_HIGHMASS_DQ_VETO_CATEGORIES-815155213-60076801.xml
; S5 ringdown search veto categories
;veto-def-file =

[ifo-details]
l1-data = 
h1-data =
h2-data = 
;v1-data =
one-ifo = 
two-ifo = 
three-ifo =
;four-ifo =

[hipe-arguments]
datafind =
inspinj =
template-bank =
inspiral =
sire-inspiral =
summary-inspiral-triggers =
coincidence =
coire-coincidence =
trigbank =
inspiral-veto = 
second-coinc = 
coire-second-coinc =
sire-second-coinc = 
summary-coinc-triggers =
;coherent-inspiral =
;coherent-bank =
output-segs = 
write-script =
; Following are required if running on a cluster with condor version < 6.9.5
;disable-dag-categories =
;disable-dag-priorities =

[cohbank]
;params for the coherent bank code
debug-level = 33
enable-all-ifo =
write-compress =

[trigbank-coherent]
;params for the coherent trigbank code
debug-level = 33
parameter-test = no_test
write-compress =

[chia]
;params for the coherent code
debug-level = 33
maximize-over-chirp =
cohsnr-threshold = 5.0
low-frequency-cutoff = 40.0
write-events =
;write-cohsnr =
;write-cohnullstat =
;write-cohh1h2snr =
sample-rate = 4096
dynamic-range-exponent = 69.0
segment-length = 1048576
write-compress =

[inspiral-coherent]
chisq-bins = 0
disable-rsq-veto =
disable-filter-inj-only =
write-compress =

[followup-arguments]
generate-cache = 
datafind = 
qscan =
hoft-qscan =
trig-bank =
inspiral =
plots =

[condor]
; setup of condor universe and location of executables
universe          = standard
hipe              = lalapps_inspiral_hipe
plot              = lalapps_plot_hipe
follow            = lalapps_followup_pipe
datafind          = LSCdataFind
pipedown          = lalapps_cbc_pipedown
segfind           = ligolw_segment_query 
segs_from_cats    = ligolw_segments_from_cats
ligolw_print      = ligolw_print
tmpltbank         = lalapps_tmpltbank 
inspiral          = lalapps_inspiral
inspinj           = lalapps_inspinj
inca              = lalapps_inca
thinca            = lalapps_thinca
trigbank          = lalapps_trigbank
cohbank           = lalapps_coherentbank
frjoin            = lalapps_frjoin
chia              = lalapps_coherent_inspiral
sire              = lalapps_sire
coire             = lalapps_coire
tmpltbank32       = lalapps_tmpltbank
inspiral32        = lalapps_inspiral
inspinj32         = lalapps_inspinj
inca32            = lalapps_inca
thinca32          = lalapps_thinca
trigbank32        = lalapps_trigbank
cohbank32         = lalapps_coherentbank
frjoin32          = lalapps_frjoin
chia32            = lalapps_coherent_inspiral
sire32            = lalapps_sire
coire32           = lalapps_coire
plotinspiral	  = plotinspiral
plotthinca	      = plotthinca
plotnumtemplates  = plotnumtemplates
plotinjnum	      = plotinjnum
plotethinca	      = plotethinca
plotinspmissed	  = plotinspmissed
plotinspfound     = plotinspfound
plotinspfound	    = plotinspfound
plotcoincmissed	  = plotcoincmissed
plotinspinj	      = plotinspinj
plotsnrchi	      = plotsnrchi
plotinspiralrange = plotinspiralrange
ploteffdistcut = ploteffdistcut
thinca_to_coinc = ligolw_thinca_to_coinc
ligolw_sqlite = ligolw_sqlite
dbsimplify = ligolw_cbc_dbsimplify
compute_durations = ligolw_cbc_compute_durations
dbaddinj = ligolw_cbc_dbaddinj
cluster_coincs = ligolw_cbc_cluster_coincs
cfar = ligolw_cbc_cfar
plotslides = ligolw_cbc_plotslides
plotifar = ligolw_cbc_plotifar
;convertcache= convertlalcache.pl
;qscan       = qscan.sh 
;plotsnrchisq= plotsnrchisq_pipe.py
;dataqual    = LSCdataQuality

[condor-max-jobs]
;maximum number of jobs that condor should run of a given category
datafind= 10
thinca = 20
trigbank = 20
coire = 20
sire = 20

[ldgsubmitdax]
sites-file = ldg-sites.xml
properties-file = pegasus-properties.bundle
gsiftp = ldas-grid.ligo.caltech.edu
pool = cit

[sites]
bnsinj=cit
nsbhinj=lho
bbhinj=uwm_nemo
spininj=local
playground=local
full_data=local
bnsinj_reverse=cit
nsbhinj_reverse=lho
bbhinj_reverse=uwm_nemo
playground_reverse=local
full_data_reverse=local

[pipeline]
; tagging information for the configure script
version = 
cvs-tag = $Name$
user-tag = 
num-slides = 50
retry-subdag = 1 
retry-jobs = 1
retry-plot-jobs = 2

;Set matplotlibdir to a local directory to avoid NFS issues with the TeX part 
;of matplotlib. Ensure this directory exists on all nodes!
;matplotlibdir =

; INSPINJ SECTIONS
;;;;;;;;;;;;;;;;;;

[injections]
bnsinj  = 1234
nsbhinj = 2345
bbhinj  = 3456
spininj  = 4567

[bnsinj]
f-lower = 30 
waveform = GeneratePPNtwoPN 
min-distance = 1000 
max-distance = 30000 
d-distr = log10 
l-distr = random 
i-distr = uniform 
min-mass1 = 1.0 
max-mass1 = 3.0 
min-mass2 = 1.0 
max-mass2 = 3.0 
m-distr = componentMass 
min-mtotal = 2.0 
max-mtotal = 35.0
disable-spin =
time-step = 837.155

[nsbhinj]
f-lower = 30 
waveform = GeneratePPNtwoPN 
min-distance = 1000 
max-distance = 50000 
d-distr = log10 
l-distr = random 
i-distr = uniform 
min-mass1 = 1.0 
max-mass1 = 3.0 
min-mass2 = 3.0 
max-mass2 = 35.0 
m-distr = componentMass 
min-mtotal = 2.0 
max-mtotal = 35.0
disable-spin =
time-step = 837.155

[bbhinj]
f-lower = 30 
waveform = GeneratePPNtwoPN 
min-distance = 1000 
max-distance = 100000 
d-distr = log10 
l-distr = random 
i-distr = uniform 
min-mass1 = 3.0 
max-mass1 = 35.0 
min-mass2 = 3.0 
max-mass2 = 35.0 
m-distr = componentMass 
min-mtotal = 2.0 
max-mtotal = 35.0
disable-spin =
time-step = 837.155

[spininj]
f-lower = 30 
waveform = SpinTaylorthreePointFivePN 
min-distance = 1000 
max-distance = 100000 
d-distr = log10 
l-distr = random 
i-distr = uniform 
min-mass1 = 1.0 
max-mass1 = 35.0 
min-mass2 = 1.0 
max-mass2 = 35.0 
m-distr = componentMass 
min-mtotal = 2.0 
max-mtotal = 35.0
enable-spin =
min-spin1=0
max-spin1=1
min-spin2=0
max-spin2=1
time-step = 837.155

[injections_reverse]
bnsinj_reverse  = 4567
nsbhinj_reverse = 5678
bbhinj_reverse  = 6789

[bnsinj_reverse]
f-lower = 30
waveform = GeneratePPNtwoPN
min-distance = 1000
max-distance = 30000
d-distr = log10
l-distr = random
i-distr = uniform
min-mass1 = 1.0
max-mass1 = 3.0
min-mass2 = 1.0
max-mass2 = 3.0
m-distr = componentMass
min-mtotal = 2.0
max-mtotal = 35.0
disable-spin =
time-step = 837.155

[nsbhinj_reverse]
f-lower = 30
waveform = GeneratePPNtwoPN
min-distance = 1000
max-distance = 50000
d-distr = log10
l-distr = random
i-distr = uniform
min-mass1 = 1.0
max-mass1 = 3.0
min-mass2 = 3.0
max-mass2 = 35.0
m-distr = componentMass
min-mtotal = 2.0
max-mtotal = 35.0
disable-spin =
time-step = 837.155

[bbhinj_reverse]
f-lower = 30
waveform = GeneratePPNtwoPN
min-distance = 1000
max-distance = 100000
d-distr = log10
l-distr = random
i-distr = uniform
min-mass1 = 3.0
max-mass1 = 35.0
min-mass2 = 3.0
max-mass2 = 35.0
m-distr = componentMass
min-mtotal = 2.0
max-mtotal = 35.0
disable-spin =
time-step = 837.155

; HIPE SECTIONS 
;;;;;;;;;;;;;;;

[input]
ligo-channel = DMT-STRAIN
ligo-type = DMT_C00_L2 
ligo-qscan-type = RDS_R_L1
max-thinca-segment = 3600
geo-channel = 
geo-type = 
virgo-type = HrecOnline
virgo-channel =h_16384Hz

[calibration]
; location of the calibration cache and the cache files
; if using h(t) data, then no calibration cache required

[datafind]
; type of data to use -- for LDAS-GRID, nothing required here.
;match=localhost
;url-type = file

[segfind]
; E13 test segment database at LHO
segment-url = ldbd://nldas.ligo-wa.caltech.edu
; E13/S6 production segment database at Caltech
;segment-url = ldbd://segdb.ligo.caltech.edu
; S5 segment database at Syracuse
;segment-url = ldbd://metaserver.phy.syr.edu:30015

[data]
; data conditioning parameters common to tmpltbank and inspiral
pad-data = 8
segment-length = 1048576
number-of-segments = 15
sample-rate = 4096
resample-filter = ldas
spectrum-type = median

[ligo-data]
calibrated-data = real_8
; Below needed for calibrated data 
dynamic-range-exponent = 69.0
strain-high-pass-freq = 30
strain-high-pass-order = 8
strain-high-pass-atten = 0.1
; Below filters after injections injected in the data
enable-high-pass = 30.0
high-pass-order = 8
high-pass-attenuation = 0.1
; Below specifies the frequency at which to start the matched filter integration
low-frequency-cutoff = 40.0

[virgo-data]
low-frequency-cutoff = 60.0
dynamic-range-exponent = 69.0
enable-high-pass = 30.0
high-pass-order = 8
strain-high-pass-order = 8
strain-high-pass-freq = 30
strain-high-pass-atten = 0.1
calibrated-data = real_4
high-pass-attenuation = 0.1

[geo-data]

[tmpltbank]
; template bank generation parameters -- added to all tmpltbank jobs
grid-spacing = Hexagonal
minimal-match = 0.97
high-frequency-cutoff = 2048.0
order = twoPN
approximant = TaylorF2
space = Tau0Tau3
debug-level = 33
write-compress = 
candle-snr = 8
candle-mass1 = 1
candle-mass2 = 1
standard-candle =
num-freq-cutoffs = 1
max-high-freq-cutoff = SchwarzISCO
min-high-freq-cutoff = SchwarzISCO


[h1-tmpltbank]
; h1 specific tmpltbank paramters
minimum-mass = 1.0
maximum-mass = 35.0
max-total-mass = 35.0

[h2-tmpltbank]
; h2 specific tmpltbank paramters
minimum-mass = 1.0
maximum-mass = 35.0
max-total-mass = 35.0

[l1-tmpltbank]
; l1 specific tmpltbank paramters
minimum-mass = 1.0
maximum-mass = 35.0
max-total-mass = 35.0

[v1-tmpltbank]
; v1 specific tmpltbank paramters
;minimum-mass = 1.0
;maximum-mass = 15.0
;chirp-mass-cutoff = 2.612

[inspiral]
; inspiral analysis parameters -- added to all inspiral jobs
approximant = FindChirpSP
segment-overlap = 524288
inverse-spec-length = 16
enable-output = 
cluster-method = template
ts-cluster = T0T3TcAS
ts-metric-scaling = 0.06
debug-level = 33
write-compress = 
bank-veto-subbank-size = 16
order = twoPN



[no-veto-inspiral]
; inspiral parameters specific to the first set of inspirals (pre coinc)
chisq-bins = 0
disable-rsq-veto =
enable-filter-inj-only =

[veto-inspiral]
; inspiral parameters for the second set of inspirals, after coincidence
chisq-bins = 16
enable-rsq-veto =
rsq-veto-window = 6.0
rsq-veto-threshold = 15.0
do-rsq-veto =
rsq-veto-time-thresh = 0.0002
rsq-veto-max-snr = 12.0
enable-filter-inj-only =

[h1-inspiral]
; h1 specific inspiral paramters
snr-threshold = 5.5
chisq-threshold = 10.0
chisq-delta = 0.2

[h2-inspiral]
; h2 specific inspiral parameters
snr-threshold = 5.5
chisq-threshold = 10.0
chisq-delta = 0.2

[l1-inspiral]
; l1 specific inspiral parameters
snr-threshold = 5.5
chisq-threshold = 10.0
chisq-delta = 0.2

[v1-inspiral]
; v1 specific inspiral parameters
chisq-delta = 0.2
snr-threshold = 5.5
chisq-threshold = 10.0

[inca]
; common coincidence parameters -- added to all inca jobs
debug-level = 33
write-compress = 

[thinca]
; common coincidence parameters -- added to all thinca jobs
debug-level = 33
multi-ifo-coinc =
parameter-test = ellipsoid
e-thinca-parameter = 0.5
write-compress = 

[thinca-2]
; coincidence parameters -- added to second-stage thinca jobs
h1-h2-distance-cut =
h1-kappa = 0.6
h2-kappa = 0.6
; If the kappas are changed you might want to change the value given
; in the ploteffdistcut section as well.
h1-epsilon = 0.0
h2-epsilon = 0.0
h1-h2-consistency =
iota-cut-h1h2 = 0.6
snr-cut = 5.5

[thinca-slide]
; time slide parameters
h1-slide = 0
h2-slide = 10
l1-slide = 5
v1-slide = 15

[trigbank]
parameter-test = m1_and_m2
debug-level = 33
write-compress = 

[sire]
; parameters for sire
cluster-time = 4000
cluster-algorithm = snr

[sire-inj]
; clustering parameters for sire
injection-window = 50

[coire]
; parameters for coire
cluster-time = 4000

[coire-1]
; parameters for coire first stage
coinc-stat = snrsq

[coire-2]
; parameters for coire second stage
coinc-stat = effective_snrsq

[coire-2-cat-2]
; extra options for coire second stage in cat 2+ vetoes

[coire-2-cat-3]
; extra options for coire second stage in cat 3+ vetoes
rsq-threshold = 0.0002
rsq-coeff = 0.0075
rsq-max-snr = 12
rsq-pow = 1.124764

[coire-2-cat-4]
; extra options for coire second stage in cat 4+ vetoes

[coire-inj]
; clustering parameters for sire
injection-window = 50


; PLOTTING SECTIONS 
;;;;;;;;;;;;;;;;;;;

[plotnumtemplates]
ifo-times = H1H2L1
enable-output=

[plotnumtemplates-meta]
cache-patterns = bank,trigbank
bank-program-tag = TMPLTBANK 
trigbank-program-tag = TRIGBANK

[plotinspiralrange]
range-vs-time =
range-hist =
range-min = 0
range-max = 50
nbins = 50
ifo-times = H1H2L1
enable-output =
range-mass = 

[plotinspiralrange-meta]
cache-patterns = trig,bank
trig-program-tag = INSPIRAL_FIRST
bank-program-tag = TMPLTBANK

[plotinspiral]
cum-hist-snr=
hist-snr=
log-snr-chisq=
nbins=200
threshold=5.5
log-y=
enable-output=
snr-time=
log-x=

[plotinspiral-meta]
cache-patterns = trig
trig-program-tag = SIRE

[plotthinca]
snr-snr=
slide-snr=
statistic=effective_snr
dist-dist=
slide-dist=
snr-time=
plot-type=log
nbins=20
plot-slides=
add-zero-lag=
snr-dist=
enable-output=
min-snr=5.5

[plotthinca-meta]
cache-patterns = coinc,slide
coinc-program-tag = COIRE
slide-program-tag = COIRE_SLIDE


[plotinjnum]
enable-output=

[plotinjnum-meta]
cache-patterns = inj
inj-program-tag= COIRE_INJECTIONS

[plotethinca]
;This code should eventually take zero lag too?
time-slides=
ethinca-vs-stat=
statistic=effective_snr
hist=
num-bins=20
h1-slide-time=0
h2-slide-time=10
l1-slide-time=5
injection-window=10
x-value=snr
enable-output=
log-x=

[plotethinca-meta]
cache-patterns = inj,slide
inj-program-tag = COIRE_INJECTIONS_*_FOUND
slide-program-tag = COIRE_SLIDE

[plotinspmissed]
time-dist=
mchirp-dist-log=
mtotal-dist-log=
time-dist=
enable-output=
eff-vs-eff-dist=
eff-vs-distance=
legend=
do-followup=
followup-number = 10

[plotinspmissed-meta]
cache-patterns = found,missed
found-program-tag = COIRE_INJECTIONS_*_FOUND
missed-program-tag = COIRE_INJECTIONS_*_MISSED

[plotinspfound]
do-followup =
threshold = 1
check-mchirp =
check-eff-dist =
check-eff-snr =
check-chisq =
veto-suffix = CAT_3_VETO

[plotcoincmissed]
do-followup =

[ploteffdistcut]
dist-snr=
dist-hist=
dist-cut=
dist-dist=
kappa = 0.6
use-avg-distance=

[ploteffdistcut-meta]
cache-patterns=inj,slide
inj-program-tag = COIRE_INJECTIONS_*_FOUND
slide-program-tag = COIRE_SLIDE


[plotinspinj]
plot-mchirp=
hist-mchirp=
mchirp-mchirp=
chirp-snr-mtotal=
time-snr-mtotal=
plot-eta=
hist-eta=
eta-snr-mtotal=
plot-time=
hist-time=
time-snr-mtotal=
plot-dist=
hist-dist=
dist-dist=
log-x=
log-y=
title-text=
enable-output=

[plotinspinj-meta]
cache-patterns= found
found-program-tag= SIRE_INJECTIONS_*_FOUND


[plotsnrchi]
hist-stat=
snr-chisq=		
snr-rsq=
snr-chisq-contours=
snr-chisq-lines=
denominator-constant=250
rsq-threshold=0.0002
rsq-max-snr=12
rsq-coeff=0.0075
rsq-pow=1.124764
ifo-times=
enable-output=

[plotsnrchi-meta]
cache-patterns = trig,found,slide
trig-program-tag = SIRE_SECOND
found-program-tag = SIRE_INJECTIONS_*_FOUND*SECOND
slide-program-tag = SIRE_SLIDE_SECOND

; FOLLOWUP SECTIONS 
;;;;;;;;;;;;;;;;;;;
[triggers]
; details of followup triggers
statistic = effective_snrsq
bitten-l-a = 
bitten-l-b =
num-trigs = 5 

[q-datafind]
type = RDS_R_L1
search-time-range = 1024

[qscan]
; details of followup q-scan
Lconfig-file = L0L1-RDS_R_L1.txt
Hconfig-file = H0H1H2-RDS_R_L1.txt
output = 
Houtput = 
Loutput =
Hweb = 
Lweb = 

[q-hoft-datafind]
H1_type = H1_RDS_C03_L2
H2_type = H2_RDS_C03_L2
L1_type = L1_RDS_C03_L2
search-time-range = 128

[qscan-hoft]
L1config-file = L1_hoft.txt
H1config-file = H1_hoft.txt
H2config-file = H2_hoft.txt
Houtput = 
Loutput = 
Hweb = 
Lweb = 

[plots]
; detail of followup plots

[output]
; details of follow-up output
page = 

[seg]
; details of follow-up segments
window = 1800

; PIPEDOWN SECTIONS
;;;;;;;;;;;;;;;;;;;;;;;;;;;

[plot_input]
;   options common to pipedown plotting commands
enable-output =

[thinca_to_coinc]
;   set options for thinca_to_coinc jobs
search = low_mass
;lars-id = 
;effective-snr-factor = 250.

[ligolw_sqlite]
;   set options for ligolw_sqlite jobs
;preserve_ids =
;replace =

[dbsimplify]
;   set options for dbsimplify jobs
;vacuum =

[compute_durations]
;   set options for compute_durations jobs

[dbaddinj]
;   set options for dbaddinj jobs

[cluster_coincs]
;   set static options for cluster_coinc jobs
;   following are required options
cluster-window = 10000
ranking-stat = snr
rank-by = MAX
;   following are optional
param-name = mchirp
param-ranges = [0.87,3.48);[3.48,7.4);[7.4,15.24]
;exclude-coincs = [all in h1,h2];[h1,h2 in all];[h2,l1 in h1,h2,l1]
vacuum =

[cfar-uncombined]
;   set static options for cfar jobs that 
;   compute uncombined false alarm rates
output-column = false_alarm_rate
ranking-stat = snr
rank-by = MAX
;   the following 3 options define a 'category':
;   the first 2, what parameter to bin by
;   the last, whether or not to bin by coincident
;   ifos
param-name = mchirp
param-ranges = [0.87,3.48);[3.48,7.4);[7.4,15.24]
group-by-ifos =
;exclude-coincs = [all in h1,h2];[h1,h2 in all];[h2,l1 in h1,h2,l1]

[cfar-combined]
;   set static options for cfar jobs that 
;   compute combined false alarm rates
output-column = combined_far
ranking-stat = false_alarm_rate
rank-by = MIN
;   no categories are defined when combining;
;   however, if only want to combine over param-bins,
;   uncomment group-by-ifos
;group-by-ifos =

[plotslides]
;   set static options for plotslide jobs

[plotifar]
;   set static options for plotifar jobs
param-name = mchirp
param-ranges = [0.87,3.48);[3.48,7.4);[7.4,15.24]
plot-uncombined =
;group-by-ifos =
plot-combined =
plot-slides =
<<<<<<< HEAD
ifar-dist =
=======
>>>>>>> 75b747ef
show-min-bkg =
show-max-bkg =
show-two-sigma-error =
;x-min =
;x-max =
;y-min =
;y-max =
<|MERGE_RESOLUTION|>--- conflicted
+++ resolved
@@ -907,10 +907,6 @@
 ;group-by-ifos =
 plot-combined =
 plot-slides =
-<<<<<<< HEAD
-ifar-dist =
-=======
->>>>>>> 75b747ef
 show-min-bkg =
 show-max-bkg =
 show-two-sigma-error =
