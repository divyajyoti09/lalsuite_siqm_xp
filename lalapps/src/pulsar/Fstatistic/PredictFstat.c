--- conflicted
+++ resolved
@@ -102,24 +102,13 @@
   LALStringVector* IFOs;	/**< list of detector-names "H1,H2,L1,.." */
   REAL8 Tsft;		        /**< SFT time baseline Tsft */
 
-  LALStringVector *timestampsFiles;        /**< Names of numDet timestamps files */
-  LIGOTimeGPS startTime;	/**< Start-time in detector-frame (GPS seconds) */
-  INT4 duration;		/**< Duration in seconds */
-  LALStringVector* IFOs;	/**< list of detector-names "H1,H2,L1,.." or single detector*/
-  REAL8 Tsft;		        /**< SFT time baseline Tsft */
-  REAL8 SFToverlap;		/**< overlap SFTs by this many seconds */
-
   CHAR *transientWindowType;	/**< name of transient window ('rect', 'exp',...) */
   LIGOTimeGPS transientStartTime;	/**< GPS start-time of transient window */
   REAL8 transientTau;	        /**< time-scale in seconds of transient window */
   REAL8 transientTauDays;       /**< DEFUNCT */
 
 
-<<<<<<< HEAD
-  BOOLEAN SignalOnly;	/**< DEPRECATED: ALTERNATIVE --assumeSqrtSX and/or --PureSignal */
-=======
   BOOLEAN SignalOnly;	/**< DEFUNCT: use --assumeSqrtSX */
->>>>>>> 940274f3
 } UserInput_t;
 
 /* ---------- local prototypes ---------- */
@@ -254,16 +243,6 @@
   uvar->phi0 = 0;
   uvar->transientWindowType = XLALStringDuplicate ( "none" );
 
-<<<<<<< HEAD
-  uvar->SFToverlap=0;
-  uvar->Tsft=1800;
-
-  /* register all our user-variables */
-  XLALRegisterUvarMember( aPlus, 	 REAL8, 0 , OPTIONAL, "'Plus' polarization amplitude: aPlus  [alternative to {h0, cosi}]");
-  XLALRegisterUvarMember( aCross,  	 REAL8, 0 , OPTIONAL, "'Cross' polarization amplitude: aCross [alternative to {h0, cosi}]");
-  XLALRegisterUvarMember( h0,		REAL8, 's', OPTIONAL, "Overall GW amplitude h0 [alternative to {aPlus, aCross}]");
-  XLALRegisterUvarMember( cosi,		REAL8, 'i', OPTIONAL, "Inclination angle of rotation axis cos(iota) [alternative to {aPlus, aCross}]");
-=======
   uvar->Tsft=1800;
 
   /* register all our user-variables */
@@ -277,22 +256,10 @@
   XLALRegisterUvarMember( cosi,          REAL8,      'i', NODEFAULT,"Inclination angle of rotation axis cos(iota) (alternatively use " UVAR_STR2AND(aPlus, aCross) ").");
   XLALRegisterUvarMember( aPlus,         REAL8,       0,  NODEFAULT,"'Plus' polarization amplitude A_+ (alternative to " UVAR_STR2AND(h0, cosi) ").");
   XLALRegisterUvarMember( aCross,        REAL8,       0,  NODEFAULT,"'Cross' polarization amplitude: A_x (alternative to " UVAR_STR2AND(h0, cosi) ").");
->>>>>>> 940274f3
 
   XLALRegisterUvarMember( psi,           REAL8,       0,  REQUIRED, "Polarisation angle in radians");
   XLALRegisterUvarMember( phi0,          REAL8,       0,  OPTIONAL, "Initial GW phase phi0 in radians");
 
-<<<<<<< HEAD
-  XLALRegisterUvarMember( Alpha,	REAL8, 'a', REQUIRED, "Sky position alpha (equatorial coordinates) in radians");
-  XLALRegisterUvarMember( Delta,	REAL8, 'd', REQUIRED, "Sky position delta (equatorial coordinates) in radians");
-  XLALRegisterUvarMember( Freq,		REAL8, 'F', OPTIONAL, "GW signal frequency (only used for noise-estimation in SFTs)");
-
-  XLALRegisterUvarMember( DataFiles, 	STRING, 'D', OPTIONAL, "File-pattern specifying (multi-IFO) input SFT-files");
-  XLALRegisterUvarMember( ephemEarth, 	 STRING, 0,  OPTIONAL, "Earth ephemeris file to use");
-  XLALRegisterUvarMember( ephemSun, 	 STRING, 0,  OPTIONAL, "Sun ephemeris file to use");
-  XLALRegisterUvarMember( outputFstat,     STRING, 0,  OPTIONAL, "Output-file for predicted F-stat value" );
-  XLALRegisterUvarMember( printFstat,	 BOOLEAN, 0,  OPTIONAL, "Print predicted F-stat value to terminal" );
-=======
   XLALRegisterUvarMember( Alpha,         RAJ,        'a', REQUIRED, "Sky position: equatorial J2000 right ascension");
   XLALRegisterUvarMember( Delta,         DECJ,       'd', REQUIRED, "Sky position: equatorial J2000 right declination");
 
@@ -301,7 +268,6 @@
                           "(Alternatives: " UVAR_STR(assumeSqrtSX)", "UVAR_STR(timestampsFiles)", "UVAR_STR(IFOs) ", "UVAR_STR2AND(minStartTime,maxStartTime)").");
   XLALRegisterUvarMember( Freq,          REAL8,      'F', NODEFAULT,"Frequency for noise-floor estimation (required if not given " UVAR_STR(assumeSqrtSX) ").");
   XLALRegisterUvarMember( RngMedWindow,  INT4,       'k', OPTIONAL, "Running median size for noise-floor estimation (only used if not given " UVAR_STR(assumeSqrtSX) ").");
->>>>>>> 940274f3
 
   XLALRegisterUvarMember( assumeSqrtSX,  STRINGVector,0,  OPTIONAL, "Assume stationary per-detector noise-floor sqrt(S[X]) instead of estimating "
                           "(required if not given " UVAR_STR(DataFiles)").");
@@ -311,26 +277,6 @@
   XLALRegisterUvarMember( minStartTime,  EPOCH,       0,  OPTIONAL, "Limit duration to [" UVAR_STR(minStartTime) ", " UVAR_STR(maxStartTime) " + " UVAR_STR(Tsft) ").");
   XLALRegisterUvarMember( maxStartTime,  EPOCH,       0,  OPTIONAL, "Limit duration to [" UVAR_STR(minStartTime) ", " UVAR_STR(maxStartTime) " + " UVAR_STR(Tsft) ").");
 
-<<<<<<< HEAD
-  XLALRegisterUvarMember( assumeSqrtSX,	 STRINGVector, 0,  OPTIONAL, "Don't estimate noise-floors but assume (stationary) per-IFO sqrt{SX} (if single value: use for all IFOs)");
-  XLALRegisterUvarMember( RngMedWindow,	INT4, 'k', DEVELOPER, "Running-Median window size");
-
-  /* transient signal window properties (name, start, duration) */
-  XLALRegisterUvarMember( transientWindowType,  STRING, 0, OPTIONAL, "Name of transient signal window to use. ('none', 'rect', 'exp').");
-  XLALRegisterUvarMember( transientStartTime,    REAL8, 0, OPTIONAL, "GPS start-time 't0' of transient signal window.");
-  XLALRegisterUvarMember( transientTauDays,   REAL8, 0, OPTIONAL, "Timescale 'tau' of transient signal window in seconds.");
-  /* start + duration of timeseries */
-  XLALRegisterUvarMember(startTime,            EPOCH, 0, OPTIONAL, "Start-time of the signal in detector-frame (format 'xx.yy[GPS|MJD]'), needs duration [alternative to DataFiles and {timestampsFiles,IFOs,assumeSqrtSX}]");
-  XLALRegisterUvarMember(  duration,              INT4, 0,  OPTIONAL, "Duration of the signal in seconds, needs startTime [alternative to DataFiles and {timestampsFiles,IFOs,assumeSqrtSX}]");
-  XLALRegisterUvarMember( timestampsFiles,       STRINGVector, 0,  OPTIONAL, "File to read timestamps from (file-format: lines with <seconds> <nanoseconds>) [alternative to DataFiles and {startTime+duration,IFOs,assumeSqrtSX}]");
-  XLALRegisterUvarMember( IFOs,			STRINGVector, 0, OPTIONAL, "CSV list of detectors, eg. \"H1,H2,L1,G1, ...\" , used for --timestampsFiles and --startTime+duration");
-  /* SFT properties */
-  XLALRegisterUvarMember(  Tsft,                 REAL8, 0, OPTIONAL, "Time baseline of one SFT in seconds, used for --timestampsFiles and --startTime+duration");
-  XLALRegisterUvarMember(  SFToverlap,           REAL8, 0, DEVELOPER, "Overlap between successive SFTs in seconds (conflicts with --DataFiles or --timestampsFiles)");
-
-  // ---------- deprecated options
-  XLALRegisterUvarMember( SignalOnly,	BOOLEAN, 'S', DEPRECATED,"ALTERNATIVE: use --assumeSqrtSX and/or --PureSignal instead");
-=======
   XLALRegisterUvarMember( Tsft,          REAL8,       0,  OPTIONAL, "Time baseline of SFTs in seconds (conflicts with " UVAR_STR(DataFiles) ")." );
 
   lalUserVarHelpOptionSubsection = "Transient signal properties";
@@ -348,7 +294,6 @@
   // ---------- defunct options ---------
   XLALRegisterUvarMember( transientTauDays,REAL8,     0,  DEFUNCT, "use " UVAR_STR(transientTau) " instead.");
   XLALRegisterUvarMember( SignalOnly,    BOOLEAN,    'S', DEFUNCT, "use --assumeSqrtSX instead");
->>>>>>> 940274f3
 
   return XLAL_SUCCESS;
 
@@ -392,37 +337,6 @@
     cfg->pap.phi0=uvar->phi0;
   }/* check user-input */
 
-<<<<<<< HEAD
-  MultiLALDetector XLAL_INIT_DECL(multiIFO);
-  // ----- IFOs : only from one of {--IFOs, --DataFiles }: mutually exclusive
-  BOOLEAN have_IFOs      = (uvar->IFOs != NULL);
-  BOOLEAN have_SFTs = (uvar->DataFiles != NULL);
-  XLAL_CHECK ( have_IFOs || have_SFTs, XLAL_EINVAL, "Need one of --IFOs, --DataFiles to determine detectors\n");
-  if ( have_IFOs )
-    {
-      XLAL_CHECK ( XLALParseMultiLALDetector ( &multiIFO, uvar->IFOs ) == XLAL_SUCCESS, XLAL_EFUNC );
-    }
-
-  // ----- TIMESTAMPS: either from --timestampsFiles, --startTime+duration, or --SFTs
-  BOOLEAN have_startTime = XLALUserVarWasSet ( &uvar->startTime );
-  BOOLEAN have_duration = XLALUserVarWasSet ( &uvar->duration );
-  BOOLEAN have_timestampsFiles = ( uvar->timestampsFiles != NULL );
-  BOOLEAN have_assumeSqrtSX = ( uvar->assumeSqrtSX != NULL );
-  // need BOTH startTime+duration or none
-  XLAL_CHECK ( ( have_duration && have_startTime) || !( have_duration || have_startTime ), XLAL_EINVAL, "Need BOTH {--startTime,--duration} or NONE\n");
-  // at least one of {startTime,timestamps,SFTs} required
-  XLAL_CHECK ( have_timestampsFiles || have_startTime || have_SFTs , XLAL_EINVAL, "Need at least one of {--timestampsFiles, --startTime+duration, --DataFiles}\n" );
-  // don't allow timestamps + {startTime+duration OR SFTs}
-  XLAL_CHECK ( !have_timestampsFiles || !(have_startTime||have_SFTs), XLAL_EINVAL, "--timestampsFiles incompatible with {--DataFiles or --startTime+duration}\n");
-  // if we have timestamps or startTime+duration we also need assumeSqrtSX
-  XLAL_CHECK ( have_SFTs || ( (have_timestampsFiles || have_startTime) && have_assumeSqrtSX ), XLAL_EINVAL, "Need --assumeSqrtSX \n");
-
-  MultiLIGOTimeGPSVector *mTS = NULL;
-  REAL8 Tsft=0, duration=0;
-  LIGOTimeGPS startTime;
-  UINT4 numDetectors=0;
-  MultiSFTCatalogView *multiCatalogView = NULL;
-=======
   // ----- the following quantities need to specified via the given user inputs
   REAL8 Tsft;
   UINT4 numDetectors;
@@ -455,81 +369,19 @@
   // need --Freq for noise-floor estimation if we don't have --assumeSqrtSX
   XLAL_CHECK ( have_assumeSqrtSX || have_Freq, XLAL_EINVAL, "Need at least one of " UVAR_STR2OR(assumeSqrtSX,Freq) " for noise-floor.");
 
->>>>>>> 940274f3
   // ----- compute or estimate multiTimestamps ----------
   if ( have_SFTs )
     {
       SFTConstraints XLAL_INIT_DECL(constraints);
-<<<<<<< HEAD
-      /* ----- prepare SFT-reading ----- */
-      minStartTimeGPS.gpsSeconds = uvar->minStartTime;
-      minStartTimeGPS.gpsNanoSeconds = 0;
-      maxStartTimeGPS.gpsSeconds = uvar->maxStartTime;
-      maxStartTimeGPS.gpsNanoSeconds = 0;
-      constraints.minStartTime = &minStartTimeGPS;
-      constraints.maxStartTime = &maxStartTimeGPS;
-=======
       MultiSFTCatalogView *multiCatalogView = NULL;
       /* ----- prepare SFT-reading ----- */
       constraints.minStartTime = &uvar->minStartTime;
       constraints.maxStartTime = &uvar->maxStartTime;
->>>>>>> 940274f3
 
       /* ----- get full SFT-catalog of all matching (multi-IFO) SFTs */
       XLALPrintInfo ( "Finding all SFTs to load ... ");
       XLAL_CHECK ( (catalog = XLALSFTdataFind ( uvar->DataFiles, &constraints )) != NULL, XLAL_EFUNC );
       XLALPrintInfo ( "done. (found %d SFTs)\n", catalog->length );
-<<<<<<< HEAD
-      if ( constraints.detector ) {
-        XLALFree ( constraints.detector );
-      }
-      XLAL_CHECK ( catalog->length > 0, XLAL_EINVAL, "No matching SFTs for pattern '%s'!\n", uvar->DataFiles );
-
-      /* ----- deduce start- and end-time of the observation spanned by the data */
-      GV.numSFTs = catalog->length;	/* total number of SFTs */
-      Tsft = 1.0 / catalog->data[0].header.deltaF;
-      startTime = catalog->data[0].header.epoch;
-      LIGOTimeGPS endTime   = catalog->data[GV.numSFTs-1].header.epoch;
-      XLALGPSAdd ( &endTime, Tsft );
-      duration = GPS2REAL8(endTime) - GPS2REAL8 (startTime);
-
-      XLAL_CHECK ( (multiCatalogView = XLALGetMultiSFTCatalogView ( catalog )) != NULL, XLAL_EFUNC );
-
-      numDetectors = multiCatalogView->length;
-      // ----- get the (multi-IFO) 'detector-state series' for given catalog
-      XLAL_CHECK ( (mTS = XLALTimestampsFromMultiSFTCatalogView ( multiCatalogView )) != NULL, XLAL_EFUNC );
-
-      XLAL_CHECK ( XLALMultiLALDetectorFromMultiSFTCatalogView ( &multiIFO, multiCatalogView ) == XLAL_SUCCESS, XLAL_EFUNC );
-    } // endif have_SFTs
-  else
-    {
-      Tsft=uvar->Tsft;
-      numDetectors=multiIFO.length;
-      if ( have_timestampsFiles )
-        {
-          XLAL_CHECK ( (mTS = XLALReadMultiTimestampsFiles ( uvar->timestampsFiles )) != NULL, XLAL_EFUNC );
-          XLAL_CHECK ( (mTS->length > 0) && (mTS->data != NULL), XLAL_EINVAL, "Got empty timestamps-list from XLALReadMultiTimestampsFiles()\n" );
-          for ( UINT4 X=0; X < mTS->length; X ++ )
-            {
-              mTS->data[X]->deltaT = uvar->Tsft;	// Tsft information not given by timestamps-file
-            }
-          duration = mTS->data[0]->length * mTS->data[0]->deltaT;
-          startTime=mTS->data[0]->data[0];
-        } // endif have_timestampsFiles
-      else if ( have_startTime && have_duration )
-        {
-          XLAL_CHECK ( ( mTS = XLALMakeMultiTimestamps ( uvar->startTime, uvar->duration, uvar->Tsft, uvar->SFToverlap, multiIFO.length )) != NULL, XLAL_EFUNC );
-          duration=uvar->duration;
-          startTime=uvar->startTime;
-        } // endif have_startTime
-    }// calculate or estimate timestamps
-  /* ----- load ephemeris-data ----- */
-  XLAL_CHECK ( (edat = XLALInitBarycenter( uvar->ephemEarth, uvar->ephemSun )) != NULL, XLAL_EFUNC );
-
-  // ----- compute or estimate multiDetectorStates ----------
-  REAL8 tOffset = 0.5 * Tsft;
-  XLAL_CHECK ( ( multiDetStates = XLALGetMultiDetectorStates( mTS, &multiIFO, edat, tOffset )) != NULL, XLAL_EFUNC );
-=======
       XLAL_CHECK ( catalog->length > 0, XLAL_EINVAL, "No matching SFTs for pattern '%s'!\n", uvar->DataFiles );
 
       /* ----- deduce start- and end-time of the observation spanned by the data */
@@ -569,7 +421,6 @@
       XLAL_CHECK ( XLALParseMultiLALDetector ( &multiIFO, uvar->IFOs ) == XLAL_SUCCESS, XLAL_EFUNC );
       numDetectors = multiIFO.length;
       Tsft = uvar->Tsft;
->>>>>>> 940274f3
 
       if ( have_timestamps )
         {
@@ -635,22 +486,8 @@
         } // for X < numDetectors
 
       multiNoiseWeights->Sinv_Tsft = Sinv * Tsft;
-      GV.numSFTs=numSFTs;
-
-<<<<<<< HEAD
-    } // if SignalOnly OR assumeSqrtSX given
-  else if(have_SFTs)
-    {// load the multi-IFO SFT-vectors for noise estimation
-      XLAL_CHECK ( XLALUserVarWasSet ( &uvar->Freq ), XLAL_EINVAL, "Need a frequency for noise-estimation in SFTs!\n");
-      UINT4 wings = uvar->RngMedWindow/2 + 10;   /* extra frequency-bins needed for rngmed */
-      REAL8 fMax = uvar->Freq + 1.0 * wings / Tsft;
-      REAL8 fMin = uvar->Freq - 1.0 * wings / Tsft;
-
-      MultiSFTVector *multiSFTs;
-      XLAL_CHECK ( (multiSFTs = XLALLoadMultiSFTsFromView ( multiCatalogView, fMin, fMax )) != NULL, XLAL_EFUNC );
-=======
+
     } // if --assumeSqrtSX given
->>>>>>> 940274f3
 
   /* ----- load ephemeris-data ----- */
   XLAL_CHECK ( (edat = XLALInitBarycenter( uvar->ephemEarth, uvar->ephemSun )) != NULL, XLAL_EFUNC );
