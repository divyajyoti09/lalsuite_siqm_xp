--- conflicted
+++ resolved
@@ -67,11 +67,7 @@
     const char  *channelName,
     LIGOTimeGPS *epoch,
     REAL8        duration,
-<<<<<<< HEAD
-    int          strainData,
-=======
     int          dataType,
->>>>>>> 212eaf53
     REAL8        dblHighPassFreq
     );
 
