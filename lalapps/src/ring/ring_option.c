--- conflicted
+++ resolved
@@ -46,24 +46,6 @@
   struct option long_options[] =
   {
     { "verbose", no_argument, &vrbflg, 1 },
-<<<<<<< HEAD
-    { "geo-data", no_argument, &localparams.geoData, 1 },
-    { "strain-data", no_argument, &localparams.strainData, 1 },
-    { "simulated-data", no_argument, &localparams.simData, 1 },
-    { "zero-data", no_argument, &localparams.zeroData, 1 },
-    { "white-spectrum", no_argument, &localparams.whiteSpectrum, 1 },
-    { "bank-only", no_argument, &localparams.bankOnly, 1 },
-    { "write-raw-data",     no_argument, &localparams.writeRawData, 1 },
-    { "write-data",         no_argument, &localparams.writeProcessedData, 1 },
-    { "write-response",     no_argument, &localparams.writeResponse, 1 },
-    { "write-spectrum",     no_argument, &localparams.writeSpectrum, 1 },
-    { "write-inv-spectrum", no_argument, &localparams.writeInvSpectrum, 1 },
-    { "write-segment",      no_argument, &localparams.writeSegment, 1 },
-    { "write-template-time-series", no_argument, &localparams.writeTemplateTimeSeries, 1 },
-    { "write-template-fft", no_argument, &localparams.writeTemplateFFT, 1 },
-    { "write-filter-output", no_argument, &localparams.writeFilterOutput, 1 },
-    { "write-compress",     no_argument, &localparams.outCompress, 1 },
-=======
     { "white-spectrum",          no_argument, &localparams.whiteSpectrum, 1 },
     { "bank-only",               no_argument, &localparams.bankOnly, 1 },
     { "write-raw-data",          no_argument, &localparams.writeRawData, 1 },
@@ -76,7 +58,6 @@
     { "write-template-fft",      no_argument, &localparams.writeTemplateFFT, 1 },
     { "write-filter-output",     no_argument, &localparams.writeFilterOutput, 1 },
     { "write-compress",          no_argument, &localparams.outCompress, 1 },
->>>>>>> 212eaf53
     { "help",                    no_argument,       0, 'h' },
     { "version",                 no_argument,       0, 'V' },
     { "gps-start-time",          required_argument, 0, 'a' },
@@ -91,12 +72,7 @@
     { "highpass-frequency",      required_argument, 0, 'E' },
     { "bank-min-frequency",      required_argument, 0, 'f' },
     { "bank-max-frequency",      required_argument, 0, 'F' },
-<<<<<<< HEAD
-    { "geo-highpass-frequency",  required_argument, 0, 'g' },
-    { "geo-data-scale",          required_argument, 0, 'G' },
-=======
     { "data-type",               required_argument, 0, 'G' },
->>>>>>> 212eaf53
     { "spectrum-type",           required_argument, 0, 'L' },
     { "injection-type",          required_argument, 0, 'J' },
     { "injection-file",          required_argument, 0, 'i' },
@@ -124,11 +100,7 @@
     { "pad-data",                required_argument, 0, 'W' },
     { 0, 0, 0, 0 }
   };
-<<<<<<< HEAD
-  char args[] = "a:A:b:B:c:C:d:D:e:E:f:F:g:G:hi:I:J:L:m:o:O:p:q:Q:r:R:s:S:t:T:u:U:V:w:W";
-=======
   char args[] = "a:A:b:B:c:C:d:D:e:E:f:F:G:hi:I:J:L:m:o:O:p:q:Q:r:R:s:S:t:T:u:U:V:w:W";
->>>>>>> 212eaf53
   char *program = argv[0];
 
   /* set default values for parameters before parsing arguments */
@@ -193,8 +165,6 @@
       case 'i': /* injection-file */
         localparams.injectFile = optarg;
         break;
-<<<<<<< HEAD
-=======
       case 'G': /* data type */
         if( ! strcmp( "sim", optarg ) )
         {
@@ -224,7 +194,6 @@
           exit( 1 );
         }
         break;
->>>>>>> 212eaf53
       case 'L': /* spectrum type */
         if( ! strcmp( "median", optarg ) )
         {
