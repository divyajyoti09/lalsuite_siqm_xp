--- conflicted
+++ resolved
@@ -1,269 +1,262 @@
-; s5 ringdown pipeline configuration script.
-;
-; $Id: ring_test.ini,v 1.3 2008/08/18 18:35:01 lgoggin Exp $
-;
-; this is the configuration file for the inspiral DAG generation program
-; lalapps_inspiral_hipe that creates a condor DAG to run the ringdown
-; analysis pipeline.
-
-[condor]
-; setup of condor universe and location of executables
-universe    = standard
-datafind    = /path/to/ligo_data_find
-tmpltbank   = /bin/false
-inspiral    = /path/to/lalapps_ring
-inca        = /bin/false
-thinca      = /path/to/lalapps_rinca
-; chose the inspinj job to point to lalapps_inspinj or lalapps_rinj as appropriate
-;inspinj     = /scratch4/lgoggin/imrdev/opt/lscsoft/lalsuite/lalapps/bin/lalapps_rinj
-inspinj     = /path/to/lalapps_inspinj
-trigtotmplt = /bin/false
-trigbank    = /bin/false
-sire        = /bin/false
-cohbank     = /bin/false
-chia        = /bin/false
-frjoin      = /bin/false
-coire       = /path/to/lalapps_coincringread
-cohire      = /bin/false
-
-[pipeline]
-; tagging information for the configure script
-version = $Id: ring_test.ini,v 1.3 2008/08/18 18:35:01 lgoggin Exp $
-cvs-tag = $Name:  $
-; user-tag here can be overidden on the command line of lalapps_inspiral_pipe
-user-tag =
-; data choice (playground_only|exclude_playground|all_data)
-playground-data-mask = all_data
-
-[input]
-; the segment lists (in four column format)
-h1-segments = H1-SELECTED_SEGS-871147814-86400.txt
-h2-segments = H2-SELECTED_SEGS-871147814-86400.txt
-l1-segments = L1-SELECTED_SEGS-871147814-86400.txt
-g1-segments =
-ligo-channel = LSC-STRAIN
-geo-channel =
-geo-bank =
-virgo-channel = h_16384Hz 
-ligo-type = RDS_C03_L2
-geo-type =
-virgo-type = HrecV2_16384Hz
-; if running timeslides put the number in here (usually 50), otherwise leave blank
-num-slides =
-; if running injections put the seed number in here, otherwise leave blank
-injection-seed = 2003
-gps-start-time = 871147814
-gps-end-time = 871234214
-
-[condor-max-jobs]
-;maximum number of jobs that condor should run of a given category
-datafind= 10
-thinca = 20
-trigbank = 20
-coire = 20
-sire = 20
-
-[calibration]
-; location of the calibration cache and the cache files
-; FIXME: inspiral_hipe.in (line 192) requires the path and files below to be specified
-; or, if using strain data, that the option "calibrated-data = real_8" appear in the [ligo-data]
-; section below. As this is an inspiral-analysis specific option, we just list a path and
-; file names for now. This should be fixed 
-path = /home/lgoggin/projects/ringdown/s5/calibration
-L1 = L1_CAL_REF_DARM_ERR_S5_V1_U.cache
-H1 = H1_CAL_REF_DARM_ERR_S5_V1_U.cache
-H2 = H2_CAL_REF_DARM_ERR_S5_V1_U.cache
-V1 = V1_CAL_REF_DARM_ERR_S5_V1_U.cache
-
-[datafind]
-; type of data to use
-type = RDS_R_L3
-url-type = file
-match = localhost
-
-[data]
-; data conditioning parameters common to all ifos
-pad-data = 8
-sample-rate = 8192
-block-duration = 2176
-segment-duration = 256
-
-[ligo-data]
-; data conditioning parameters for ligo data
-highpass-frequency = 35
-cutoff-frequency = 39
-dynamic-range-factor = 1.0e+20
-<<<<<<< HEAD
-geo-data =
-geo-highpass-frequency = 30
-geo-data-scale = 1.0e+20
-spectrum-type = median_mean
-=======
-spectrum-type = median_mean
-data-type = ht_real8
-
-[virgo-data]
-; data conditioning parameters for virgo data
-highpass-frequency = 35
-cutoff-frequency = 39
-dynamic-range-factor = 1.0e+20
-spectrum-type = median_mean
-data-type = ht_real4
->>>>>>> 212eaf53
-
-[geo-data]
-; data conditioning parameters for geo data
-
-[tmpltbank]
-; not used in ringdown pipeline
-
-[tmpltbank-1]
-; not used in ringdown pipeline
-
-[tmpltbank-2]
-; not used in ringdown pipeline
-
-[inspiral]
-; analysis parameters -- added to all ring jobs
-; comment out the following line if not runnng injections
-injection-type = EOBNR
-bank-max-mismatch = 0.03
-bank-min-frequency = 50
-bank-max-frequency = 2000
-bank-min-quality = 2.1187
-bank-max-quality = 20.0
-bank-template-phase = 0
-maximize-duration = 1
-debug-level = 33
-write-compress =
-
-[no-veto-inspiral]
-; not used in ringdown pipeline
-
-[veto-inspiral]
-; not used in ringdown pipeline
-
-[h1-inspiral]
-; h1 specific inspiral paramters
-threshold = 5.5
-
-[h2-inspiral]
-; h2 specific inspiral parameters
-threshold = 5.5
-
-[l1-inspiral]
-; l1 specific inspiral parameters
-threshold = 5.5
-
-[v1-inspiral]
-;v1 specific inspiral parameters
-threshold = 5.5
-
-[g1-inspiral]
-
-[inspinj]
-; EOBNR injection parameters
-time-step = 2.630000e+03
-time-interval = 5.000000e+01
-d-distr = log10
-l-distr = random
-m-distr = logTotalMassUniformMassRatio
-i-distr = uniform
-f-lower = 10.000000
-min-mass1 = 1.000000e+00
-min-mass2 = 1.000000e+00
-max-mass1 = 3.700000e+02
-max-mass2 = 3.700000e+02
-min-mtotal = 10
-max-mtotal = 3.600000e+02
-min-mratio = 1.000000e+00
-max-mratio = 10
-min-distance = 1000
-max-distance = 300000
-waveform = EOBNRpseudoFourPN
-disable-spin =
-taper-injection = start
-write-sim-ring=
-
-[inca]
-; not used in ringdown pipeline
-
-[thinca]
-; common coincidence parameters -- added to all thinca jobs
-debug-level = 33
-multi-ifo-coinc =
-maximization-interval = 1
-parameter-test = ds_sq_fQt
-h1-ds_sq-accuracy = 0.4
-h2-ds_sq-accuracy = 0.4
-l1-ds_sq-accuracy = 0.4
-do-veto =
-h1-veto-file = H1-CATEGORY_2_VETO_SEGS-871147814-86400.txt
-h2-veto-file = H2-CATEGORY_2_VETO_SEGS-871147814-86400.txt
-l1-veto-file = L1-CATEGORY_2_VETO_SEGS-871147814-86400.txt
-h1-h2-consistency =
-h1-snr-cut = 16
-write-compress =
-
-[thinca-1]
-; not used in ringdown pipeline
-
-[thinca-2]
-; not used in ringdown pipeline
-
-[thinca-slide]
-; time slide parameters
-h1-slide = 0
-h2-slide = 0
-l1-slide = 5
-
-[trigtotmplt]
-; not used in ringdown pipeline
-
-[sire]
-; not used in ringdown pipeline
-
-[sire-cluster]
-; not used in ringdown pipeline
-
-[sire-inj]
-; not used in ringdown pipeline
-
-[cohbank]
-; not used in ringdown pipeline
- 
-[trigbank-coherent]
-; not used in ringdown pipeline
- 
-[chia]
-; not used in ringdown pipeline
-
-[trigbank]
-; not used in ringdown pipeline
-
-[sire]
-; not used in ringdown pipeline
-
-[coire]
-cluster-time = 10000
-coinc-stat = bitten_l
-h1-bittenl-a = 2
-h1-bittenl-b = 2.2
-h2-bittenl-a = 2
-h2-bittenl-b = 2.2
-sort-triggers =
-h1-h2-distance-cut =
-h1-kappa = 2
-h2-kappa = 2
-
-[coire-inj]
-injection-window = 100
-
-[inspiral-coherent]
-; not used in ringdown pipeline
-
-[coh-trig]
-; not used in ringdown pipeline
-
-[cohire]
-; not used in ringdown pipeline
+; s5 ringdown pipeline configuration script.
+;
+; $Id: ring_test.ini,v 1.3 2008/08/18 18:35:01 lgoggin Exp $
+;
+; this is the configuration file for the inspiral DAG generation program
+; lalapps_inspiral_hipe that creates a condor DAG to run the ringdown
+; analysis pipeline.
+
+[condor]
+; setup of condor universe and location of executables
+universe    = standard
+datafind    = /path/to/ligo_data_find
+tmpltbank   = /bin/false
+inspiral    = /path/to/lalapps_ring
+inca        = /bin/false
+thinca      = /path/to/lalapps_rinca
+; chose the inspinj job to point to lalapps_inspinj or lalapps_rinj as appropriate
+;inspinj     = /scratch4/lgoggin/imrdev/opt/lscsoft/lalsuite/lalapps/bin/lalapps_rinj
+inspinj     = /path/to/lalapps_inspinj
+trigtotmplt = /bin/false
+trigbank    = /bin/false
+sire        = /bin/false
+cohbank     = /bin/false
+chia        = /bin/false
+frjoin      = /bin/false
+coire       = /path/to/lalapps_coincringread
+cohire      = /bin/false
+
+[pipeline]
+; tagging information for the configure script
+version = $Id: ring_test.ini,v 1.3 2008/08/18 18:35:01 lgoggin Exp $
+cvs-tag = $Name:  $
+; user-tag here can be overidden on the command line of lalapps_inspiral_pipe
+user-tag =
+; data choice (playground_only|exclude_playground|all_data)
+playground-data-mask = all_data
+
+[input]
+; the segment lists (in four column format)
+h1-segments = H1-SELECTED_SEGS-871147814-86400.txt
+h2-segments = H2-SELECTED_SEGS-871147814-86400.txt
+l1-segments = L1-SELECTED_SEGS-871147814-86400.txt
+g1-segments =
+ligo-channel = LSC-STRAIN
+geo-channel =
+geo-bank =
+virgo-channel = h_16384Hz 
+ligo-type = RDS_C03_L2
+geo-type =
+virgo-type = HrecV2_16384Hz
+; if running timeslides put the number in here (usually 50), otherwise leave blank
+num-slides =
+; if running injections put the seed number in here, otherwise leave blank
+injection-seed = 2003
+gps-start-time = 871147814
+gps-end-time = 871234214
+
+[condor-max-jobs]
+;maximum number of jobs that condor should run of a given category
+datafind= 10
+thinca = 20
+trigbank = 20
+coire = 20
+sire = 20
+
+[calibration]
+; location of the calibration cache and the cache files
+; FIXME: inspiral_hipe.in (line 192) requires the path and files below to be specified
+; or, if using strain data, that the option "calibrated-data = real_8" appear in the [ligo-data]
+; section below. As this is an inspiral-analysis specific option, we just list a path and
+; file names for now. This should be fixed 
+path = /home/lgoggin/projects/ringdown/s5/calibration
+L1 = L1_CAL_REF_DARM_ERR_S5_V1_U.cache
+H1 = H1_CAL_REF_DARM_ERR_S5_V1_U.cache
+H2 = H2_CAL_REF_DARM_ERR_S5_V1_U.cache
+V1 = V1_CAL_REF_DARM_ERR_S5_V1_U.cache
+
+[datafind]
+; type of data to use
+type = RDS_R_L3
+url-type = file
+match = localhost
+
+[data]
+; data conditioning parameters common to all ifos
+pad-data = 8
+sample-rate = 8192
+block-duration = 2176
+segment-duration = 256
+
+[ligo-data]
+; data conditioning parameters for ligo data
+highpass-frequency = 35
+cutoff-frequency = 39
+dynamic-range-factor = 1.0e+20
+spectrum-type = median_mean
+data-type = ht_real8
+
+[virgo-data]
+; data conditioning parameters for virgo data
+highpass-frequency = 35
+cutoff-frequency = 39
+dynamic-range-factor = 1.0e+20
+spectrum-type = median_mean
+data-type = ht_real4
+
+[geo-data]
+; data conditioning parameters for geo data
+
+[tmpltbank]
+; not used in ringdown pipeline
+
+[tmpltbank-1]
+; not used in ringdown pipeline
+
+[tmpltbank-2]
+; not used in ringdown pipeline
+
+[inspiral]
+; analysis parameters -- added to all ring jobs
+; comment out the following line if not runnng injections
+injection-type = EOBNR
+bank-max-mismatch = 0.03
+bank-min-frequency = 50
+bank-max-frequency = 2000
+bank-min-quality = 2.1187
+bank-max-quality = 20.0
+bank-template-phase = 0
+maximize-duration = 1
+debug-level = 33
+write-compress =
+
+[no-veto-inspiral]
+; not used in ringdown pipeline
+
+[veto-inspiral]
+; not used in ringdown pipeline
+
+[h1-inspiral]
+; h1 specific inspiral paramters
+threshold = 5.5
+
+[h2-inspiral]
+; h2 specific inspiral parameters
+threshold = 5.5
+
+[l1-inspiral]
+; l1 specific inspiral parameters
+threshold = 5.5
+
+[v1-inspiral]
+;v1 specific inspiral parameters
+threshold = 5.5
+
+[g1-inspiral]
+
+[inspinj]
+; EOBNR injection parameters
+time-step = 2.630000e+03
+time-interval = 5.000000e+01
+d-distr = log10
+l-distr = random
+m-distr = logTotalMassUniformMassRatio
+i-distr = uniform
+f-lower = 10.000000
+min-mass1 = 1.000000e+00
+min-mass2 = 1.000000e+00
+max-mass1 = 3.700000e+02
+max-mass2 = 3.700000e+02
+min-mtotal = 10
+max-mtotal = 3.600000e+02
+min-mratio = 1.000000e+00
+max-mratio = 10
+min-distance = 1000
+max-distance = 300000
+waveform = EOBNRpseudoFourPN
+disable-spin =
+taper-injection = start
+write-sim-ring=
+
+[inca]
+; not used in ringdown pipeline
+
+[thinca]
+; common coincidence parameters -- added to all thinca jobs
+debug-level = 33
+multi-ifo-coinc =
+maximization-interval = 1
+parameter-test = ds_sq_fQt
+h1-ds_sq-accuracy = 0.4
+h2-ds_sq-accuracy = 0.4
+l1-ds_sq-accuracy = 0.4
+do-veto =
+h1-veto-file = H1-CATEGORY_2_VETO_SEGS-871147814-86400.txt
+h2-veto-file = H2-CATEGORY_2_VETO_SEGS-871147814-86400.txt
+l1-veto-file = L1-CATEGORY_2_VETO_SEGS-871147814-86400.txt
+h1-h2-consistency =
+h1-snr-cut = 16
+write-compress =
+
+[thinca-1]
+; not used in ringdown pipeline
+
+[thinca-2]
+; not used in ringdown pipeline
+
+[thinca-slide]
+; time slide parameters
+h1-slide = 0
+h2-slide = 0
+l1-slide = 5
+
+[trigtotmplt]
+; not used in ringdown pipeline
+
+[sire]
+; not used in ringdown pipeline
+
+[sire-cluster]
+; not used in ringdown pipeline
+
+[sire-inj]
+; not used in ringdown pipeline
+
+[cohbank]
+; not used in ringdown pipeline
+ 
+[trigbank-coherent]
+; not used in ringdown pipeline
+ 
+[chia]
+; not used in ringdown pipeline
+
+[trigbank]
+; not used in ringdown pipeline
+
+[sire]
+; not used in ringdown pipeline
+
+[coire]
+cluster-time = 10000
+coinc-stat = bitten_l
+h1-bittenl-a = 2
+h1-bittenl-b = 2.2
+h2-bittenl-a = 2
+h2-bittenl-b = 2.2
+sort-triggers =
+h1-h2-distance-cut =
+h1-kappa = 2
+h2-kappa = 2
+
+[coire-inj]
+injection-window = 100
+
+[inspiral-coherent]
+; not used in ringdown pipeline
+
+[coh-trig]
+; not used in ringdown pipeline
+
+[cohire]
+; not used in ringdown pipeline