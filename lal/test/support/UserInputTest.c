--- conflicted
+++ resolved
@@ -89,8 +89,6 @@
 
   const UserChoices enumData = { { -1, "noenum" }, { 1, "enum1" }, { 2, "enum2" }, { 2, "enumB" }, { 0, "enum0" } };
   const UserChoices flagData = { { -1, "noflag" }, { 1, "flagA" }, { 2, "flagB" }, { 4, "flagC" }, { 5, "flagAC" } };
-<<<<<<< HEAD
-=======
 
   lalUserVarHelpBrief = "brief description";
   lalUserVarHelpDescription =
@@ -100,7 +98,6 @@
     "\n"
     "This is a longer description of the program. This is a longer description of the program. This is a longer description of the program."
     "This is a longer description of the program. This is a longer description of the program. This is a longer description of the program.";
->>>>>>> 51743029
 
   XLAL_CHECK ( XLALRegisterUvarMember( argNum, REAL8, 0, REQUIRED, "Testing float argument") == XLAL_SUCCESS, XLAL_EFUNC );
   XLAL_CHECK ( XLALRegisterUvarMember( argStr, STRING, 0, REQUIRED, "Testing string argument") == XLAL_SUCCESS, XLAL_EFUNC );
@@ -121,11 +118,8 @@
   XLAL_CHECK ( XLALRegisterUvarMember( latDMS, DECJ, 0, REQUIRED, "Testing DECJ(DMS) argument") == XLAL_SUCCESS, XLAL_EFUNC );
   XLAL_CHECK ( XLALRegisterUvarMember( latRad, DECJ, 0, REQUIRED, "Testing DECJ(rad) argument") == XLAL_SUCCESS, XLAL_EFUNC );
   XLAL_CHECK ( XLALRegisterUvarMember( longInt, INT8, 0, REQUIRED, "Testing INT8 argument") == XLAL_SUCCESS, XLAL_EFUNC );
-<<<<<<< HEAD
-=======
 
   lalUserVarHelpOptionSubsection = "And Hey Look There's More Options Over Here";
->>>>>>> 51743029
   XLAL_CHECK ( XLALRegisterUvarAuxDataMember( argEnum, UserEnum, &enumData, 0, REQUIRED, "Testing user enumeration") == XLAL_SUCCESS, XLAL_EFUNC );
   XLAL_CHECK ( XLALRegisterUvarAuxDataMember( argFlag, UserFlag, &flagData, 0, REQUIRED, "Testing user bitflag") == XLAL_SUCCESS, XLAL_EFUNC );
   XLAL_CHECK ( XLALRegisterUvarMember( long_help, BOOLEAN, 0, NODEFAULT,
