--- conflicted
+++ resolved
@@ -354,11 +354,7 @@
           lal_gamma)*sin(u))*(1.0 - params->fb[0]*(x*cos(w)*sqrt(1.0 -
           e*e)*cos(u) - x*sin(w)*sin(u))/(1.0 - e*cos(u))); */
         dt += (x*sw*(cu-e) + (x*cw*sqrt(1.0-e*e) +
-<<<<<<< HEAD
-          gamma)*su)*(1.0 - LAL_TWOPI*params->fb[0]*(x*cw*sqrt(1.0 -
-=======
           lal_gamma)*su)*(1.0 - LAL_TWOPI*params->fb[0]*(x*cw*sqrt(1.0 -
->>>>>>> b8848983
           e*e)*cu - x*sw*su)/(1.0 - e*cu));
       }
       else{
