/*
 * $Id$
 *
 * Copyright (C) 2008-9 Antony Searle
 *
 * This program is free software; you can redistribute it and/or modify it
 * under the terms of the GNU General Public License as published by the
 * Free Software Foundation; either version 2 of the License, or (at your
 * option) any later version.
 *
 * This program is distributed in the hope that it will be useful, but
 * WITHOUT ANY WARRANTY; without even the implied warranty of
 * MERCHANTABILITY or FITNESS FOR A PARTICULAR PURPOSE.  See the GNU General
 * Public License for more details.
 *
 * You should have received a copy of the GNU General Public License along
 * with this program; if not, write to the Free Software Foundation, Inc.,
 * 51 Franklin Street, Fifth Floor, Boston, MA  02110-1301, USA.
 */

#ifndef SKYMAP_H
#define SKYMAP_H

#ifdef __cplusplus
extern "C" {
#endif

#include <lal/LALDetectors.h>
#include <lal/LALRCSID.h>
NRCSID(EPSEARCHH, "$Id$");

// Manipulate log-represented values without overflowing

double XLALSkymapLogSumExp(double a, double b);
double XLALSkymapLogDifferenceExp(double a, double b);
double XLALSkymapLogTotalExp(double* begin, double* end);

// Lightweight coordinate transformations

void XLALSkymapCartesianFromSpherical(double a[3], double b[2]);
void XLALSkymapSphericalFromCartesian(double a[2], double b[3]);

// Cubic interpolation

void XLALSkymap2InterpolationWeights(double t, double* w);
double XLALSkymap2Interpolate(double* x, double* w);

// Largest network of interest (needed to allocate storage)

#define XLALSKYMAP2_N 5

// Use detector names from lal/packages/tools/include/LALDetectors.h :
//	LAL_TAMA_300_DETECTOR	=	0
//	LAL_VIRGO_DETECTOR      =	1
//	LAL_GEO_600_DETECTOR	=	2
//	LAL_LHO_2K_DETECTOR     =	3
//	LAL_LHO_4K_DETECTOR     =	4
//	LAL_LLO_4K_DETECTOR     =	5

// Struct to store basic properties of the analysis: the sample rate, and
// the detectors involved (described by their LAL ID numbers)

typedef struct
{
    int sampleFrequency;
    int n;
    LALDetector site[XLALSKYMAP2_N];
} XLALSkymap2PlanType;

void XLALSkymap2PlanConstruct(
    int sampleFrequency,
    int n,
    int* detectors,
    XLALSkymap2PlanType* plan
    );

// Struct to store reuseable pre-computed quantities for a specific 
// direction, set of detectors, and sample rate

<<<<<<< HEAD
/*
 * Lightweight coordinate transformations
 */
void XLALSkymapCartesianFromSpherical(double a[3], double b[2]);
void XLALSkymapSphericalFromCartesian(double a[2], double b[3]);
void XLALSkymapDelaysFromDirection(XLALSkymapPlanType* plan, int delays[3], double direction[3]);
int XLALSkymapIndexFromDirection(XLALSkymapPlanType* plan, double direction[3]);
=======
typedef struct
{
    double f[XLALSKYMAP2_N][2];
    int delay[XLALSKYMAP2_N];
	double weight[XLALSKYMAP2_N][4];
} XLALSkymap2DirectionPropertiesType;
>>>>>>> 75b747ef

void XLALSkymap2DirectionPropertiesConstruct(
    XLALSkymap2PlanType* plan,
    double* direction,
    XLALSkymap2DirectionPropertiesType* properties
    );

// Struct to store reuseable pre-computed kernel for a specific direction,
// power spectra, and sample rate

typedef struct
{
    double k[XLALSKYMAP2_N][XLALSKYMAP2_N];
    double logNormalization;
} XLALSkymap2KernelType;

void XLALSkymap2KernelConstruct(
    XLALSkymap2PlanType* plan,
    XLALSkymap2DirectionPropertiesType* properties,
    double* wSw,
    XLALSkymap2KernelType* kernel
    );

// Compute the Bayesian marginalization integral for the specified system

void XLALSkymap2Apply(
    XLALSkymap2PlanType* plan,
    XLALSkymap2DirectionPropertiesType* properties,
    XLALSkymap2KernelType* kernel,
    double** xSw,
    int tau,
    double* logPosterior
    );

///////////////////////////////////////////////////////////////////////////
//
//  VERSION 2

// Spherical polar datatype to aid declaring pointers to double[2]

typedef double XLALSkymap2SphericalPolarType[2];

#define XLALSKYMAP2_N 5

typedef struct
{
    int sampleFrequency;
    int n;
    LALDetector site[XLALSKYMAP2_N];
} XLALSkymap2PlanType;

//  Stores pre-computed properties of each sky direction

typedef struct
{
    double f[XLALSKYMAP2_N][2];
    int delay[XLALSKYMAP2_N];
	double weight[XLALSKYMAP2_N][4];
} XLALSkymap2DirectionPropertiesType;

// Stores pre-computed kernel information for each sky direction

typedef struct
{
    double k[XLALSKYMAP2_N][XLALSKYMAP2_N];
    double logNormalization;
} XLALSkymap2KernelType;

// Stores pre-computed information for generating a sky map


// Initialize sample frequency and HLV site information

// Use detector names from lal/packages/tools/include/LALDetectors.h :
//	LAL_TAMA_300_DETECTOR	=	0,
//	LAL_VIRGO_DETECTOR      =	1,
//	LAL_GEO_600_DETECTOR	=	2,
//	LAL_LHO_2K_DETECTOR     =	3,
//	LAL_LHO_4K_DETECTOR     =	4,
//	LAL_LLO_4K_DETECTOR     =	5,

void XLALSkymap2PlanConstruct(
    int sampleFrequency,
    int n,
    int* detectors,
    XLALSkymap2PlanType* plan
    );

void XLALSkymap2InterpolationWeights(double t, double* w);

double XLALSkymap2Interpolate(double* x, double* w);
	
// Turn directions into sample delays and antenna patterns

void XLALSkymap2DirectionPropertiesConstruct(
    XLALSkymap2PlanType* plan,
    XLALSkymap2SphericalPolarType* direction,
    XLALSkymap2DirectionPropertiesType* properties
    );

// Turn antenna patterns and waveform normalization into kernel matrix

void XLALSkymap2KernelConstruct(
    XLALSkymap2PlanType* plan,
    XLALSkymap2DirectionPropertiesType* properties,
    double* wSw,
    XLALSkymap2KernelType* kernel
    );

// Apply the kernel to some data

void XLALSkymap2Apply(
    XLALSkymap2PlanType* plan,
    XLALSkymap2DirectionPropertiesType* properties,
    XLALSkymap2KernelType* kernel,
    double** xSw,
    int tau,
    double* logPosterior
    );

#ifdef __cplusplus
}
#endif

#endif // SKYMAP_H
<|MERGE_RESOLUTION|>--- conflicted
+++ resolved
@@ -77,22 +77,12 @@
 // Struct to store reuseable pre-computed quantities for a specific 
 // direction, set of detectors, and sample rate
 
-<<<<<<< HEAD
-/*
- * Lightweight coordinate transformations
- */
-void XLALSkymapCartesianFromSpherical(double a[3], double b[2]);
-void XLALSkymapSphericalFromCartesian(double a[2], double b[3]);
-void XLALSkymapDelaysFromDirection(XLALSkymapPlanType* plan, int delays[3], double direction[3]);
-int XLALSkymapIndexFromDirection(XLALSkymapPlanType* plan, double direction[3]);
-=======
 typedef struct
 {
     double f[XLALSKYMAP2_N][2];
     int delay[XLALSKYMAP2_N];
 	double weight[XLALSKYMAP2_N][4];
 } XLALSkymap2DirectionPropertiesType;
->>>>>>> 75b747ef
 
 void XLALSkymap2DirectionPropertiesConstruct(
     XLALSkymap2PlanType* plan,
@@ -127,92 +117,6 @@
     double* logPosterior
     );
 
-///////////////////////////////////////////////////////////////////////////
-//
-//  VERSION 2
-
-// Spherical polar datatype to aid declaring pointers to double[2]
-
-typedef double XLALSkymap2SphericalPolarType[2];
-
-#define XLALSKYMAP2_N 5
-
-typedef struct
-{
-    int sampleFrequency;
-    int n;
-    LALDetector site[XLALSKYMAP2_N];
-} XLALSkymap2PlanType;
-
-//  Stores pre-computed properties of each sky direction
-
-typedef struct
-{
-    double f[XLALSKYMAP2_N][2];
-    int delay[XLALSKYMAP2_N];
-	double weight[XLALSKYMAP2_N][4];
-} XLALSkymap2DirectionPropertiesType;
-
-// Stores pre-computed kernel information for each sky direction
-
-typedef struct
-{
-    double k[XLALSKYMAP2_N][XLALSKYMAP2_N];
-    double logNormalization;
-} XLALSkymap2KernelType;
-
-// Stores pre-computed information for generating a sky map
-
-
-// Initialize sample frequency and HLV site information
-
-// Use detector names from lal/packages/tools/include/LALDetectors.h :
-//	LAL_TAMA_300_DETECTOR	=	0,
-//	LAL_VIRGO_DETECTOR      =	1,
-//	LAL_GEO_600_DETECTOR	=	2,
-//	LAL_LHO_2K_DETECTOR     =	3,
-//	LAL_LHO_4K_DETECTOR     =	4,
-//	LAL_LLO_4K_DETECTOR     =	5,
-
-void XLALSkymap2PlanConstruct(
-    int sampleFrequency,
-    int n,
-    int* detectors,
-    XLALSkymap2PlanType* plan
-    );
-
-void XLALSkymap2InterpolationWeights(double t, double* w);
-
-double XLALSkymap2Interpolate(double* x, double* w);
-	
-// Turn directions into sample delays and antenna patterns
-
-void XLALSkymap2DirectionPropertiesConstruct(
-    XLALSkymap2PlanType* plan,
-    XLALSkymap2SphericalPolarType* direction,
-    XLALSkymap2DirectionPropertiesType* properties
-    );
-
-// Turn antenna patterns and waveform normalization into kernel matrix
-
-void XLALSkymap2KernelConstruct(
-    XLALSkymap2PlanType* plan,
-    XLALSkymap2DirectionPropertiesType* properties,
-    double* wSw,
-    XLALSkymap2KernelType* kernel
-    );
-
-// Apply the kernel to some data
-
-void XLALSkymap2Apply(
-    XLALSkymap2PlanType* plan,
-    XLALSkymap2DirectionPropertiesType* properties,
-    XLALSkymap2KernelType* kernel,
-    double** xSw,
-    int tau,
-    double* logPosterior
-    );
-
 #ifdef __cplusplus
 }
 #endif
