#include <stdio.h>
#include <math.h>
#include <time.h>
#include <stdlib.h>

#include <lal/LALConstants.h>
#include <lal/Skymap.h>
#include <lal/Random.h>
#include <lal/Sort.h>

#include <fftw3.h>

#define TEST(A) if (!(A)) { printf("FAIL: %s\n", #A); exit(1); }

<<<<<<< HEAD
static void numericApply(
    XLALSkymap2DirectionPropertiesType* properties,
    double wSw[3],
    XLALSkymap2KernelType* kernel,
    double* xSw[3],
    int tau,
    double* logPosterior
    )
{
    // this function has almost the same interface as XLALSkymap2Apply, 
    // but is implemented with numerical integration that should converge 
    // on the result from XLALSkymap2Apply
    
    // parameters
    double a[2];
    
    // the step over them
    double da = 0.01;
        
    // accumulate probability in this
    double p = 0.0;
            
    // range from +/- 5 sigma in prior on a[i] for adequate accuracy
    for (a[0] = -5.0; a[0] <= 5.0; a[0] += da)
    {
        for (a[1] = - 5.0; a[1] <= 5.0; a[1] += da)
        {
            double x[3];

            // start accumulating inner products with the priors
            double q = (a[0] * a[0] + a[1] * a[1]);
            
            // for each detector...
            int j;
            for (j = 0; j != 3; ++j)
            {
                int k;
                // get the time-shifted data
                x[j] = xSw[j][tau + properties->delay[j]];
                // subtract the inner product 
                q -= x[j] * x[j] / wSw[j];
                // for each polarization
                for (k = 0; k != 2; ++k)
                {
                    // subtract the postulated signal out
                    x[j] -= a[k] * properties->f[j][k] * wSw[j];
                }
                // add the inner product after signal removed
                q += x[j] * x[j] / wSw[j];
            }
            // accumulate the piece of the integral
            p += da * da * exp(-0.5*q);
        }
    }
    
    // normalization from the priors on a
    p *= pow(LAL_TWOPI, -1);
    
    // return the log    
    *logPosterior = log(p);
    
}

static void numerical(void)
{    
    
    XLALSkymap2PlanType plan;    
    XLALSkymap2SphericalPolarType direction;
    XLALSkymap2DirectionPropertiesType properties;
    double wSw[3] = { 100., 100., 100. };
    XLALSkymap2KernelType kernel;
    double *xSw[3];
    RandomParams* rng;
    
    rng = XLALCreateRandomParams(0);
    
    XLALSkymap2PlanConstruct(8192, &plan);
    
    direction[0] = LAL_PI * XLALUniformDeviate(rng);
    direction[1] = LAL_TWOPI * XLALUniformDeviate(rng);

    XLALSkymap2DirectionPropertiesConstruct(&plan, &direction, &properties);
        
    XLALSkymap2KernelConstruct(&properties, wSw, &kernel);
    
    {
        int i;
        
        for (i = 0; i != 3; ++i)
        {
            int j;
            xSw[i] = malloc(sizeof(*xSw[i]) * plan.sampleFrequency);
            for (j = 0; j != plan.sampleFrequency; ++j)
            {
                xSw[i][j] = XLALNormalDeviate(rng) * sqrt(wSw[i]);
            }
        }
    }
    
    {
        double logPosterior;
        double logPosteriorNumerical;
        XLALSkymap2Apply(&properties, &kernel, xSw, plan.sampleFrequency / 2, &logPosterior);        
        printf("%g\n", exp(logPosterior));
        
        numericApply(&properties, wSw, &kernel, xSw, plan.sampleFrequency / 2, & logPosteriorNumerical);
        printf("%g\n", exp(logPosteriorNumerical));
        
        printf("%g\n", exp(logPosterior) - exp(logPosteriorNumerical));
        
    }        
    
    {
        int i;
        for(i = 0; i != 3; ++i)
            free(xSw[i]);
    }
        
}


static void minimal()
{    
    
    XLALSkymap2PlanType *plan;    
=======
#if 0
static void minimal(void)
{

    XLALSkymap2PlanType *plan;
>>>>>>> 27c6012c
    XLALSkymap2SphericalPolarType *direction;
    XLALSkymap2DirectionPropertiesType *properties;
    double wSw[3];
    XLALSkymap2KernelType *kernel;
    double *xSw[3];

    {
        plan = malloc(sizeof(*plan));
        XLALSkymap2PlanConstruct(8192, plan);

        TEST(plan->sampleFrequency == 8192);
    }

    {
        direction = malloc(sizeof(*direction));
        (*direction)[0] = LAL_PI_2;
        (*direction)[1] = 0.;
    }

    {
        properties = malloc(sizeof(*properties));
        XLALSkymap2DirectionPropertiesConstruct(plan, direction, properties);
    }

    {
        int i;
        for (i = 0; i != 3; ++i)
            wSw[i] = 1.;
    }

    {
        kernel = malloc(sizeof(*kernel));
        XLALSkymap2KernelConstruct(properties, wSw, kernel);
    }

    {
        int i;
        for (i = 0; i != 3; ++i)
        {
            int j;
            xSw[i] = malloc(sizeof(*xSw[i]) * plan->sampleFrequency);
            for (j = 0; j != plan->sampleFrequency; ++j)
            {
                xSw[i][j] = 0.;
            }
        }
    }

    {
        double logPosterior;
        XLALSkymap2Apply(properties, kernel, xSw, plan->sampleFrequency / 2, &logPosterior);

        printf("%g\n", exp(logPosterior));
    }

    {
        int i;
        for(i = 0; i != 3; ++i)
            free(xSw[i]);
    }

    free(kernel);
    free(properties);
    free(direction);
    free(plan);

}
#endif

static void directional(void)
{
    XLALSkymap2PlanType *plan;
    XLALSkymap2SphericalPolarType *directions;
    XLALSkymap2DirectionPropertiesType *properties;
    double wSw[3] = { 1., 1., 1. };
    XLALSkymap2KernelType *kernels;
    double *xSw[3];

    {
        plan = malloc(sizeof(*plan));
        XLALSkymap2PlanConstruct(512, plan);

        TEST(plan->sampleFrequency == 512);
    }

    {
        int i;
        directions = malloc(sizeof(*directions) * 180 * 360);
        for (i = 0; i != 180; ++i)
        {
            int j;
            for (j = 0; j != 360; ++j)
            {
                directions[i * 360 + j][0] = (i + 0.5) / 180. * LAL_PI;
                directions[i * 360 + j][1] = (j + 0.5) / 180. * LAL_PI;
            }
        }
    }

    {
        int i;
        properties = malloc(sizeof(*properties) * 180 * 360);
        for (i = 0; i != 180 * 360; ++i)
        {
            XLALSkymap2DirectionPropertiesConstruct(
                plan,
                directions + i,
                properties + i
                );
        }
    }

    {
        int i;
        kernels = malloc(sizeof(*kernels) * 180 * 360);
        for (i = 0; i != 180 * 360; ++i)
        {
            XLALSkymap2KernelConstruct(properties + i, wSw, kernels + i);
        }
    }

    {
        int i;
        RandomParams* rng;
        rng = XLALCreateRandomParams(0);
        for (i = 0; i != 3; ++i)
        {
            int j;
            xSw[i] = malloc(sizeof(*xSw[i]) * plan->sampleFrequency);
            for (j = 0; j != plan->sampleFrequency; ++j)
            {
                xSw[i][j] = 0.;//XLALNormalDeviate(rng) * sqrt(wSw[i]);
            }
            //xSw[i][plan->sampleFrequency/2] += XLALNormalDeviate(rng) * wSw[i];
        }
    }

    {
        int i;
        for (i = 0; i != 180 * 360; ++i)
        {
            int t;
            double p = 0;
            for (t = plan->sampleFrequency / 4; t != plan->sampleFrequency / 4 * 3; ++t)
            {
                double logPosterior;
                XLALSkymap2Apply(properties + i, kernels + i, xSw, t, &logPosterior);
                p += exp(logPosterior) / (plan->sampleFrequency / 2);

            }
            printf("%g %g %g\n", directions[i][0], directions[i][1], log(p));
        }
    }

    {
        int i;
        for(i = 0; i != 3; ++i)
            free(xSw[i]);
    }

    free(kernels);
    free(properties);
    free(directions);
    free(plan);

}

<<<<<<< HEAD
static void injection()
{    
    XLALSkymap2PlanType *plan;    
    XLALSkymap2SphericalPolarType *directions;
    XLALSkymap2DirectionPropertiesType *properties;
    double wSw[3] = { 10., 10., 10. };
    XLALSkymap2KernelType *kernels;
    double *xSw[3];
    int n;
    
    {
        plan = malloc(sizeof(*plan));
        XLALSkymap2PlanConstruct(2048, plan);

        TEST(plan->sampleFrequency == 2048);
    }
    
    {
        int i;
        directions = malloc(sizeof(*directions) * 180 * 360);
        for (i = 0; i != 180; ++i)
        {
            int j;
            for (j = 0; j != 360; ++j)
            {
                directions[i * 360 + j][0] = (i + 0.5) / 180. * LAL_PI;
                directions[i * 360 + j][1] = (j + 0.5) / 180. * LAL_PI;
            }
        }
    }
    
    {
        int i;
        properties = malloc(sizeof(*properties) * 180 * 360);
        for (i = 0; i != 180 * 360; ++i)
        {
            XLALSkymap2DirectionPropertiesConstruct(
                plan, 
                directions + i, 
                properties + i
                );
        }
    }
        
    {
        int i;
        kernels = malloc(sizeof(*kernels) * 180 * 360);
        for (i = 0; i != 180 * 360; ++i)
        {
            XLALSkymap2KernelConstruct(properties + i, wSw, kernels + i);
        }
    }
    
    {
        int i;
        RandomParams* rng;
        rng = XLALCreateRandomParams(0);
        for (i = 0; i != 3; ++i)
        {
            int j;
            xSw[i] = malloc(sizeof(*xSw[i]) * plan->sampleFrequency);
            for (j = 0; j != plan->sampleFrequency; ++j)
            {
                xSw[i][j] = XLALNormalDeviate(rng) * sqrt(wSw[i]);
            }
        }
        // injection
        {
            double h[2];
            int k;
            h[0] = XLALNormalDeviate(rng);
            h[1] = XLALNormalDeviate(rng);
            // k = (int) floor(XLALUniformDeviate(rng) * 360 * 180);
            k = 120 * 360 + 120;
            for (i = 0; i != 3; ++i)
            {
                int j;
                for (j = 0; j != 2; ++j)
                {
                    xSw[i][
                        plan->sampleFrequency / 2 + 
                        properties[k].delay[i]
                        ] += h[j] * properties[k].f[i][j] * wSw[i];
                }
            }
            
        }
        
    }
    
    {
        int i;
        for (i = 0; i != 180 * 360; ++i)
        {
            int t;
            double p = 0;
            for (t = plan->sampleFrequency / 4; t != plan->sampleFrequency / 4 * 3; ++t)
            {
                double logPosterior;
                XLALSkymap2Apply(properties + i, kernels + i, xSw, t, &logPosterior);
                p += exp(logPosterior) / (plan->sampleFrequency / 2);
                
            }
            printf("%g %g %g\n", directions[i][0], directions[i][1], log(p));
        }
    }        
       
    {
        int i;
        for(i = 0; i != 3; ++i)
            free(xSw[i]);
    }
    
    free(kernels);
    free(properties);
    free(directions);    
    free(plan);
    
}

static void banded()
{    
    XLALSkymap2PlanType *plan;    
    XLALSkymap2SphericalPolarType *directions;
    XLALSkymap2DirectionPropertiesType *properties;
    double wSw[3] = { 10., 10., 10. };
    XLALSkymap2KernelType *kernels;
    double *xSw[3];
    int n;
    
    {
        plan = malloc(sizeof(*plan));
        XLALSkymap2PlanConstruct(2048, plan);

        TEST(plan->sampleFrequency == 2048);
    }
    
    {
        int i;
        directions = malloc(sizeof(*directions) * 180 * 360);
        for (i = 0; i != 180; ++i)
        {
            int j;
            for (j = 0; j != 360; ++j)
            {
                directions[i * 360 + j][0] = (i + 0.5) / 180. * LAL_PI;
                directions[i * 360 + j][1] = (j + 0.5) / 180. * LAL_PI;
            }
        }
    }
    
    {
        int i;
        properties = malloc(sizeof(*properties) * 180 * 360);
        for (i = 0; i != 180 * 360; ++i)
        {
            XLALSkymap2DirectionPropertiesConstruct(
                plan, 
                directions + i, 
                properties + i
                );
        }
    }
        
    {
        int i;
        kernels = malloc(sizeof(*kernels) * 180 * 360);
        for (i = 0; i != 180 * 360; ++i)
        {
            XLALSkymap2KernelConstruct(properties + i, wSw, kernels + i);
        }
    }
    
    {
        int i;
        RandomParams* rng;
        rng = XLALCreateRandomParams(0);
        for (i = 0; i != 3; ++i)
        {
            int j;
            xSw[i] = malloc(sizeof(*xSw[i]) * plan->sampleFrequency);
            for (j = 0; j != plan->sampleFrequency; ++j)
            {
                xSw[i][j] = XLALNormalDeviate(rng) * sqrt(wSw[i]);
            }
        }
        // injection
        {
            double h[2];
            int k;
            h[0] = XLALNormalDeviate(rng);
            h[1] = XLALNormalDeviate(rng);
            // k = (int) floor(XLALUniformDeviate(rng) * 360 * 180);
            k = 120 * 360 + 120;
            for (i = 0; i != 3; ++i)
            {
                int j;
                for (j = 0; j != 2; ++j)
                {
                    xSw[i][
                        plan->sampleFrequency / 2 + 
                        properties[k].delay[i]
                        ] += h[j] * properties[k].f[i][j] * wSw[i];
                }
            }
            
        }
        
    }
    
    {
        int i;
        for (i = 0; i != 180 * 360; ++i)
        {
            int t;
            double p = 0;
            for (t = plan->sampleFrequency / 4; t != plan->sampleFrequency / 4 * 3; ++t)
            {
                double logPosterior;
                XLALSkymap2Apply(properties + i, kernels + i, xSw, t, &logPosterior);
                p += exp(logPosterior) / (plan->sampleFrequency / 2);
                
            }
            printf("%g %g %g\n", directions[i][0], directions[i][1], log(p));
        }
    }        
       
    {
        int i;
        for(i = 0; i != 3; ++i)
            free(xSw[i]);
    }
    
    free(kernels);
    free(properties);
    free(directions);    
    free(plan);
    
}

int main(int argc, char** argv)
{
    // minimal();
    // directional();
    // injection();
    // banded
    // 
    
    numerical();
    
    
    // ideas for tests:
    
    // compare a numerical integral over a_+ and a_x with the normalized
    // majig
    
    // mock up some co-located detectors
    
=======
int main(void)
{
    // minimal();
    directional();

>>>>>>> 27c6012c
    return 0;
}

#if 0

int main(int argc, char** argv)
{

    int sampleFrequency = 8192;
    int m = 1024;
    int n = 2048;

    XLALSkymapPlanType* plan = 0;

    double* p = 0;
    double sigma = 1;
    double w[3] = {1, 1, 1};
    int begin[3] = { 4000, 4000, 4000 };
    int end[3] = {4200, 4200, 4200 };
    double* x[6] = { 0, 0, 0, 0, 0, 0 };
    int* counts = 0;
    int* modes = 0;
    int delay_limits[6] = { -8192, 8192, -8192, 8192, -8192, 8192 };

    RandomParams* rng_parameters;

    FILE* h;

    double* q = 0;

    int i;
    int j;

    lalDebugLevel = 0xFFFFFFFF;

    if (!(plan = XLALSkymapConstructPlanMN(sampleFrequency, m, n)))
    {
        printf("XLALSkymapConstructPlanMN failed\n");
        exit(1);
    }

    rng_parameters = XLALCreateRandomParams(0);

    for (i = 0; i != 6; ++i)
    {
        x[i] = XLALMalloc(sizeof(double) * sampleFrequency);
        for (j = 0; j != sampleFrequency; ++j)
        {
            x[i][j] = XLALNormalDeviate(rng_parameters);
        }
    }

    p = (double*) XLALMalloc(sizeof(double) * plan->pixelCount);
    counts = (int*) XLALMalloc(sizeof(int) * plan->pixelCount);
    modes = (int*) XLALMalloc(sizeof(int) * plan->pixelCount);

    if (XLALSkymapSignalHypothesisWithLimits(plan, p, sigma, w, begin, end, x, counts, modes, delay_limits))
    {
        printf("XLALSkymapSignalHypothesisWithLimits failed\n");
        exit(1);
    }

    h = fopen("p.bin", "w");
    fwrite(p, sizeof(double), plan->pixelCount, h);
    fclose(h);

    q = XLALMalloc(sizeof(double) * m * n);

    if (XLALSkymapRender(q, plan, p))
    {
        printf("XLALSkymapRender failed\n");
        exit(1);
    }

    h = fopen("q.bin", "w");
    fwrite(q, sizeof(double), m * n, h);
    fclose(h);

    return 0;
}

#endif

#if 0
#include <stdlib.h>
#include <math.h>

#include <fftw3.h>

typedef struct XLALSkymapFollowupInputStruct
{
    fftw_complex *data[3]; /* one-sided frequency domain double-whitened data */
    double *psd[3]; /* one-sided power spectrum */

    int duration; /* seconds */
    int inputRate; /* power-of-two integer */
    int analysisRate; /* power-of-two integer */

    double minFrequency;
    double maxFrequency;
    double minTime;
    double maxTime;

} XLALSkymapFollowupInput;

typedef struct XLALSkymapFollowupOutputStruct
{
} XLALSkymapFollowupOutput;

/* declare a C99 function */
double log2(double);

XLALSkymapFollowupOutput* XLALSkymapFollowup(XLALSkymapFollowupInput* in)
{
    /* validate arguments */

    /* now perform a time-freqiency-Q decomposition of the region of interest */

    printf("%f volume\n", (in->maxTime - in->minTime) * (in->maxFrequency - in->minFrequency));

    {
        int width;

        int minWidth = pow(2, ceil(log2(in->duration / (in->maxTime - in->minTime))));
        int maxWidth = pow(2, floor(log2(in->duration * (in->maxFrequency - in->minFrequency))));

        for (width = minWidth; width <= maxWidth; width *= 2)
        {
            int f;

            int minFrequency = ceil(4 * in->minFrequency * in->duration / width) * width / 4;
            int maxFrequency = floor(4 * in->maxFrequency * in->duration / width) * width / 4 - width;

            printf("%f Hz (%f...%f)\n", ((double) width) / in->duration, ((double) minFrequency) / in->duration, ((double) maxFrequency + width) / in->duration);

            for (f = minFrequency; f <= maxFrequency; f += (width / 4))
            {
                printf("    [%f, %f)\n", ((double) f) / in->duration, ((double) f + width) / in->duration);
            }
        }

    }

    return 0;
}

int main(int argc, char** argv)
{
    XLALSkymapFollowupInput* in;

    in = (XLALSkymapFollowupInput *) malloc(sizeof(XLALSkymapFollowupInput));

    in->duration  =   64;
    in->inputRate = 4096;
    in->analysisRate = 8192;

    in->minFrequency = 100;
    in->maxFrequency = 300;
    in->minTime = 31.9;
    in->maxTime = 32.1;

    XLALSkymapFollowup(in);

    return 0;
}

#endif

#if 0

#include <stdio.h>
#include <math.h>
#include <time.h>
#include <stdlib.h>

#include <lal/LALConstants.h>
#include <lal/Skymap.h>
#include <lal/Random.h>
#include <lal/Sort.h>

#include <fftw3.h>

#define max(A,B) (((A) > (B)) ? (A) : (B))
#define min(A,B) (((A) < (B)) ? (A) : (B))

RandomParams* rng_parameters;

int duration;
int rate;

int samples;

double *h_t[3]; /* h(t) */

fftw_complex *h_f[3]; /* h(f) */

int f_min; /* Hz */
int f_max; /* Hz */
int *widths;

XLALSkymapPlanType* plan;

static double sq(double a)
{
    return a * a;
}

void make_h_t()
{
    int i, j;
    for (i = 0; i != 3; ++i)
    {
        h_t[i] = (double*) malloc(sizeof(double) * samples);
        for (j = 0; j != samples; ++j)
        {
            h_t[i][j] = XLALNormalDeviate(rng_parameters);
        }
    }
}

void free_h_t()
{
    int i;
    for (i = 0; i !=3; ++i)
    {
        free(h_t[i]);
    }
}

double thetaphi[2];

void add_injection(XLALSkymapPlanType* plan, double sigma)
{
    int i, j;
    double h[4];
    double direction[3];
    int delays[3];

    thetaphi[0] = acos(XLALUniformDeviate(rng_parameters) * 2 - 1);
    thetaphi[1] = XLALUniformDeviate(rng_parameters) * LAL_TWOPI;
    XLALSkymapCartesianFromSpherical(direction, thetaphi[0], thetaphi[1]);

    XLALSkymapDelaysFromDirection(plan, delays, direction);
    i = XLALSkymapIndexFromDirection(plan, direction);

    for (j = samples / 2 - rate / 128; j < samples /2 + rate / 128; ++j)
    {
        h[0] = sigma * XLALNormalDeviate(rng_parameters);
        h[1] = sigma * XLALNormalDeviate(rng_parameters);

        h_t[0][j            ] += plan->pixel[i].f[0][0] * h[0] + plan->pixel[i].f[0][1] * h[1];
        h_t[1][j + delays[0]] += plan->pixel[i].f[1][0] * h[0] + plan->pixel[i].f[1][1] * h[1];
        h_t[2][j + delays[1]] += plan->pixel[i].f[2][0] * h[0] + plan->pixel[i].f[2][1] * h[1];
    }
}

void add_glitch(double sigma)
{
    int j;
    int k[3];
    k[0] = (rand() % (samples/2)) - samples / 4;
    k[1] = (rand() % (samples/2)) - samples / 4;
    k[2] = (rand() % (samples/2)) - samples / 4;

    for (j = samples / 2 - rate / 256; j < samples /2 + rate / 256; ++j)
    {
        h_t[0][j] += sigma * XLALNormalDeviate(rng_parameters);
        h_t[1][j] += sigma * XLALNormalDeviate(rng_parameters);
        h_t[2][j] += sigma * XLALNormalDeviate(rng_parameters);
    }

}

void make_h_f()
{
    int i, j;

    fftw_complex *dft_in;
    fftw_complex *dft_out;
    fftw_plan dft_forward;

    dft_in = (fftw_complex*) fftw_malloc(sizeof(fftw_complex) * samples);
    dft_out = (fftw_complex*) fftw_malloc(sizeof(fftw_complex) * samples);

    dft_forward = fftw_plan_dft_1d(samples, dft_in, dft_out, FFTW_FORWARD, FFTW_ESTIMATE);

    for (i = 0; i != 3; ++i)
    {
        for (j = 0; j != samples; ++j)
        {
            dft_in[j][0] = h_t[i][j] / sqrt(samples);
            dft_in[j][1] = 0.;
        }
        fftw_execute(dft_forward);
        h_f[i] = (fftw_complex*) fftw_malloc(sizeof(fftw_complex) * samples);
        for (j = 0; j != samples; ++j)
        {
            h_f[i][j][0] = dft_out[j][0];
            h_f[i][j][1] = dft_out[j][1];
        }
    }

    fftw_destroy_plan(dft_forward);
    fftw_free(dft_out);
    fftw_free(dft_in);

}

void free_h_f()
{
    int i;
    for (i = 0; i != 3; ++i)
    {
        fftw_free(h_f[i]);
    }
}

int less_double(void *p, const void *a, const void *b)
{
    if (*((double*) a) < *((double*) b))
    {
        return -1;
    }
    else
    {
        if (*((double*) a) > *((double*) b))
        {
            return 1;
        }
        else
        {
            return 0;
        }
    }
}

int main(int argc, char **argv)
{
    FILE *h, *g;
    int width;

    double *probabilities, *scores;
    int *widths, *frequencies, *times[3], *used;
    int n_bands;
    int i_band;
    int* index;

    double* accumulated_skymap;
    double accumulated_glitch, accumulated_signal;
    double w[3];

    w[0] = 1.0; w[1] = w[0]; w[2] = w[0];

    rng_parameters = XLALCreateRandomParams(0);

    duration = 1;
    rate = 8192;

    samples = duration * rate;

    f_min = 0;
    f_max = 1024;

    printf("making skymap...\n");
    plan = XLALSkymapConstructPlan(rate);
    printf("    ...done\n");

    printf("making data...\n");
    make_h_t();
    printf("    ...done\n");

    add_injection(plan, 10);
    /*add_glitch(10);*/

    printf("transforming data...\n");
    make_h_f();
    printf("    ...done\n");

    g = fopen("bands.dat", "wb");


    n_bands = (1024 / 16) * 4 * 2;
    i_band = 0;
    probabilities = (double*) malloc(sizeof(double) * n_bands);
    scores        = (double*) malloc(sizeof(double) * n_bands);
    widths        = (int   *) malloc(sizeof(int   ) * n_bands);
    frequencies   = (int   *) malloc(sizeof(int   ) * n_bands);
    times[0]      = (int   *) malloc(sizeof(int   ) * n_bands);
    times[1]      = (int   *) malloc(sizeof(int   ) * n_bands);
    times[2]      = (int   *) malloc(sizeof(int   ) * n_bands);
    used          = (int   *) malloc(sizeof(int   ) * n_bands);

    /* loop through window bandwidths */
    for (width = 16; width <= 1024; width *= 2)
    {
        /* set up the transforms */
        int f, i, n;
        fftw_complex *dft_in;
        fftw_complex *dft_out;
        fftw_plan dft_backward;
        double *buffer;
        int n_sigmas = 3;
        double sigmas[] = { sqrt(10), 10, sqrt(1000) };
        /* sigmas[0] = 0.01; sigmas[1] = sigmas[0]; sigmas[2] = sigmas[0]; */

        n = width * duration * 4;

        dft_in  = (fftw_complex*) fftw_malloc(sizeof(fftw_complex) * n);
        dft_out = (fftw_complex*) fftw_malloc(sizeof(fftw_complex) * n);

        buffer = (double*) malloc(sizeof(double) * n);

        dft_backward = fftw_plan_dft_1d(n, dft_in, dft_out, FFTW_BACKWARD, FFTW_ESTIMATE);

        for (i = 0; i != n; ++i)
        {
            dft_in[i][0] = 0.0;
            dft_in[i][1] = 0.0;
        }
        /* loop through bands */
        for (f = 0; f + width <= 1024; f += (width / 4))
        {
            /* loop through detectors */
            int d;
            double p_detectors;
            double p_sigmas[3] = { log(0), log(0), log(0) };

            printf("    [%d, %d) Hz", f, f + width);
            p_detectors = 0.0;
            for (d = 0; d != 3; ++d)
            {
                double s;
                int j;

                double p_sigma;
                s = 1.0 / sqrt(width * duration);
                for (i = 0; i != width * duration; ++i)
                {
                    dft_in[i][0] = h_f[d][f * duration + i][0] * s;
                    dft_in[i][1] = h_f[d][f * duration + i][1] * s;
                }
                fftw_execute(dft_backward);
                fwrite(dft_out, sizeof(fftw_complex), n, g);


                {
                    /* find the peak power, which will be where the peak
                     * probability will be for any sigma */
                    int best_i = 0;
                    double best_power = 0;
                    for (i = 0; i != n; ++i)
                    {
                        double power = sq(dft_out[i][0]) + sq(dft_out[i][1]);
                        if (power > best_power)
                        {
                            best_power = power;
                            best_i = i;
                        }
                    }
                    times[d][i_band] = best_i * samples / n;
                }

                /* compute the marginalized likelihood ratio */
                for (j = 0; j != n_sigmas; ++j)
                {
                    double kernel;


                    kernel = 0.5 / (sq(w[d]) + 1.0 / sq(sigmas[j]));

                    for (i = 0; i != n; ++i)
                    {
                        buffer[i] = kernel * (sq(dft_out[i][0]) + sq(dft_out[i][1]));
                    }
                    p_sigma = XLALSkymapLogTotalExp(buffer, buffer + n) - log(sq(sigmas[j]) * sq(w[d]) + 1.0) - log(n);
                    p_sigmas[d] = XLALSkymapLogSumExp(p_sigmas[d], p_sigma);
                }
                /* the log odds that a waveform was added to a detector */
                p_sigmas[d] -= log(n_sigmas);
                /* compute the log odds that a waveform was added to all detectors */
                p_detectors += XLALSkymapLogSumExp(p_sigmas, 0);
            }

            p_detectors = XLALSkymapLogDifferenceExp(p_detectors, 0);
            p_detectors -= log(7);

            printf(" %f %f %f %f\n", p_detectors, ((double) times[0][i_band])/rate, ((double) times[1][i_band])/rate, ((double) times[2][i_band])/rate);

            probabilities[i_band] = p_detectors;
            widths[i_band] = width;
            frequencies[i_band] = f;
            used[i_band] = 0;
            scores[i_band] = p_detectors / width;

            if (p_sigmas[1] > max(p_sigmas[0], p_sigmas[2]))
            {
                times[0][i_band] = times[1][i_band];
            }
            if (p_sigmas[2] > max(p_sigmas[0], p_sigmas[1]))
            {
                times[0][i_band] = times[2][i_band];
            }

            ++i_band;
        }

        fftw_destroy_plan(dft_backward);
        free(buffer);
        fftw_free(dft_out);
        fftw_free(dft_in);

    }

    fclose(g);

    printf("\n    --------    \n\n");

    n_bands = i_band;

    g = fopen("used.dat", "wb");

    /* sort the basis waveforms by peak power */
    index = (INT4*) malloc(sizeof(INT4) * n_bands);
    XLALHeapIndex(index, scores, n_bands, sizeof(double), 0, less_double);

    /* work backwards from most powerful tile */
    accumulated_skymap = (double*) malloc(plan->pixelCount * sizeof(double));
    {
        int i;
        for (i = 0; i != plan->pixelCount; ++i)
        {
            accumulated_skymap[i] = 0.0;
        }
    }
    accumulated_glitch = 0;
    h = fopen("raw.dat", "wb");
    fwrite(thetaphi, sizeof(double), 2, h);
    for (i_band = n_bands - 1; i_band >= 0; --i_band)
    {
        double *z_t[6];
        int f, i, d, time;
        fftw_complex *dft_in;
        fftw_complex *dft_out;
        fftw_plan dft_backward;
        int useable;

        width = widths     [index[i_band]];
        f     = frequencies[index[i_band]];
        time  = times[0]   [index[i_band]];

        /* printf("with %d frequency %d time %d\n", width, f, time); */

        if (probabilities[index[i_band]] > log(1))
        {
            used[i_band] = 1;
            for (i = i_band + 1; i < n_bands; ++i)
            {
                if (used[i])
                {
                    if (!((frequencies[index[i]] >= f + width) || (frequencies[index[i]] + widths[index[i]] <= f)))
                    {
                        used[i_band] = 0;
                    }
                }
            }
        }

        if (used[i_band])
        {

            printf("[%d, %d) Hz time %f probability %f\n", f, f+width, ((double)time)/rate, probabilities[index[i_band]]);

            dft_in  = (fftw_complex*) fftw_malloc(sizeof(fftw_complex) * samples);
            dft_out = (fftw_complex*) fftw_malloc(sizeof(fftw_complex) * samples);

            dft_backward = fftw_plan_dft_1d(samples, dft_in, dft_out, FFTW_BACKWARD, FFTW_ESTIMATE);

            for (i = 0; i != samples; ++i)
            {
                dft_in[i][0] = 0.0;
                dft_in[i][1] = 0.0;
            }

            for (d = 0; d != 3; ++d)
            {
                double power;
                double s;
                s = sqrt(2 * rate / width) / sqrt(samples);
                for (i = 0; i != width * duration; ++i)
                {
                    dft_in[f * duration + i][0] = h_f[d][f * duration + i][0] * s;
                    dft_in[f * duration + i][1] = h_f[d][f * duration + i][1] * s;
                }
                fftw_execute(dft_backward);
                z_t[d    ] = (double*) malloc(sizeof(double) * samples);
                z_t[d + 3] = (double*) malloc(sizeof(double) * samples);
                power = 0;
                for (i = 0; i != samples; ++i)
                {
                    z_t[d    ][i] = dft_out[i][0];
                    z_t[d + 3][i] = dft_out[i][1];
                    power += pow(dft_out[i][0], 2) + pow(dft_out[i][1], 2);
                }
                fwrite(z_t[d], sizeof(double), samples, g);
                fwrite(z_t[d + 3], sizeof(double), samples, g);
                power /= samples;
                /* printf("mean(power) = %f =?= 2\n", power); */
            }

            /* we now have band-limited time series */

            {

                int begin[3];
                int end[3];
                double* skymap[3];
                int n_sigmas = 3;
                double sigmas[] = { sqrt(10), 10, sqrt(1000) };
                double g[3][3];
                double psignal;
                double pglitch;
                int k;
                int *modes;
                int *counts;
                double c;

                modes = (int *) malloc(sizeof(int) * plan->pixelCount);
                counts = (int *) malloc(sizeof(int) * plan->pixelCount);

                begin[0] = max(times[0][i_band] - (rate / 32), 0);
                begin[1] = max(times[0][i_band] - (rate / 32), 0);
                begin[2] = max(times[0][i_band] - (rate / 32), 0);
                end[0] = min(times[0][i_band] + (rate / 32), samples);
                end[1] = min(times[0][i_band] + (rate / 32), samples);
                end[2] = min(times[0][i_band] + (rate / 32), samples);

                for (k = 0; k != n_sigmas; ++k)
                {
                    skymap[k] = (double*) malloc(plan->pixelCount * sizeof(double));
                    XLALSkymapSignalHypothesis(plan, skymap[k], sigmas[k], w, begin, end, z_t, counts, modes);
                }
                for (k = 1; k != n_sigmas; ++k)
                {
                    XLALSkymapSum(plan, skymap[0], skymap[0], skymap[k]);
                }
                for (i = 0; i != plan->pixelCount; ++i)
                {
                    skymap[0][i] -= log(n_sigmas);
                }

                {
                    double* image;
                    /* printf("rendering image...\n"); */
                    image = (double*) malloc(sizeof(double) * 1024 * 2048);
                    XLALSkymapRenderEqualArea(1024, 2048, image, plan, skymap[0]);

                    /* printf("writing image...\n"); */
                    fwrite(image, sizeof(double), 1024*2048, h);
                    free(image);
                    /* printf("    ...write complete\n"); */
                }

                for (i = 0; i != plan->pixelCount; ++i)
                {
                    accumulated_skymap[i] += skymap[0][i];
                }

                c = 0;
                for (i = 0; i != plan->pixelCount; ++i)
                {
                    if (plan->pixel[i].area > 0)
                    {
                        c += plan->pixel[i].area * counts[i];
                    }
                }

                accumulated_signal = log(0);
                for (i = 0; i != plan->pixelCount; ++i)
                {
                    if (plan->pixel[i].area > 0)
                    {
                        accumulated_signal = XLALSkymapLogSumExp(accumulated_signal,
                            accumulated_skymap[i] + log(plan->pixel[i].area * counts[i] / c));
                    }
                }

                psignal = log(0);
                for (i = 0; i != plan->pixelCount; ++i)
                {
                    if (plan->pixel[i].area > 0)
                    {
                        psignal = XLALSkymapLogSumExp(psignal,
                            skymap[0][i] + log(plan->pixel[i].area * counts[i] / c));
                    }
                }


                /* marginalize over glitch size too */
                for (k = 0; k != n_sigmas; ++k)
                {
                    XLALSkymapGlitchHypothesis(plan, g[k], sigmas[k], w, begin, end, z_t);
                }
                for (k = 0; k != 3; ++k)
                {
                    /* for each detector, marginalize over sigma */
                    g[0][k] = XLALSkymapLogSumExp(g[0][k], XLALSkymapLogSumExp(g[1][k], g[2][k]));
                }

                pglitch =
                    XLALSkymapLogDifferenceExp(XLALSkymapLogSumExp(0, g[0][0] - log(end[0] - begin[0])) +
                    XLALSkymapLogSumExp(0, g[0][1] - log(end[1] - begin[1])) +
                    XLALSkymapLogSumExp(0, g[0][2] - log(end[2] - begin[2])), 0) - log(7.0);
                accumulated_glitch += pglitch;

                printf("    exp(%f)        exp(%f)\n", (psignal - pglitch), (accumulated_signal - accumulated_glitch));

                free(skymap[0]);free(skymap[1]);free(skymap[2]);
                free(modes);
                free(counts);
            }

            /* free data */

            for (d = 0; d != 6; ++d)
            {
                free(z_t[d]);
            }
        } /*else { printf("    VETO\n"); } */
    }

    fclose(h);
    fclose(g);

    free_h_f();
    free_h_t();

    return 0;

}

#endif
#if 0

RandomParams* rng_parameters;

int duration;
int rate;

int samples;

double *strain[3];

XLALSkymapPlanType* plan;

double sigma;

fftw_complex *strain_tilde[3];

int limit;

int band;
int window;

double *filtered[6];

void make_data()
{
    int i, j;
    for (i = 0; i != 3; ++i)
    {
        strain[i] = (double*) malloc(sizeof(double) * samples);
        for (j = 0; j != samples; ++j)
        {
            strain[i][j] = XLALNormalDeviate(rng_parameters);
        }
    }
}

void free_data()
{
    int i;
    for (i = 0; i !=3; ++i)
    {
        free(strain[i]);
    }
}

int index_from_delays(XLALSkymapPlanType* plan, int hl, int hv, int hemisphere)
{
    return
	(hl + plan->hl) +
	(hv + plan->hv) * (plan->hl * 2 + 1) +
	(hemisphere   ) * (plan->hl * 2 + 1) * (plan->hv * 2 + 1);
}

void add_injection()
{
    int i, j;

    double h[2];

    /* for now, just inject perpendicular to network */

    i = index_from_delays(plan, 0, 0, 0);
    j = samples / 2;

    h[0] = sigma * XLALNormalDeviate(rng_parameters); // h+
    h[1] = sigma * XLALNormalDeviate(rng_parameters); // hx

    // hs = s+ + sx
    strain[0][j] += plan->pixel[i].f[0][0] * h[0] + plan->pixel[i].f[0][1] * h[1];
    strain[1][j] += plan->pixel[i].f[1][0] * h[0] + plan->pixel[i].f[1][1] * h[1];
    strain[2][j] += plan->pixel[i].f[2][0] * h[0] + plan->pixel[i].f[2][1] * h[1];

}

void make_strain_tilde()
{
    int i, j;

    fftw_complex *dft_in;
    fftw_complex *dft_out;
    fftw_plan dft_forward;

    dft_in = (fftw_complex*) fftw_malloc(sizeof(fftw_complex) * samples);
    dft_out = (fftw_complex*) fftw_malloc(sizeof(fftw_complex) * samples);

    dft_forward = fftw_plan_dft_1d(samples, dft_in, dft_out, FFTW_FORWARD, FFTW_ESTIMATE);

    for (i = 0; i != 3; ++i)
    {
        for (j = 0; j != samples; ++j)
        {
            dft_in[j][0] = strain[i][j];
            dft_in[j][1] = 0.;
        }
        fftw_execute(dft_forward);
        strain_tilde[i] = (fftw_complex*) fftw_malloc(sizeof(fftw_complex) * samples);
        for (j = 0; j != samples; ++j)
        {
            strain_tilde[i][j][0] = dft_out[j][0];
            strain_tilde[i][j][1] = dft_out[j][1];
        }
    }

    fftw_destroy_plan(dft_forward);
    fftw_free(dft_out);
    fftw_free(dft_in);

}

void free_strain_tilde()
{
    int i;
    for (i = 0; i != 3; ++i)
    {
        fftw_free(strain_tilde[i]);
    }
}

void make_filtered(int k)
{
    int i, j;
    fftw_complex *dft_in;
    fftw_complex *dft_out;
    fftw_plan dft_backward;

    printf("window %d...\n", k);

    dft_in = (fftw_complex*) fftw_malloc(sizeof(fftw_complex) * samples);
    dft_out = (fftw_complex*) fftw_malloc(sizeof(fftw_complex) * samples);

    dft_backward = fftw_plan_dft_1d(samples, dft_in, dft_out, FFTW_BACKWARD, FFTW_ESTIMATE);

    for (i = 0; i != 3; ++i)
    {
        double power;
        double total_power;
        double max_power;
        for (j = 0; j != samples; ++j)
        {
            dft_in[j][0] = 0.0;
            dft_in[j][1] = 0.0;
        }
        for (j = k * window; j != (k + 1) * window; ++j)
        {
            dft_in[j][0] = strain_tilde[i][j][0];
            dft_in[j][1] = strain_tilde[i][j][1];
        }
        fftw_execute(dft_backward);
        filtered[i] = (double*) malloc(sizeof(double) * samples);
        filtered[i + 3] = (double*) malloc(sizeof(double) * samples);
        total_power = 0;
        max_power = 0;
        for (j = 0; j != samples; ++j)
        {
            filtered[i][j] = dft_out[j][0] / samples * sqrt(rate/band);
            filtered[i + 3][j] = dft_out[j][1] / samples * sqrt(rate/band);
            power = pow(filtered[i][j], 2) + pow(filtered[i + 3][j], 2);
            total_power += power;
            if ((j > samples / 4) && (j < 3 * samples / 4) && (power > max_power))
            {
                max_power = power;
            }
        }
        total_power /= samples;
        printf("mean(power) = %f, sqrt(max(power)) = %f\n", total_power, sqrt(max_power));
    }

    fftw_destroy_plan(dft_backward);
    fftw_free(dft_out);
    fftw_free(dft_in);
}

void free_filtered()
{
    int i;
    for (i = 0; i != 6; ++i)
    {
        free(filtered[i]);
    }
}

int main(int argc, char** argv)
{
    FILE *h, *g;

    rng_parameters = XLALCreateRandomParams(0);

    duration = 1;
    rate = 4096;

    samples = duration * rate;

    make_data();

    plan = XLALSkymapConstructPlan(rate);

    /* inject a signal */

    sigma = 60.; /* get an SNR of 10 in each of 32 bands? */
    add_injection();
    sigma = 10;

    /* take to frequency domain */
    make_strain_tilde();

    /* process */
    limit = 1024; /* Hz */
    band  = 64; /* Hz */
    window = band * duration;

    h = fopen("raw.dat", "wb");
    g = fopen("bands.dat", "wb");

    {
        int k;
        for (k = 0; k != limit / band; ++k)
        {
            double *skymap, *image;
            int begin[3];
            int end[3];
            double w[3];

            make_filtered(k);

            {
                int gi;
                for (gi = 0; gi != 6; ++gi)
                {
                    fwrite(filtered[gi], sizeof(double), samples, g);
                }
            }

            w[0] = 1;
            w[1] = 1;
            w[2] = 1;
            begin[0] = samples / 2 - rate / 32;
            begin[1] = begin[0];
            begin[2] = begin[0];
            end[0] = samples / 2 + rate / 32;
            end[1] = end[0];
            end[2] = end[0];

            printf("samples [%d, %d)\n", begin[0], end[0]);

            skymap = (double*) malloc(plan->pixelCount * sizeof(double));
            XLALSkymapEllipticalHypothesis(plan, skymap, sigma, w, begin, end, filtered, 0);

            image = (double*) malloc(sizeof(double) * 1024 * 2048);
            XLALSkymapRenderEqualArea(1024, 2048, image, plan, skymap);

            printf("writing image...\n");
            fwrite(image, sizeof(double), 1024*2048, h);
            printf("    ...write complete\n");

            free(image);
            free(skymap);
            free_filtered();
        }
    }

    fclose(g);
    fclose(h);

    free_strain_tilde();
    XLALSkymapDestroyPlan(plan);
    free_data();
    XLALDestroyRandomParams(rng_parameters);

    return 0;
}

#endif

#if 0

static void make_data(double** z, int samples)
{
    int i;
    int j;
    RandomParams* params;
    params = XLALCreateRandomParams(0);
    for (i = 0; i != 6; ++i)
    {
        z[i] = (double*) malloc(samples * sizeof(double));
        for (j = 0; j != samples; ++j)
        {
            z[i][j] = XLALNormalDeviate(params);
        }
    }
    XLALDestroyRandomParams(params);
}

static void free_data(double** z)
{
    int i;
    for (i = 0; i != 6; ++i)
    {
        free(z[i]);
    }
}

static int index_from_delays(XLALSkymapPlanType* plan, int hl, int hv, int hemisphere)
{
    return
	(hl + plan->hl) +
	(hv + plan->hv) * (plan->hl * 2 + 1) +
	(hemisphere   ) * (plan->hl * 2 + 1) * (plan->hv * 2 + 1);
}

void make_injection(XLALSkymapPlanType* plan, double** z, int samples, double sigma)
{
    int i, j;
    RandomParams* params;
    double h[4];
    double theta, phi;
    params = XLALCreateRandomParams(0);

    theta = acos(XLALUniformDeviate(params) * 2 - 1);
    phi = LAL_TWOPI * XLALUniformDeviate(params);

    /* for now, just inject perpendicular to network */

    i = index_from_delays(plan, 0, 0, 0);
    j = samples / 2;

    h[0] = sigma * XLALNormalDeviate(params); // s+
    h[1] = sigma * XLALNormalDeviate(params); // sx
    h[2] = sigma * XLALNormalDeviate(params); // c+
    h[3] = sigma * XLALNormalDeviate(params); // cx

    // hs = s+ + sx
    z[0][j] += plan->pixel[i].f[0][0] * h[0] + plan->pixel[i].f[0][1] * h[1];
    z[1][j] += plan->pixel[i].f[1][0] * h[0] + plan->pixel[i].f[1][1] * h[1];
    z[2][j] += plan->pixel[i].f[2][0] * h[0] + plan->pixel[i].f[2][1] * h[1];
    z[3][j] += plan->pixel[i].f[0][0] * h[2] + plan->pixel[i].f[0][1] * h[3];
    z[4][j] += plan->pixel[i].f[1][0] * h[2] + plan->pixel[i].f[1][1] * h[3];
    z[5][j] += plan->pixel[i].f[2][0] * h[2] + plan->pixel[i].f[2][1] * h[3];

    XLALDestroyRandomParams(params);
}

void make_glitch(XLALSkymapPlanType* plan, double** z, int samples, double sigma)
{
    int i, t[3];
    RandomParams* params;
    params = XLALCreateRandomParams(0);

    i = (rand() % 7) + 1;

    t[0] = rand() % samples;
    t[1] = rand() % samples;
    t[2] = rand() % samples;

    if (i & 1)
    {
        z[0][t[0]] += sigma * XLALNormalDeviate(params);
        z[3][t[0]] += sigma * XLALNormalDeviate(params);
    }
    if (i & 2)
    {
        z[1][t[1]] += sigma * XLALNormalDeviate(params);
        z[4][t[1]] += sigma * XLALNormalDeviate(params);
    }
    if (i & 4)
    {
        z[2][t[2]] += sigma * XLALNormalDeviate(params);
        z[5][t[2]] += sigma * XLALNormalDeviate(params);
    }

    XLALDestroyRandomParams(params);
}

int lose_data(double **z)
{
    int i;
    i = rand() & 7;
    if (i & 1)
    {
        free(z[0]); free(z[3]);
        z[0] = 0; z[3] = 0;
    }
    if (i & 2)
    {
        free(z[1]); free(z[4]);
        z[1] = 0; z[4] = 0;
    }
    if (i & 4)
    {
        free(z[2]); free(z[5]);
        z[2] = 0; z[5] = 0;
    }
    return i;
}

int less_double(void *p, const void *a, const void *b)
{
    if (*((double*) a) < *((double*) b))
    {
        return -1;
    }
    else
    {
        if (*((double*) a) > *((double*) b))
        {
            return 1;
        }
        else
        {
            return 0;
        }
    }
}
void test_XLALHeapIndex()
{
    int n;
    double* p;
    INT4* i;
    int j;

    n = 10;
    p = (double*) malloc(sizeof(double) * n);
    for (j = 0; j != n; ++j)
        p[j] = -j;

    i = (INT4*) malloc(sizeof(INT4) * n);

    XLALHeapIndex(i, p, n, sizeof(double), 0, less_double);

    printf("Unsorted\t'Sorted'\n");
    for(j = 0; j != n; ++j)
        printf("%f\t%f\n", p[j], p[i[j]]);
}

void skymap_index(XLALSkymapPlanType* plan, double* skymap, INT4** pindex)
{
    *pindex = (INT4*) malloc(sizeof(INT4) * plan->pixelCount);
    XLALHeapIndex(*pindex, skymap, plan->pixelCount, sizeof(double), 0, less_double);
}

void cluster_test_raw()
{
    RandomParams* params;
    fftw_complex* dft_in;
    fftw_complex* dft_out;
    fftw_plan dft_forward;
    fftw_plan dft_backward;
    int f;
    int t;
    int i, j;
    int n;
    FILE* h;
    double* x;
    fftw_complex* y;
    int window;

    params = XLALCreateRandomParams(0);

    f = 8192;
    t = 1;
    n = t * f;

    x = (double*) malloc(sizeof(double) * n);
    y = (fftw_complex*) fftw_malloc(sizeof(fftw_complex) * n);

    dft_in = (fftw_complex*) fftw_malloc(sizeof(fftw_complex) * n);
    dft_out = (fftw_complex*) fftw_malloc(sizeof(fftw_complex) * n);

    dft_forward = fftw_plan_dft_1d(n, dft_in, dft_out, FFTW_FORWARD, FFTW_ESTIMATE);
    dft_backward = fftw_plan_dft_1d(n, dft_in, dft_out, FFTW_BACKWARD, FFTW_ESTIMATE);

    /* construct the data */
    for (i = 0; i != n; ++i)
    {
        x[i] = 0.0; /*XLALNormalDeviate(params); */
    }
    x[n/2] = 1.0;

    /* transform the data to the frequency domain */
    for (i = 0; i != n; ++i)
    {
        dft_in[i][0] = x[i];
        dft_in[i][1] = 0.0;
    }
    fftw_execute(dft_forward);
    for (i = 0; i != n; ++i)
    {
        y[i][0] = dft_out[i][0];
        y[i][1] = dft_out[i][1];
    }
    h = fopen("dump.dat", "wb");
    /* window and inverse transform the data */
    window = 4096 / 16;
    for (j = 0; j < (n / 2); j += window)
    {
        printf("%d\n", j);
        /* zero the input array */
        for (i = 0; i != n; ++i)
        {
            dft_in[i][0] = 0.0;
            dft_in[i][1] = 0.0;
        }
        /* copy over a frequency window */
        for (i = j; i != j + window; ++i)
        {
            dft_in[i][0] = y[i][0];
            dft_in[i][1] = y[i][1];
        }
        /* inverse transform */
        fftw_execute(dft_backward);
        /* write the output */
        fwrite(dft_out, sizeof(fftw_complex), n, h);
    }

    fclose(h);

    fftw_destroy_plan(dft_forward);
    fftw_destroy_plan(dft_backward);
    fftw_free(dft_in);
    fftw_free(dft_out);
    fftw_free(y);
    free(x);

}

void cluster_test()
{
    int duration;
    int rate;
    int n;
    double *x[3];

    duration = 1;
    rate = 4096;
    n = duration * rate;

    {
        int i;
        for (i = 0; i != 3; ++i)
        {
            x[i] = (double*) malloc(sizeof(double) * n);
            for (j = 0; j != n; ++j)
            {
                x[i][j] =
            }
        }
    }


}

int main(int argc, char** argv)
{
    XLALSkymapPlanType* plan;
    double* raw;
    double* z[6];
    double w[3] = { 1, 1, 1};
    double sigma = 10;
    int samples = 512;
    FILE* h;
    int i;
    int begin[3] = { 0, 0, 0 };
    int end[3] = { 512, 512, 512 };
    double* image;
    int f = 8192; /* Hz */
    int bests[5];
    double g[3];
    double marginalizedSkymap;
    double marginalizedGlitch;
    int trial, trials;
    int activeDetectors;
    trials = 100;

    /* test_XLALHeapIndex();
    return 0; */

    cluster_test();
    return 0;

    printf("constructing plan...\n");
    plan = XLALSkymapConstructPlan(f);

    printf("Sigma = %f\n", sigma);
    printf("Injctn  p(Noise)+p(Gltch)+p(Signl)=1.00 log(p(Gltch),p(Signl))/p(Noise)\n");

    for (trial = 0; trial < trials; ++trial)
    {
        int injection_type;

        srand(time(0));

        make_data(z, samples);

        /* printf("injecting signal or glitch...\n"); */

        injection_type = rand() % 3;

        switch (injection_type)
        {
            case 0:
                printf("None  ");
                break;
            case 1:
                printf("Glitch");
                make_glitch(plan, z, samples, sigma);
                break;
            case 2:
                printf("Signal");
                make_injection(plan, z, samples, sigma);
                break;
        }

        /* drop virgo */
        /* z[2] = 0; z[5] = 0; */
        /* drop livingston */
        /* z[1] = 0; z[4] = 0; */
        /* printf("%d:", lose_data(z)); */
        printf(": ");

        /* printf("computing skymap...\n"); */
        raw = (double*) malloc(plan->pixelCount * sizeof(double));
        XLALSkymapEllipticalHypothesis(plan, raw, sigma, w, begin, end, z, bests);

        /* printf("marginalizing over skymap...\n"); */
        marginalizedSkymap = log(0);
        for (i = 0; i != plan->pixelCount; ++i)
        {
            marginalizedSkymap = XLALSkymapLogSumExp(marginalizedSkymap, raw[i]);
        }
        /* printf("Marginalized skymap = %f\n", marginalizedSkymap); */
        /* normalize by the hypothesis count */
        /*printf("Hypothesis count normalization %f - %f\n", marginalizedSkymap, log(bests[4]));
        marginalizedSkymap -= log(bests[4]);*/

        /* printf("computing glitch posterior...\n"); */
        XLALSkymapGlitchHypothesis(plan, g, sigma, w, begin, end, z);

        /* printf("Glitch %f %f %f %f\n", g[0], g[1], g[2], log(samples)); */

        marginalizedGlitch = 0;
        activeDetectors = 0;
        if (z[0])
        {
            marginalizedGlitch += XLALSkymapLogSumExp(0, g[0] - log(samples)) - log(2);
            ++activeDetectors;
        }
        if (z[1])
        {
            marginalizedGlitch += XLALSkymapLogSumExp(0, g[1] - log(samples)) - log(2);
            ++activeDetectors;
        }
        if (z[2])
        {
            marginalizedGlitch += XLALSkymapLogSumExp(0, g[2] - log(samples)) - log(2);
            ++activeDetectors;
        }
        /* remove the signal hypothesis */
        /* marginalizedGlitch = log(exp(marginalizedGlitch) - 0.125) + log(8) - log(7); */
        /* marginalizedGlitch = XLALSkymapLogDifferenceExp(marginalizedGlitch, log(0.125)) + log(8) - log(7); */
        marginalizedGlitch = XLALSkymapLogDifferenceExp(marginalizedGlitch, -log(pow(2,activeDetectors))) + log(pow(2,activeDetectors)) - log(pow(2,activeDetectors) - 1);

        /* printf("Signal %f - Glitch %f\n", marginalizedSkymap, marginalizedGlitch); */
        /* printf("%e %s %e", marginalizedSkymap, (marginalizedSkymap > marginalizedGlitch) ? ">" : "<", marginalizedGlitch); */

        {
            double p[3];
            p[0] = 1 / (1 + exp(marginalizedSkymap) + exp(marginalizedGlitch));
            p[1] = 1 / (exp(-marginalizedGlitch) + 1 + exp(marginalizedSkymap - marginalizedGlitch));
            p[2] = 1 / (exp(-marginalizedSkymap) + exp(marginalizedGlitch - marginalizedSkymap) + 1);
            printf("%f %f %f", p[0], p[1], p[2]);

            if (p[0] > max(p[1], p[2]))
            {
                if (p[0] > 0.95)
                {
                    printf(injection_type == 0 ? " PASS" : " FAIL");
                }
                else
                {
                    printf(" WEAK");
                }
            }
            if (p[1] > max(p[0], p[2]))
            {
                if (p[1] > 0.95)
                {
                    printf(injection_type == 1 ? " PASS" : " FAIL");
                }
                else
                {
                    printf(" WEAK");
                }
            }
            if (p[2] > max(p[1], p[0]))
            {
                if (p[2] > 0.95)
                {
                    printf(injection_type == 2 ? " PASS" : " FAIL");
                }
                else
                {
                    printf(" WEAK");
                }
            }
        }

        printf(" (%f, %f)\n", marginalizedGlitch, marginalizedSkymap);

        /*
        printf("writing directions...\n");
        h = fopen("out.txt", "wt");
        for (i = 0; i != plan->pixelCount; ++i)
        {
            if (plan->pixel[i].area > 0)
            {
                fprintf(h, "%f %f %f\n", plan->pixel[i].direction[0], plan->pixel[i].direction[1], plan->pixel[i].direction[2]);
            }
        }
        fclose(h);
        */

        {
            /* compute confidence region */
            INT4 *index;
            double total_p;
            double total_area;
            int i;

            skymap_index(plan, raw, &index);

            total_p = log(0);
            total_area = 0;
            i = plan->pixelCount - 1;
            while (total_p < marginalizedSkymap - log(2))
            {
                total_p = XLALSkymapLogSumExp(total_p, raw[index[i]]);
                total_area += plan->pixel[index[i]].area;
                --i;
            }

            printf("    %f confidence region area = %f\n", exp(total_p - marginalizedSkymap), total_area);

            free(index);
        }


        if (injection_type == 2)
        {
            printf("rendering image...\n");
            image = (double*) malloc(sizeof(double) * 1024 * 2048);
            XLALSkymapRenderEqualArea(1024, 2048, image, plan, raw);

            printf("writing image...\n");
            h = fopen("raw.dat", "wb");
            fwrite(image, sizeof(double), 1024*2048, h);
            fclose(h);
            free(image);
            printf("    ...write complete\n");
        }

        /* printf("cleanup...\n"); */
        free(raw);
        /* leak the data ? */
        free_data(z);

    }

    XLALSkymapDestroyPlan(plan);

    return 0;
}
#endif<|MERGE_RESOLUTION|>--- conflicted
+++ resolved
@@ -12,7 +12,6 @@
 
 #define TEST(A) if (!(A)) { printf("FAIL: %s\n", #A); exit(1); }
 
-<<<<<<< HEAD
 static void numericApply(
     XLALSkymap2DirectionPropertiesType* properties,
     double wSw[3],
@@ -134,17 +133,10 @@
 }
 
 
-static void minimal()
+static void minimal(void)
 {    
     
     XLALSkymap2PlanType *plan;    
-=======
-#if 0
-static void minimal(void)
-{
-
-    XLALSkymap2PlanType *plan;
->>>>>>> 27c6012c
     XLALSkymap2SphericalPolarType *direction;
     XLALSkymap2DirectionPropertiesType *properties;
     double wSw[3];
@@ -312,7 +304,6 @@
 
 }
 
-<<<<<<< HEAD
 static void injection()
 {    
     XLALSkymap2PlanType *plan;    
@@ -571,13 +562,6 @@
     
     // mock up some co-located detectors
     
-=======
-int main(void)
-{
-    // minimal();
-    directional();
-
->>>>>>> 27c6012c
     return 0;
 }
 
