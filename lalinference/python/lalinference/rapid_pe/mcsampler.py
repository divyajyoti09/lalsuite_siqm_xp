# Copyright (C) 2013, 2015  Chris Pankow, Richard O'Shaughnessy
#
# This program is free software; you can redistribute it and/or modify it
# under the terms of the GNU General Public License as published by the
# Free Software Foundation; either version 2 of the License, or (at your
# option) any later version.
#
# This program is distributed in the hope that it will be useful, but
# WITHOUT ANY WARRANTY; without even the implied warranty of
# MERCHANTABILITY or FITNESS FOR A PARTICULAR PURPOSE.  See the GNU General
# Public License for more details.
#
# You should have received a copy of the GNU General Public License along
# with this program; if not, write to the Free Software Foundation, Inc.,
# 51 Franklin Street, Fifth Floor, Boston, MA  02110-1301, USA.

"""
Collection of classes and numpy functions to facilitate a random sampler Monte-Carlo integrator.
"""
from __future__ import print_function
import sys
import math
import bisect
import itertools
import time
from collections import defaultdict

import numpy
from scipy import integrate, interpolate
import itertools
import functools

import healpy

from lalinference.rapid_pe import statutils, synchlib
from lal import rate

class NanOrInf(Exception):
    def __init__(self, value):
        self.value = value
    def __str__(self):
        return repr(self.value)

class MCSampler(object):
    """
    Class to define a set of parameter names, limits, and probability densities.
    """

    @staticmethod
    def match_params_from_args(args, params):
        """
        Given two unordered sets of parameters, one a set of all "basic" elements (strings) possible, and one a set of elements both "basic" strings and "combined" (basic strings in tuples), determine whether the sets are equivalent if no basic element is repeated.

        e.g. set A ?= set B

        ("a", "b", "c") ?= ("a", "b", "c") ==> True
        (("a", "b", "c")) ?= ("a", "b", "c") ==> True
        (("a", "b"), "d")) ?= ("a", "b", "c") ==> False  # basic element 'd' not in set B
        (("a", "b"), "d")) ?= ("a", "b", "d", "c") ==> False  # not all elements in set B represented in set A
        """
        not_common = set(args) ^ set(params)
        if len(not_common) == 0:
            # All params match
            return True
        if all([not isinstance(i, tuple) for i in not_common]):
            # The only way this is possible is if there are
            # no extraneous params in args
            return False

        to_match, against = filter(lambda i: not isinstance(i, tuple), not_common), filter(lambda i: isinstance(i, tuple), not_common)

        matched = []
        for i in range(2, max(map(len, against))+1):
            matched.extend([t for t in itertools.permutations(to_match, i) if t in against])
        return (set(matched) ^ set(against)) == set()


    def __init__(self):
        # Total number of samples drawn
        self.ntotal = 0
        # Parameter names
        self.params = set()
        # parameter -> pdf function object
        self.pdf = {}
        # If the pdfs aren't normalized, this will hold the normalization 
        # constant
        self._pdf_norm = defaultdict(lambda: 1)
        # Cache for the sampling points
        self._rvs = {}
        # parameter -> cdf^{-1} function object
        self.cdf = {}
        self.cdf_inv = {}
        # params for left and right limits
        self.llim, self.rlim = {}, {}
        # Keep track of the adaptive parameters
        self.adaptive = []

        # Keep track of the adaptive parameter 1-D marginalizations
        self._hist = {}

        # MEASURES (=priors): ROS needs these at the sampler level, to clearly separate their effects
        # ASSUMES the user insures they are normalized
        self.prior_pdf = {}

        # Used if networking is useful
        self._address, self._port = None, None
        self.socket = None

    def init_socket(self, address, port):
        """
        Initialize a network connection to 'address' at 'port'.
        """
        self._address, self._port = address, port
        try:
            self.socket = synchlib.init_socket(self._address, self._port)
        except pysocket.error as sockerr:
            pass

    def clear(self):
        """
        Clear out the parameters and their settings, as well as clear the sample cache.
        """
        self.params = set()
        self.pdf = {}
        self._pdf_norm = defaultdict(lambda: 1.0)
        self._rvs = {}
        self._hist = {}
        self.cdf = {}
        self.cdf_inv = {}
        self.llim = {}
        self.rlim = {}
        self.adaptive = []

    def add_parameter(self, params, pdf, cdf_inv=None, left_limit=None, right_limit=None, prior_pdf=None, adaptive_sampling=False):
        """
        Add one (or more) parameters to sample dimensions. params is either a string describing the parameter, or a tuple of strings. The tuple will indicate to the sampler that these parameters must be sampled together. left_limit and right_limit are on the infinite interval by default, but can and probably should be specified. If several params are given, left_limit, and right_limit must be a set of tuples with corresponding length. Sampling PDF is required, and if not provided, the cdf inverse function will be determined numerically from the sampling PDF.
        """
        self.params.add(params)
        if isinstance(params, tuple):
            assert all(map(lambda lim: lim[0] < lim[1], zip(left_limit, right_limit)))
            if left_limit is None:
                self.llim[params] = list(float("-inf"))*len(params)
            else:
                self.llim[params] = left_limit
            if right_limit is None:
                self.rlim[params] = list(float("+inf"))*len(params)
            else:
                self.rlim[params] = right_limit
        else:
            assert left_limit < right_limit
            if left_limit is None:
                self.llim[params] = float("-inf")
            else:
                self.llim[params] = left_limit
            if right_limit is None:
                self.rlim[params] = float("+inf")
            else:
                self.rlim[params] = right_limit
        self.pdf[params] = pdf
            
        # FIXME: This only works automagically for the 1d case currently
        self.cdf_inv[params] = cdf_inv or self.cdf_inverse(params)
        if not isinstance(params, tuple):
            self.cdf[params] =  self.cdf_function(params)
        if prior_pdf is None:
            self.prior_pdf[params] = lambda x: 1.0
        else:
            self.prior_pdf[params] = prior_pdf

        if adaptive_sampling:
            self.adaptive.append(params)


    def cdf_function(self, param):
        """
        Numerically determine the  CDF from a given sampling PDF. If the PDF itself is not normalized, the class will keep an internal record of the normalization and adjust the PDF values as necessary. Returns a function object which is the interpolated CDF.
        """
        # Solve P'(x) == p(x), with P[lower_boun] == 0
        def dP_cdf(p, x):
            if x > self.rlim[param] or x < self.llim[param]:
                return 0
            return self.pdf[param](x)
        x_i = numpy.linspace(self.llim[param], self.rlim[param], 1000)
        # Integrator needs to have a step size which doesn't step over the
        # probability mass
        # TODO: Determine h_max.
        cdf = integrate.odeint(dP_cdf, [0], x_i, hmax=0.01*(self.rlim[param]-self.llim[param])).T[0]
        if cdf[-1] != 1.0: # original pdf wasn't normalized
            self._pdf_norm[param] = cdf[-1]
            cdf /= cdf[-1]
        # Interpolate the inverse
        return interpolate.interp1d( x_i,cdf)

    def cdf_inverse(self, param):
        """
        Numerically determine the inverse CDF from a given sampling PDF. If the PDF itself is not normalized, the class will keep an internal record of the normalization and adjust the PDF values as necessary. Returns a function object which is the interpolated CDF inverse.
        """
        # Solve P'(x) == p(x), with P[lower_boun] == 0
        def dP_cdf(p, x):
            if x > self.rlim[param] or x < self.llim[param]:
                return 0
            return self.pdf[param](x)
        x_i = numpy.linspace(self.llim[param], self.rlim[param], 1000)
        # Integrator needs to have a step size which doesn't step over the
        # probability mass
        # TODO: Determine h_max.
        cdf = integrate.odeint(dP_cdf, [0], x_i, hmax=0.01*(self.rlim[param]-self.llim[param])).T[0]
        if cdf[-1] != 1.0: # original pdf wasn't normalized
            self._pdf_norm[param] = cdf[-1]
            cdf /= cdf[-1]
        # Interpolate the inverse
        return interpolate.interp1d(cdf, x_i)

    def draw(self, rvs, *args, **kwargs):
        """
        Draw a set of random variates for parameter(s) args. Left and right limits are handed to the function. If args is None, then draw *all* parameters. 'rdict' parameter is a boolean. If true, returns a dict matched to param name rather than list. rvs must be either a list of uniform random variates to transform for sampling, or an integer number of samples to draw.
        """
        if len(args) == 0:
            args = self.params

        if isinstance(rvs, int) or isinstance(rvs, float):
            #
            # Convert all arguments to tuples
            #
            # FIXME: UGH! Really? This was the most elegant thing you could come
            # up with?
            rvs_tmp = [numpy.random.uniform(0,1,(len(p), rvs)) for p in map(lambda i: (i,) if not isinstance(i, tuple) else i, args)]
            rvs_tmp = numpy.array([self.cdf_inv[param](*rv) for (rv, param) in zip(rvs_tmp, args)], dtype=numpy.object)
        else:
            rvs_tmp = numpy.array(rvs)

        # FIXME: ELegance; get some of that...
        # This is mainly to ensure that the array can be "splatted", e.g.
        # separated out into its components for matching with args. The case of
        # one argument has to be handled specially.
        res = []
        for (cdf_rv, param) in zip(rvs_tmp, args):
            if len(cdf_rv.shape) == 1:
                res.append((self.pdf[param](numpy.float64(cdf_rv)).astype(numpy.float64)/self._pdf_norm[param], self.prior_pdf[param](cdf_rv), cdf_rv.astype(numpy.float64)))
            else:
                # NOTE: the "astype" is employed here because the arrays can be
                # irregular and thus assigned the 'object' type. Since object
                # arrays can't be splatted, we have to force the conversion
                res.append((self.pdf[param](*cdf_rv.astype(numpy.float64))/self._pdf_norm[param], self.prior_pdf[param](*cdf_rv.astype(numpy.float64)), cdf_rv.astype(numpy.float64)))

        #
        # Cache the samples we chose
        #
        if len(self._rvs) == 0:
            self._rvs = dict(zip(args, rvs_tmp))
        else:
            rvs_tmp = dict(zip(args, rvs_tmp))
            #for p, ar in self._rvs.iteritems():
            for p in self.params:
                self._rvs[p] = numpy.hstack( (self._rvs[p], rvs_tmp[p]) ).astype(numpy.float64)

        #
        # Pack up the result if the user wants a dictonary instead
        #
        if kwargs.has_key("rdict"):
            return dict(zip(args, res))
        return zip(*res)

    #
    # FIXME: The priors are not strictly part of the MC integral, and so any
    # internal reference to them needs to be moved to a subclass which handles
    # the incovnenient part os doing the \int p/p_s L d\theta integral.
    #
    def integrate(self, func, *args, **kwargs):
        """
        Integrate func, by using n sample points. Right now, all params defined must be passed to args must be provided, but this will change soon.

        Limitations:
            func's signature must contain all parameters currently defined by the sampler, and with the same names. This is required so that the sample values can be passed consistently.

        kwargs:
        nmax -- total allowed number of sample points, will throw a warning if this number is reached before neff.
        nmin -- minimum number of samples to allow, by default will be set to the end of the 'burnin' at n_adapt * n
        neff -- Effective samples to collect before terminating. If not given, assume infinity
        n -- Number of samples to integrate in a 'chunk' -- default is 1000
        save_integrand -- Save the evaluated value of the integrand at the sample points with the sample point
        history_mult -- Number of chunks (of size n) to use in the adaptive histogramming: only useful if there are parameters with adaptation enabled
        tempering_exp -- Exponent to raise the weights of the 1-D marginalized histograms for adaptive sampling prior generation, by default it is 0 which will turn off adaptive sampling regardless of other settings
        n_adapt -- number of chunks over which to allow the pdf to adapt. Default is zero, which will turn off adaptive sampling regardless of other settings
        convergence_tests - dictionary of function pointers, each accepting self._rvs and self.params as arguments. CURRENTLY ONLY USED FOR REPORTING
        maxval - Guess at the maximum value of the integrand -- used as a seed for the maxval counter

        Pinning a value: By specifying a kwarg with the same of an existing parameter, it is possible to "pin" it. The sample draws will always be that value, and the sampling prior will use a delta function at that value.
        """

        #
        # Pin values
        #
        tempcdfdict, temppdfdict, temppriordict, temppdfnormdict = {}, {}, {}, {}
        temppdfnormdict = defaultdict(lambda: 1.0)
        for p, val in kwargs.iteritems():
            if p in self.params:
                # Store the previous pdf/cdf in case it's already defined
                tempcdfdict[p] = self.cdf_inv[p]
                temppdfdict[p] = self.pdf[p]
                temppdfnormdict[p] = self._pdf_norm[p]
                temppriordict[p] = self.prior_pdf[p]
                # Set a new one to always return the same value
                self.pdf[p] = functools.partial(delta_func_pdf_vector, val)
                self._pdf_norm[p] = 1.0
                self.prior_pdf[p] = functools.partial(delta_func_pdf_vector, val)
                self.cdf_inv[p] = functools.partial(delta_func_samp_vector, val)

        # This is a semi-hack to ensure that the integrand is called with
        # the arguments in the right order
        # FIXME: How dangerous is this?
        args = func.func_code.co_varnames[:func.func_code.co_argcount]
        if not MCSampler.match_params_from_args(args, self.params):
            raise ValueError("All integrand variables must be represented by integral parameters.")
        
        #
        # Determine stopping conditions
        #
        nmax = kwargs["nmax"] if kwargs.has_key("nmax") else float("inf")
        neff = kwargs["neff"] if kwargs.has_key("neff") else numpy.float128("inf")
        n = kwargs["n"] if kwargs.has_key("n") else min(1000, nmax)
        convergence_tests = kwargs["convergence_tests"] if kwargs.has_key("convergence_tests") else None

        #
        # Adaptive sampling parameters
        #
        n_history = int(kwargs["history_mult"]*n) if kwargs.has_key("history_mult") else None
        tempering_exp = kwargs["tempering_exp"] if kwargs.has_key("tempering_exp") else 1.0
        n_adapt = int(kwargs["n_adapt"]*n) if kwargs.has_key("n_adapt") else 0
        nmax = kwargs["nmax"] if kwargs.has_key("nmax") else n_adapt
        nmin = kwargs["nmin"] if kwargs.has_key("nmin") else n_adapt

        save_intg = kwargs["save_intg"] if kwargs.has_key("save_intg") else False
        nkeep = kwargs["save_intg"] if kwargs.has_key("save_intg") else None
        # Corner case: we want all the samples, and we don't want them messed
        # with, so everything is saved, but no sort is done
        if nkeep is True:
            nkeep = None

        # FIXME: The adaptive step relies on the _rvs cache, so this has to be
        # on in order to work
        if n_adapt > 0 and tempering_exp > 0.0:
            save_intg = True

        deltalnL = kwargs['igrand_threshold_deltalnL'] if kwargs.has_key('igrand_threshold_deltalnL') else None # default is to return all
        deltaP = kwargs["igrand_threshold_p"] if kwargs.has_key('igrand_threshold_p') else 0 # default is to omit 1e-7 of probability

        show_evaluation_log = kwargs['verbose'] if kwargs.has_key('verbose') else False
        if show_evaluation_log:
            print(" .... mcsampler : providing verbose output ..... ")

        int_val1 = numpy.float128(0)
        self.ntotal = 0
        maxval = kwargs["maxval"] if "maxval" in kwargs else -float("Inf")
        old_maxval = maxval
        maxlnL = -float("Inf")
        eff_samp = 0
        mean, var = None, None
        last_convergence_test = defaultdict(lambda: False)   # initialize record of tests

        if show_evaluation_log:
            print("walltime : iteration Neff  ln(maxweight) lnLmarg ln(Z/Lmax) int_var")

        socket = None
        while self.ntotal < nmin or (eff_samp < neff and self.ntotal < nmax):
            # Draw our sample points
            p_s, p_prior, rv = self.draw(n, *self.params)
                        
            # Calculate the overall p_s assuming each pdf is independent
            joint_p_s = numpy.prod(p_s, axis=0)
            joint_p_prior = numpy.prod(p_prior, axis=0)

            #
            # Prevent zeroes in the sampling prior
            #
            # FIXME: If we get too many of these, we should bail
            if (isinstance(joint_p_s, numpy.ndarray) and any(joint_p_s <= 0)) \
              or (not isinstance(joint_p_s, numpy.ndarray) and joint_p_s <= 0):
                for p in self.params:
                    self._rvs[p] = numpy.resize(self._rvs[p], len(self._rvs[p])-n)
                print("Zero prior value detected, skipping.",file=sys.stderr)
                continue

            #
            # Unpack rvs and evaluate integrand
            #
            if len(rv[0].shape) != 1:
                rv = rv[0]

            params = []
            for item in self.params:
                if isinstance(item, tuple):
                    params.extend(item)
                else:
                    params.append(item)
            unpacked = numpy.hstack([r.flatten() for r in rv]).reshape(len(args), -1)
            unpacked = dict(zip(params, unpacked))
            fval = func(**unpacked)

            #
            # Check if there is any practical contribution to the integral
            #
            # FIXME: While not technically a fatal error, this will kill the 
            # adaptive sampling
            if fval.sum() == 0:
                for p in self.params:
                    self._rvs[p] = numpy.resize(self._rvs[p], len(self._rvs[p])-n)
                print("No contribution to integral, skipping.",file=sys.stderr)
                continue

            sample_n = numpy.arange(self.ntotal, self.ntotal + len(fval))

            if save_intg:
                # FIXME: The joint_prior, if not specified is set to one and
                # will come out as a scalar here, hence the hack
                if not isinstance(joint_p_prior, numpy.ndarray):
                    joint_p_prior = numpy.ones(fval.shape)*joint_p_prior

                # FIXME: See warning at beginning of function. The prior values
                # need to be moved out of this, as they are not part of MC
                # integration
                if self._rvs.has_key("integrand"):
                    self._rvs["integrand"] = numpy.hstack( (self._rvs["integrand"], fval) )
                    self._rvs["joint_prior"] = numpy.hstack( (self._rvs["joint_prior"], joint_p_prior) )
                    self._rvs["joint_s_prior"] = numpy.hstack( (self._rvs["joint_s_prior"], joint_p_s) )
                    self._rvs["weights"] = numpy.hstack( (self._rvs["weights"], fval*joint_p_prior/joint_p_s) )
                    self._rvs["sample_n"] = numpy.hstack( (self._rvs["sample_n"], sample_n) )
                else:
                    self._rvs["integrand"] = fval
                    self._rvs["joint_prior"] = joint_p_prior
                    self._rvs["joint_s_prior"] = joint_p_s
                    self._rvs["weights"] = fval*joint_p_prior/joint_p_s
                    self._rvs["sample_n"] = sample_n

            # Calculate the integral over this chunk
            int_val = fval * joint_p_prior / joint_p_s

            # Calculate max L (a useful convergence feature) for debug 
            # reporting.  Not used for integration
            # Try to avoid nan's
            maxlnL = numpy.log(numpy.max([numpy.exp(maxlnL), numpy.max(fval),numpy.exp(-100)]))   # note if f<0, this will return nearly 0

            # Calculate the effective samples via max over the current 
            # evaluations
            maxval = [max(maxval, int_val[0]) if int_val[0] != 0 else maxval]
            for v in int_val[1:]:
                maxval.append( v if v > maxval[-1] and v != 0 else maxval[-1] )

            # running variance
            var = statutils.cumvar(int_val, mean, var, self.ntotal)[-1]
            # running integral
            int_val1 += int_val.sum()
            # running number of evaluations
            self.ntotal += n
            # FIXME: Likely redundant with int_val1
            mean = int_val1/self.ntotal
            maxval = maxval[-1]

            eff_samp = int_val1/maxval

            # Throw exception if we get infinity or nan
            if math.isnan(eff_samp):
                raise NanOrInf("Effective samples = nan")
            if maxlnL is float("Inf"):
                raise NanOrInf("maxlnL = inf")

            if show_evaluation_log:
<<<<<<< HEAD
                print(int(time.time()), ": ", self.ntotal, eff_samp, math.log(maxval), numpy.log(int_val1/self.ntotal), numpy.log(int_val1/self.ntotal)-maxlnL, numpy.sqrt(var*self.ntotal)/int_val1)
=======
                print "{0:.3f} : {1:d} {2:.5f} {3:.2f} {4:.2f} {5:.2f} {6:.3f}".format(time.time(), self.ntotal, eff_samp, math.log(maxval), numpy.log(int_val1 / self.ntotal), numpy.log(int_val1 / self.ntotal) - maxlnL, numpy.sqrt(var * self.ntotal) / int_val1)
>>>>>>> e6b6ebd0

            if (not convergence_tests) and self.ntotal >= nmin and self.ntotal >= nmax and neff != float("inf"):
                print("WARNING: User requested maximum number of samples reached... bailing.",file=sys.stderr)

            #
            # Convergence tests
            #
            if convergence_tests:
                converged = True
                for key in convergence_tests.keys():
                    last_convergence_test[key] = convergence_tests[key](self._rvs, self.params)
                    converged &= las_convergence_test[key]

            if convergence_tests and show_evaluation_log:  # Print status of each test
                for key in convergence_tests:
                    print("   -- Convergence test status : ", key, last_convergence_test[key])

            self._address, self._port = "pcdev2.nemo.phys.uwm.edu", 1890
            #if self._address is not None:
            if False:
                dims = ("distance", "inclination", "right_ascension",
                        "declination", "integrand", "joint_prior", "joint_s_prior")
                send_data = synchlib.prepare_data(self._rvs, dims, self.ntotal - n)
                self.socket = synchlib.send_samples(send_data, self._address, self._port, verbose=True, socket=self.socket)

            #
            # The total number of adaptive steps is reached
            #
            # FIXME: We need a better stopping condition here
            if self.ntotal >= n_adapt and maxval == old_maxval:
                # Downsample points
                if save_intg and nkeep is not None:
                    pt_sort = self._rvs["weights"].argsort()[-nkeep:]
                    for key in self._rvs:
                        if len(self._rvs[key].shape) > 1:
                            self._rvs[key] = self._rvs[key][:,pt_sort]
                        else:
                            self._rvs[key] = self._rvs[key][pt_sort]
                continue
            old_maxval = maxval

            #
            # Iterate through each of the parameters, updating the sampling
            # prior PDF according to the 1-D marginalization
            #
            for itr, p in enumerate(self.params):
                # FIXME: The second part of this condition should be made more
                # specific to pinned parameters
                if p not in self.adaptive or p in kwargs.keys():
                    continue
                points = self._rvs[p][-n_history:]
                weights = (self._rvs["integrand"][-n_history:]*self._rvs["joint_prior"][-n_history:])**tempering_exp

                self._hist[p] = statutils.get_adaptive_binning(points, (self.llim[p], self.rlim[p]))
                for pt, w in zip(points, weights):
                    self._hist[p][pt,] += w
                self._hist[p].array += self._hist[p].array.mean()
                rate.filter_array(self._hist[p].array, rate.tophat_window(3))
                norm = numpy.sum(self._hist[p].array * self._hist[p].bins.volumes())
                self._hist[p].array /= norm
                # FIXME: Stupid pet trick while numpy version is lacking
                self.pdf[p] = numpy.frompyfunc(rate.InterpBinnedArray(self._hist[p]), 1, 1)
                #with open("%s_%d_hist.txt" % (p, self.ntotal), "w") as fout:
                    #for c, pdf in zip(self._hist[p].centres()[0], self._hist[p].array):
                        #print >>fout, "%f %g" % (c, pdf)

                self.cdf[p] = self.cdf_function(p)
                self.cdf_inv[p] = self.cdf_inverse(p)

        # If we were pinning any values, undo the changes we did before
        self.cdf_inv.update(tempcdfdict)
        self.pdf.update(temppdfdict)
        self._pdf_norm.update(temppdfnormdict)
        self.prior_pdf.update(temppriordict)

        # Clean out the _rvs arrays for 'irrelevant' points
        #   - create the cumulative weights
        if "weights" in self._rvs and deltaP > 0:
            # Sort the weights with the deltaL masked applied
            sorted_weights = self._rvs["weights"].argsort()
            # Make the (unnormalized) CDF
            total_weight = self._rvs["weights"][sorted_weights].cumsum()
            # Find the deltaP cutoff index
            idx = numpy.searchsorted(total_weight, deltaP*total_weight[-1], 'left')
            sorted_weights = sorted_weights[idx:]
            # Remove all samples which contribute to smallest 1e-3 of cumulative
            # probability
            for key in self._rvs.keys():
                if isinstance(key, tuple):
                    self._rvs[key] = self._rvs[key][:,sorted_weights]
                else:
                    self._rvs[key] = self._rvs[key][sorted_weights]

        if "integrand" in self._rvs and deltalnL is not None:
            deltal_mask = numpy.log(self._rvs["integrand"]) > (maxlnL - deltalnL)
            # Remove all samples which do not have L > maxlnL - deltalnL
            for key in self._rvs.keys():
                if isinstance(key, tuple):
                    self._rvs[key] = self._rvs[key][:,deltal_mask]
                else:
                    self._rvs[key] = self._rvs[key][deltal_mask]

        # Create extra dictionary to return things
        dict_return ={}
        if convergence_tests is not None:
            dict_return["convergence_test_results"] = last_convergence_test

        return int_val1/self.ntotal, var/self.ntotal, eff_samp, dict_return

class HealPixSampler(object):
    """
    Class to sample the sky using a FITS healpix map. Equivalent to a joint 2-D pdf in RA and dec.
    """

    @staticmethod
    def thph2decra(th, ph):
        """
        theta/phi to RA/dec
        theta (north to south) (0, pi)
        phi (east to west) (0, 2*pi)
        declination: north pole = pi/2, south pole = -pi/2
        right ascension: (0, 2*pi)
        
        dec = pi/2 - theta
        ra = phi
        """
        return numpy.asarray((numpy.pi/2-th, ph))

    @staticmethod
    def decra2thph(dec, ra):
        """
        theta/phi to RA/dec
        theta (north to south) (0, pi)
        phi (east to west) (0, 2*pi)
        declination: north pole = pi/2, south pole = -pi/2
        right ascension: (0, 2*pi)
        
        theta = pi/2 - dec
        ra = phi
        """
        return numpy.asarray((numpy.pi/2-dec, ra))

    def __init__(self, skymap):
        self.skymap = skymap
        self._argsort = skymap.argsort()
        self._probmap = skymap[self._argsort].cumsum()

    def pseudo_pdf(self, dec_in, ra_in):
        """
        Return pixel probability for a given dec_in and ra_in. Note, uses healpy functions to identify correct pixel.
        """
        th, ph = HealPixSampler.decra2thph(dec_in, ra_in)
        res = healpy.npix2nside(len(self.skymap))
        return self.skymap[healpy.ang2pix(res, th, ph)]

    def pseudo_cdf_inverse(self, dec_in=None, ra_in=None, ndraws=1):
        """
        Select points from the skymap with a distribution following its corresponding pixel probability. If dec_in, ra_in are suupplied, they are ignored except that their shape is reproduced. If ndraws is supplied, that will set the shape. Will return a 2xN numpy array of the (dec, ra) values.
        """
        res = healpy.npix2nside(len(self.skymap))

        if ra_in is not None:
            ndraws = len(ra_in)
        elif ndraws is not None:
            ra_in, dec_in = numpy.zeros((2, ndraws))
        else:
            raise ValueError("Either ra / dec or ndraws must be specified.")

        idx = numpy.searchsorted(self._probmap, \
                    numpy.random.uniform(0, 1, ndraws))
        return HealPixSampler.thph2decra(*healpy.pix2ang(res, self._argsort[idx]))

### UTILITIES: Predefined distributions

def uniform_samp(a, b, x):
    if x > a and x < b:
        return 1.0/(b-a)
    else:
        return 0
uniform_samp_vector = numpy.vectorize(uniform_samp,otypes=[numpy.float])

# syntatic sugar : predefine the most common distributions
uniform_samp_phase = numpy.vectorize(lambda x: 1/(2*numpy.pi))
uniform_samp_psi = numpy.vectorize(lambda x: 1/(numpy.pi))
uniform_samp_theta = numpy.vectorize(lambda x: numpy.sin(x)/(2))
uniform_samp_dec = numpy.vectorize(lambda x: numpy.cos(x)/(2))

def quadratic_samp(rmax, x):
    if x < rmax:
        return x**2/(3*rmax**3)
    else:
        return 0
quadratic_samp_vector = numpy.vectorize(quadratic_samp, otypes=[numpy.float])

def inv_uniform_cdf(a, b, x):
    return (b-a)*x+a

def gauss_samp(mu, std, x):
    return 1.0/numpy.sqrt(2*numpy.pi*std**2)*numpy.exp(-(x-mu)**2/2/std**2)

def cos_samp(x):
    return numpy.sin(x)/2   # x from 0, pi
cos_samp_vector = numpy.vectorize(cos_samp,otypes=[numpy.float])

def dec_samp(x):
    return numpy.sin(x+numpy.pi/2)/2   # x from 0, pi
dec_samp_vector = numpy.vectorize(dec_samp,otypes=[numpy.float])

def pseudo_dist_samp(r0,r):
    return r*r*numpy.exp( - (r0/r)*(r0/r)/2. + r0/r)+0.01  # put a floor on probability, so we converge. Note this floor only cuts out NEARBY distances
pseudo_dist_samp_vector = numpy.vectorize(pseudo_dist_samp,otypes=[numpy.float])

def delta_func_pdf(x_0, x):
    return 1.0 if x == x_0 else 0.0
delta_func_pdf_vector = numpy.vectorize(delta_func_pdf, otypes=[numpy.float])

def delta_func_samp(x_0, x):
    return x_0
delta_func_samp_vector = numpy.vectorize(delta_func_samp, otypes=[numpy.float])

if __name__ == "__main__":

    ns = healpy.nside2npix(1024)
    smap = numpy.zeros(ns)
    rnd_idx = numpy.random.randint(len(smap))
    smap[rnd_idx] = 1.

    hps = HealPixSampler(smap)

    pts = hps.pseudo_cdf_inverse(None, ndraws=int(1e6))
    assert numpy.all(healpy.ang2pix(1024, *HealPixSampler.decra2thph(*pts)) == rnd_idx)<|MERGE_RESOLUTION|>--- conflicted
+++ resolved
@@ -17,7 +17,7 @@
 """
 Collection of classes and numpy functions to facilitate a random sampler Monte-Carlo integrator.
 """
-from __future__ import print_function
+
 import sys
 import math
 import bisect
@@ -347,7 +347,7 @@
 
         show_evaluation_log = kwargs['verbose'] if kwargs.has_key('verbose') else False
         if show_evaluation_log:
-            print(" .... mcsampler : providing verbose output ..... ")
+            print " .... mcsampler : providing verbose output ..... "
 
         int_val1 = numpy.float128(0)
         self.ntotal = 0
@@ -359,7 +359,7 @@
         last_convergence_test = defaultdict(lambda: False)   # initialize record of tests
 
         if show_evaluation_log:
-            print("walltime : iteration Neff  ln(maxweight) lnLmarg ln(Z/Lmax) int_var")
+            print "walltime : iteration Neff  ln(maxweight) lnLmarg ln(Z/Lmax) int_var"
 
         socket = None
         while self.ntotal < nmin or (eff_samp < neff and self.ntotal < nmax):
@@ -378,7 +378,7 @@
               or (not isinstance(joint_p_s, numpy.ndarray) and joint_p_s <= 0):
                 for p in self.params:
                     self._rvs[p] = numpy.resize(self._rvs[p], len(self._rvs[p])-n)
-                print("Zero prior value detected, skipping.",file=sys.stderr)
+                print >>sys.stderr, "Zero prior value detected, skipping."
                 continue
 
             #
@@ -405,7 +405,7 @@
             if fval.sum() == 0:
                 for p in self.params:
                     self._rvs[p] = numpy.resize(self._rvs[p], len(self._rvs[p])-n)
-                print("No contribution to integral, skipping.",file=sys.stderr)
+                print >>sys.stderr, "No contribution to integral, skipping."
                 continue
 
             sample_n = numpy.arange(self.ntotal, self.ntotal + len(fval))
@@ -465,14 +465,10 @@
                 raise NanOrInf("maxlnL = inf")
 
             if show_evaluation_log:
-<<<<<<< HEAD
-                print(int(time.time()), ": ", self.ntotal, eff_samp, math.log(maxval), numpy.log(int_val1/self.ntotal), numpy.log(int_val1/self.ntotal)-maxlnL, numpy.sqrt(var*self.ntotal)/int_val1)
-=======
                 print "{0:.3f} : {1:d} {2:.5f} {3:.2f} {4:.2f} {5:.2f} {6:.3f}".format(time.time(), self.ntotal, eff_samp, math.log(maxval), numpy.log(int_val1 / self.ntotal), numpy.log(int_val1 / self.ntotal) - maxlnL, numpy.sqrt(var * self.ntotal) / int_val1)
->>>>>>> e6b6ebd0
 
             if (not convergence_tests) and self.ntotal >= nmin and self.ntotal >= nmax and neff != float("inf"):
-                print("WARNING: User requested maximum number of samples reached... bailing.",file=sys.stderr)
+                print >>sys.stderr, "WARNING: User requested maximum number of samples reached... bailing."
 
             #
             # Convergence tests
@@ -485,7 +481,7 @@
 
             if convergence_tests and show_evaluation_log:  # Print status of each test
                 for key in convergence_tests:
-                    print("   -- Convergence test status : ", key, last_convergence_test[key])
+                    print "   -- Convergence test status : ", key, last_convergence_test[key]
 
             self._address, self._port = "pcdev2.nemo.phys.uwm.edu", 1890
             #if self._address is not None:
