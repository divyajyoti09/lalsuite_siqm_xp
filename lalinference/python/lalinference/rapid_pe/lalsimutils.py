# Copyright (C) 2012, 2016  Evan Ochsner, R. O'Shaughnessy, Chris Pankow
#
# This program is free software; you can redistribute it and/or modify it
# under the terms of the GNU General Public License as published by the
# Free Software Foundation; either version 2 of the License, or (at your
# option) any later version.
#
# This program is distributed in the hope that it will be useful, but
# WITHOUT ANY WARRANTY; without even the implied warranty of
# MERCHANTABILITY or FITNESS FOR A PARTICULAR PURPOSE.  See the GNU General
# Public License for more details.
#
# You should have received a copy of the GNU General Public License along
# with this program; if not, write to the Free Software Foundation, Inc.,
# 51 Franklin Street, Fifth Floor, Boston, MA  02110-1301, USA.

"""
A collection of useful data analysis routines built from the SWIG wrappings of LAL and LALSimulation.
"""
<<<<<<< HEAD
from __future__ import print_function
=======

from __future__ import print_function

>>>>>>> 5148b049
import sys
import copy
import types
from math import cos, sin, sqrt

from six.moves import range

import numpy as np
from scipy import interpolate
from scipy import signal

from glue.ligolw import lsctables, utils, ligolw # check all are needed
lsctables.use_in(ligolw.LIGOLWContentHandler)
from glue.lal import Cache

import lal
import lalsimulation as lalsim
import lalinspiral
import lalmetaio

import pylal
from pylal import frutils
from lal import series

__author__ = "Evan Ochsner <evano@gravity.phys.uwm.edu>, R. O'Shaughnessy"

TOL_DF = 1.e-6 # Tolerence for two deltaF's to agree

#
# Class to hold arguments of ChooseWaveform functions
#
class ChooseWaveformParams:
    """
    Class containing all the arguments needed for SimInspiralChooseTD/FDWaveform
    plus parameters theta, phi, psi, radec to go from h+, hx to h(t)

    if radec==True: (theta,phi) = (DEC,RA) and strain will be computed using
            XLALSimDetectorStrainREAL8TimeSeries
    if radec==False: then strain will be computed using a simple routine 
            that assumes (theta,phi) are spherical coord. 
            in a frame centered at the detector
    """
    def __init__(self, phiref=0., deltaT=1./4096., m1=10.*lal.MSUN_SI,
            m2=10.*lal.MSUN_SI, spin1x=0., spin1y=0., spin1z=0.,
            spin2x=0., spin2y=0., spin2z=0., fmin=40., fref=0., dist=1.e6*lal.PC_SI,
            incl=0., lambda1=0., lambda2=0., waveFlags=None, nonGRparams=None,
            ampO=0, phaseO=7, approx=lalsim.TaylorT4, 
            theta=0., phi=0., psi=0., tref=0., radec=False, detector="H1",
            deltaF=None, fmax=0., # for use w/ FD approximants
            taper=lalsim.SIM_INSPIRAL_TAPER_NONE # for use w/TD approximants
            ):
        self.phiref = phiref
        self.deltaT = deltaT
        self.m1 = m1
        self.m2 = m2
        self.spin1x = spin1x
        self.spin1y = spin1y
        self.spin1z = spin1z
        self.spin2x = spin2x
        self.spin2y = spin2y
        self.spin2z = spin2z
        self.fmin = fmin
        self.fref = fref
        self.dist = dist
        self.incl = incl
        self.lambda1 = lambda1
        self.lambda2 = lambda2
        self.waveFlags = waveFlags
        self.nonGRparams = nonGRparams
        self.ampO = ampO
        self.phaseO = phaseO
        self.approx = approx
        self.theta = theta     # DEC.  DEC =0 on the equator; the south pole has DEC = - pi/2
        self.phi = phi         # RA.   
        self.psi = psi
        # FIXME: make into property
        self.longAscNodes = self.psi
        # FIXME: Allow to be a value at some point
        self.eccentricity = 0.0
        self.meanPerAno = 0.0
        self.tref = tref
        self.radec = radec
        self.detector = "H1"
        self.deltaF=deltaF
        self.fmax=fmax
        self.taper = taper

    _LAL_DICT_PARAMS = {"Lambda1": "lambda1", "Lambda2": "lambda2", "ampO": "ampO", "phaseO": "phaseO"}
    _LAL_DICT_PTYPE = {"Lambda1": lal.DictInsertREAL8Value, "Lambda2": lal.DictInsertREAL8Value, "ampO": lal.DictInsertINT4Value, "phaseO": lal.DictInsertINT4Value}
    def to_lal_dict(self):
        extra_params = lal.CreateDict()
        for k, p in ChooseWaveformParams._LAL_DICT_PARAMS.iteritems():
            typfunc = ChooseWaveformParams._LAL_DICT_PTYPE[k]
            typfunc(extra_params, k, getattr(self, p))
        # Properly add tidal parammeters
        lalsim.SimInspiralWaveformParamsInsertTidalLambda1(extra_params, self.lambda1)
        lalsim.SimInspiralWaveformParamsInsertTidalLambda2(extra_params, self.lambda2)
        return extra_params

    def copy(self):
        """
        Create a deep copy, so copy and original can be changed separately
        """
        return copy.deepcopy(self)

    def print_params(self):
        """
        Print all key-value pairs belonging in the class instance
        """
        print("This ChooseWaveformParams has the following parameter values:")
        print("m1 =", self.m1 / lal.MSUN_SI, "(Msun)")
        print("m2 =", self.m2 / lal.MSUN_SI, "(Msun)")
        print("spin1x =", self.spin1x)
        print("spin1y =", self.spin1y)
        print("spin1z =", self.spin1z)
        print("spin2x =", self.spin2x)
        print("spin2y =", self.spin2y)
        print("spin2z =", self.spin2z)
        print("lambda1 =", self.lambda1)
        print("lambda2 =", self.lambda2)
        print("inclination =", self.incl)
        print("distance =", self.dist / 1.e+6 / lal.PC_SI, "(Mpc)")
        print("reference orbital phase =", self.phiref)
        print("time of coalescence =", float(self.tref))
        print("detector is:", self.detector)
        if self.radec==False:
            print("Sky position relative to overhead detector is:")
            print("zenith angle =", self.theta, "(radians)")
            print("azimuth angle =", self.phi, "(radians)")
        if self.radec==True:
            print("Sky position relative to geocenter is:")
            print("declination =", self.theta, "(radians)")
            print("right ascension =", self.phi, "(radians)")
        print("polarization angle =", self.psi)
        print("starting frequency is =", self.fmin)
        print("reference frequency is =", self.fref)
        print("Max frequency is =", self.fmax)
        print("time step =", self.deltaT, "(s) <==>", 1./self.deltaT,\
                "(Hz) sample rate")
        print("freq. bin size is =", self.deltaF, "(Hz)")
        print("approximant is =", lalsim.GetStringFromApproximant(self.approx))
        print("phase order =", self.phaseO)
        print("amplitude order =", self.ampO)
        print("waveFlags struct is", self.waveFlags)
        print("nonGRparams struct is", self.nonGRparams)
        if self.taper==lalsim.SIM_INSPIRAL_TAPER_NONE:
            print("Tapering is set to SIM_INSPIRAL_TAPER_NONE")
        elif self.taper==lalsim.SIM_INSPIRAL_TAPER_START:
            print("Tapering is set to SIM_INSPIRAL_TAPER_START")
        elif self.taper==lalsim.SIM_INSPIRAL_TAPER_END:
            print("Tapering is set to SIM_INSPIRAL_TAPER_END")
        elif self.taper==lalsim.SIM_INSPIRAL_TAPER_STARTEND:
            print("Tapering is set to SIM_INSPIRAL_TAPER_STARTEND")
        else:
            print("Warning! Invalid value for taper:", self.taper)

    def copy_sim_inspiral(self, row):
        """
        Fill this ChooseWaveformParams with the fields of a
        row of a SWIG wrapped lalmetaio.SimInspiral table

        NB: SimInspiral table does not contain deltaT, deltaF, fref, fmax,
        lambda1, lambda2, waveFlags, nonGRparams, or detector fields, but
        ChooseWaveformParams does have these fields.
        This function will not alter these fields, so their values will
        be whatever values the instance previously had.
        """
        self.phiref = row.coa_phase
        self.m1 = row.mass1 * lal.MSUN_SI
        self.m2 = row.mass2 * lal.MSUN_SI
        self.spin1x = row.spin1x
        self.spin1y = row.spin1y
        self.spin1z = row.spin1z
        self.spin2x = row.spin2x
        self.spin2y = row.spin2y
        self.spin2z = row.spin2z
        self.fmin = row.f_lower
        self.dist = row.distance * lal.PC_SI * 1.e6
        self.incl = row.inclination
        self.ampO = row.amp_order
        self.phaseO = lalsim.GetOrderFromString(row.waveform)
        self.approx = lalsim.GetApproximantFromString(row.waveform)
        self.theta = row.latitude # Declination
        self.phi = row.longitude # Right ascension
        self.radec = True # Flag to interpret (theta,phi) as (DEC,RA)
        self.psi = row.polarization
        self.tref = row.geocent_end_time + 1e-9*row.geocent_end_time_ns
        self.taper = lalsim.GetTaperFromString(row.taper)

    def copy_lsctables_sim_inspiral(self, row):
        """
        Fill this ChooseWaveformParams with the fields of a
        row of an lsctables.SimInspiral table
        (i.e. SimInspiral table in the format as read from a file)

        NB: SimInspiral table does not contain deltaT, deltaF, fref, fmax,
        lambda1, lambda2, waveFlags, nonGRparams, or detector fields, but
        ChooseWaveformParams does have these fields.
        This function will not alter these fields, so their values will
        be whatever values the instance previously had.

        Adapted from code by Chris Pankow
        """
        # Convert from lsctables.SimInspiral --> lalmetaio.SimInspiral
        swigrow = lalmetaio.SimInspiralTable()
        for simattr in lsctables.SimInspiralTable.validcolumns.keys():
            if simattr in ["waveform", "source", "numrel_data", "taper"]:
                # unicode -> char* doesn't work
                setattr(swigrow, simattr, str(getattr(row, simattr)))
            else:
                setattr(swigrow, simattr, getattr(row, simattr))
        # Call the function to read lalmetaio.SimInspiral format
        self.copy_sim_inspiral(swigrow)

def xml_to_ChooseWaveformParams_array(fname, minrow=None, maxrow=None,
        deltaT=1./4096., fref=0., lambda1=0., lambda2=0., waveFlags=None,
        nonGRparams=None, detector="H1", deltaF=None, fmax=0.):
    """
    Function to read an xml file 'fname' containing a SimInspiralTable,
    convert rows of the SimInspiralTable into ChooseWaveformParams instances
    and return an array of the ChooseWaveformParam instances

    Can optionally give 'minrow' and 'maxrow' to convert only rows
    in the range (starting from zero) [minrow, maxrow). If these arguments
    are not given, this function will convert the whole SimInspiral table.

    The rest of the optional arguments are the fields in ChooseWaveformParams
    that are not present in SimInspiral tables. Any of these arguments not given
    values will use the standard default values of ChooseWaveformParams.
    """
    xmldoc = utils.load_filename(fname, contenthandler=ligolw.LIGOLWContentHandler)
    try:
        # Read SimInspiralTable from the xml file, set row bounds
        sim_insp = lsctables.SimInspiralTable.get_table(xmldoc)
        length = len(sim_insp)
        if not minrow and not maxrow:
            minrow = 0
            maxrow = length
        else:
            assert minrow >= 0
            assert minrow <= maxrow
            assert maxrow <= length
        rng = range(minrow,maxrow)
        # Create a ChooseWaveformParams for each requested row
        Ps = [ChooseWaveformParams(deltaT=deltaT, fref=fref, lambda1=lambda1,
            lambda2=lambda2, waveFlags=waveFlags, nonGRparams=nonGRparams,
            detector=detector, deltaF=deltaF, fmax=fmax) for i in rng]
        # Copy the information from requested rows to the ChooseWaveformParams
        [Ps[i-minrow].copy_lsctables_sim_inspiral(sim_insp[i]) for i in rng]
    except ValueError:
<<<<<<< HEAD
        print("No SimInspiral table found in xml file",file=sys.stderr)
=======
        print("No SimInspiral table found in xml file", file=sys.stderr)
>>>>>>> 5148b049
    return Ps


#
# Classes for computing inner products of waveforms
#
class InnerProduct(object):
    """
    Base class for inner products
    """
    def __init__(self, fLow=10., fMax=None, fNyq=2048., deltaF=1./8.,
            psd=lalsim.SimNoisePSDaLIGOZeroDetHighPower, analyticPSD_Q=True,
            inv_spec_trunc_Q=False, T_spec=0.):
        self.fLow = fLow # min limit of integration
        self.fMax = fMax # max limit of integration
        self.fNyq = fNyq # max freq. in arrays whose IP will be computed
        self.deltaF = deltaF
        self.deltaT = 1./2./self.fNyq
        self.len1side = int(fNyq/deltaF)+1 # length of Hermitian arrays
        self.len2side = 2*(self.len1side-1) # length of non-Hermitian arrays
        self.weights = np.zeros(self.len1side)
        self.weights2side = np.zeros(self.len2side)
        if self.fMax is None:
            self.fMax = self.fNyq
        assert self.fMax <= self.fNyq
        self.minIdx = int(round(self.fLow/deltaF))
        self.maxIdx = int(round(self.fMax/deltaF))
        # Fill 1-sided (Herm.) weights from psd
        if analyticPSD_Q is True:
            for i in range(self.minIdx,self.maxIdx): # set weights = 1/Sn(f)
                self.weights[i] = 1./psd(i*deltaF)
        elif analyticPSD_Q is False:
            if isinstance(psd, lal.REAL8FrequencySeries):
                assert psd.f0 == 0. # don't want heterodyned psd
                assert abs(psd.deltaF - self.deltaF) <= TOL_DF
                fPSD = (psd.data.length - 1) * psd.deltaF # -1 b/c start at f=0
                assert self.fMax <= fPSD
                for i in range(self.minIdx,self.maxIdx):
                    if psd.data.data[i] != 0.:
                        self.weights[i] = 1./psd.data.data[i]
            else: # if we get here psd must be an array
                fPSD = (len(psd) - 1) * self.deltaF # -1 b/c start at f=0
                assert self.fMax <= fPSD
                for i in range(self.minIdx,self.maxIdx):
                    if psd[i] != 0.:
                        self.weights[i] = 1./psd[i]
        else:
            raise ValueError("analyticPSD_Q must be either True or False")

        # Do inverse spectrum truncation if requested
        if inv_spec_trunc_Q is True and T_spec is not 0.:
            N_spec = int(T_spec / self.deltaT ) # number of non-zero TD pts
            # Ensure you will have some uncorrupted region in IP time series
            assert N_spec < self.len2side / 2
            # Create workspace arrays
            WFD = lal.CreateCOMPLEX16FrequencySeries('FD root inv. spec.',
                    lal.LIGOTimeGPS(0.), 0., self.deltaF,
                    lal.DimensionlessUnit, self.len1side)
            WTD = lal.CreateREAL8TimeSeries('TD root inv. spec.',
                    lal.LIGOTimeGPS(0.), 0., self.deltaT,
                    lal.DimensionlessUnit, self.len2side)
            fwdplan = lal.CreateForwardREAL8FFTPlan(self.len2side, 0)
            revplan = lal.CreateReverseREAL8FFTPlan(self.len2side, 0)
            WFD.data.data[:] = np.sqrt(self.weights) # W_FD is 1/sqrt(S_n(f))
            WFD.data.data[0] = WFD.data.data[-1] = 0. # zero 0, f_Nyq bins
            lal.REAL8FreqTimeFFT(WTD, WFD, revplan) # IFFT to TD
            for i in range(N_spec/2, self.len2side - N_spec/2):
                WTD.data.data[i] = 0. # Zero all but T_spec/2 ends of W_TD
            lal.REAL8TimeFreqFFT(WFD, WTD, fwdplan) # FFT back to FD
            WFD.data.data[0] = WFD.data.data[-1] = 0. # zero 0, f_Nyq bins
            # Square to get trunc. inv. PSD
            self.weights = np.abs(WFD.data.data*WFD.data.data)

        # Create 2-sided (non-Herm.) weights from 1-sided (Herm.) weights
        # They should be packed monotonically, e.g.
        # W(-N/2 df), ..., W(-df) W(0), W(df), ..., W( (N/2-1) df)
        # In particular,freqs = +-i*df are in N/2+-i bins of array
        self.weights2side[:len(self.weights)] = self.weights[::-1]
        self.weights2side[len(self.weights)-1:] = self.weights[0:-1]

    def ip(self, h1, h2):
        """
        Compute inner product between two COMPLEX16Frequency Series
        """
        raise Exception("This is the base InnerProduct class! Use a subclass")

    def norm(self, h):
        """
        Compute norm of a COMPLEX16Frequency Series
        """
        raise Exception("This is the base InnerProduct class! Use a subclass")


class RealIP(InnerProduct):
    """
    Real-valued inner product. self.ip(h1,h2) computes

             fNyq
    4 Re int      h1(f) h2*(f) / Sn(f) df
             fLow

    And similarly for self.norm(h1)

    DOES NOT maximize over time or phase
    """
    def ip(self, h1, h2):
        """
        Compute inner product between two COMPLEX16Frequency Series
        """
        assert h1.data.length == self.len1side
        assert h2.data.length == self.len1side
        assert abs(h1.deltaF-h2.deltaF) <= TOL_DF\
                and abs(h1.deltaF-self.deltaF) <= TOL_DF
        val = np.sum(np.conj(h1.data.data)*h2.data.data*self.weights)
        val = 4. * self.deltaF * np.real(val)
        return val

    def norm(self, h):
        """
        Compute norm of a COMPLEX16Frequency Series
        """
        assert h.data.length == self.len1side
        assert abs(h.deltaF-self.deltaF) <= TOL_DF
        val = np.sum(np.conj(h.data.data)*h.data.data*self.weights)
        val = np.sqrt( 4. * self.deltaF * np.abs(val) )
        return val


class HermitianComplexIP(InnerProduct):
    """
    Complex-valued inner product. self.ip(h1,h2) computes

          fNyq
    4 int      h1(f) h2*(f) / Sn(f) df
          fLow

    And similarly for self.norm(h1)

    N.B. Assumes h1, h2 are Hermitian - i.e. they store only positive freqs.
         with negative freqs. given by h(-f) = h*(f)
    DOES NOT maximize over time or phase
    """
    def ip(self, h1, h2):
        """
        Compute inner product between two COMPLEX16Frequency Series
        """
        assert h1.data.length == self.len1side
        assert h2.data.length == self.len1side
        assert abs(h1.deltaF-h2.deltaF) <= TOL_DF\
                and abs(h1.deltaF-self.deltaF) <= TOL_DF
        val = np.sum(np.conj(h1.data.data)*h2.data.data*self.weights)
        val *= 4. * self.deltaF
        return val

    def norm(self, h):
        """
        Compute norm of a COMPLEX16Frequency Series
        """
        assert h.data.length == self.len1side
        assert abs(h.deltaF-self.deltaF) <= TOL_DF
        val = np.sum(np.conj(h.data.data)*h.data.data*self.weights)
        val = np.sqrt( 4. * self.deltaF * np.abs(val) )
        return val


class ComplexIP(InnerProduct):
    """
    Complex-valued inner product. self.ip(h1,h2) computes

          fNyq
    2 int      h1(f) h2*(f) / Sn(f) df
          -fNyq

    And similarly for self.norm(h1)

    N.B. DOES NOT assume h1, h2 are Hermitian - they should contain negative
         and positive freqs. packed as
    [ -N/2 * df, ..., -df, 0, df, ..., (N/2-1) * df ]
    DOES NOT maximize over time or phase
    """
    def ip(self, h1, h2):
        """
        Compute inner product between two COMPLEX16Frequency Series
        """
        assert h1.data.length==h2.data.length==self.len2side
        assert abs(h1.deltaF-h2.deltaF) <= TOL_DF\
                and abs(h1.deltaF-self.deltaF) <= TOL_DF
        val = 0.
        val = np.sum( np.conj(h1.data.data)*h2.data.data*self.weights2side )
        val *= 2. * self.deltaF
        return val

    def norm(self, h):
        """
        Compute norm of a COMPLEX16Frequency Series
        """
        assert h.data.length==self.len2side
        assert abs(h.deltaF-self.deltaF) <= TOL_DF
        length = h.data.length
        val = 0.
        val = np.sum( np.conj(h.data.data)*h.data.data*self.weights2side )
        val = np.sqrt( 2. * self.deltaF * np.abs(val) )
        return val

class Overlap(InnerProduct):
    """
    Inner product maximized over time and phase. self.ip(h1,h2) computes:

                  fNyq
    max 4 Abs int      h1*(f,tc) h2(f) / Sn(f) df
     tc           fLow

    h1, h2 must be COMPLEX16FrequencySeries defined in [0, fNyq]
    (with the negative frequencies implicitly given by Hermitianity)

    If self.full_output==False: returns
        The maximized (real-valued, > 0) overlap
    If self.full_output==True: returns
        The maximized overlap
        The entire COMPLEX16TimeSeries of overlaps for each possible time shift
        The index of the above time series at which the maximum occurs
        The phase rotation which maximizes the real-valued overlap
    """
    def __init__(self, fLow=10., fMax=None, fNyq=2048., deltaF=1./8.,
            psd=lalsim.SimNoisePSDaLIGOZeroDetHighPower, analyticPSD_Q=True,
            inv_spec_trunc_Q=False, T_spec=0., full_output=False):
        super(Overlap, self).__init__(fLow, fMax, fNyq, deltaF, psd,
                analyticPSD_Q, inv_spec_trunc_Q, T_spec) # Call base constructor
        self.full_output = full_output
        self.deltaT = 1./self.deltaF/self.len2side
        self.revplan = lal.CreateReverseCOMPLEX16FFTPlan(self.len2side, 0)
        self.intgd = lal.CreateCOMPLEX16FrequencySeries("SNR integrand", 
                lal.LIGOTimeGPS(0.), 0., self.deltaF, lal.HertzUnit,
                self.len2side)
        self.ovlp = lal.CreateCOMPLEX16TimeSeries("Complex overlap", 
                lal.LIGOTimeGPS(0.), 0., self.deltaT, lal.DimensionlessUnit,
                self.len2side)

    def ip(self, h1, h2):
        """
        Compute inner product between two Hermitian COMPLEX16Frequency Series
        """
        assert h1.data.length==h2.data.length==self.len1side
        assert abs(h1.deltaF-h2.deltaF) <= TOL_DF\
                and abs(h1.deltaF-self.deltaF) <= TOL_DF
        # Tabulate the SNR integrand
        # Set negative freqs. of integrand to zero
        self.intgd.data.data[:] = 0.0 + 0.0j
        # Fill positive freqs with inner product integrand
        temp = 4.*np.conj(h1.data.data) * h2.data.data * self.weights
        self.intgd.data.data[self.len1side-1:] = temp[:-1]
        # Reverse FFT to get overlap for all possible reference times
        lal.COMPLEX16FreqTimeFFT(self.ovlp, self.intgd, self.revplan)
        rhoSeries = np.abs(self.ovlp.data.data)
        rho = rhoSeries.max()
        if self.full_output==False:
            # Return overlap maximized over time, phase
            return rho
        else:
            # Return max overlap, full overlap time series and other info
            rhoIdx = rhoSeries.argmax()
            rhoPhase = np.angle(self.ovlp.data.data[rhoIdx])
            # N.B. Copy rho(t) to a new TimeSeries, so we don't return a
            # reference to the TimeSeries belonging to the class (self.ovlp),
            # which will be overwritten if its ip() method is called again later
            rhoTS = lal.CreateCOMPLEX16TimeSeries("Complex overlap",
                lal.LIGOTimeGPS(0.), 0., self.deltaT, lal.DimensionlessUnit,
                self.len2side)
            rhoTS.data.data[:] = self.ovlp.data.data[:]
            return rho, rhoTS, rhoIdx, rhoPhase

    def norm(self, h):
        """
        Compute norm of a COMPLEX16Frequency Series
        """
        if h.data.length != self.len1side:
            print("Bad data length, needed %d, got %d" % (self.len1side, h.data.length))
        assert h.data.length == self.len1side
        assert abs(h.deltaF-self.deltaF) <= TOL_DF
        val = 0.
        val = np.sum( np.conj(h.data.data)*h.data.data *self.weights)
        val = np.sqrt( 4. * self.deltaF * np.abs(val) )
        return val

    def wrap_times(self):
        """
        Return a vector of wrap-around time offsets, i.e.
        [ 0, dt, 2 dt, ..., N dt, -(N-1) dt, -(N-1) dt, ..., -2 dt, -dt ]

        This is useful in conjunction with the 'full_output' option to plot
        the overlap vs timeshift. e.g. do:

        IP = Overlap(full_output=True)
        t = IP.wrap_times()
        rho, ovlp, rhoIdx, rhoPhase = IP.ip(h1, h2)
        plot(t, abs(ovlp))
        """
        tShift = np.arange(self.len2side) * self.deltaT
        for i in range(self.len1side,self.len2side):
            tShift[i] -= self.len2side * self.deltaT
        return tShift

class ComplexOverlap(InnerProduct):
    """
    Inner product maximized over time and polarization angle. 
    This inner product does not assume Hermitianity and is therefore
    valid for waveforms that are complex in the TD, e.g. h+(t) + 1j hx(t).
    self.IP(h1,h2) computes:

                  fNyq
    max 2 Abs int      h1*(f,tc) h2(f) / Sn(f) df
     tc          -fNyq

    h1, h2 must be COMPLEX16FrequencySeries defined in [-fNyq, fNyq-deltaF]
    At least one of which should be non-Hermitian for the maximization
    over phase to work properly.

    If self.full_output==False: returns
        The maximized overlap
    If self.full_output==True: returns
        The maximized overlap
        The entire COMPLEX16TimeSeries of overlaps for each possible time shift
        The index of the above time series at which the maximum occurs
        The phase rotation which maximizes the real-valued overlap
    """
    def __init__(self, fLow=10., fMax=None, fNyq=2048., deltaF=1./8.,
            psd=lalsim.SimNoisePSDaLIGOZeroDetHighPower, analyticPSD_Q=True,
            inv_spec_trunc_Q=False, T_spec=0., full_output=False):
        super(ComplexOverlap, self).__init__(fLow, fMax, fNyq, deltaF, psd,
                analyticPSD_Q, inv_spec_trunc_Q, T_spec) # Call base constructor
        self.full_output=full_output
        self.deltaT = 1./self.deltaF/self.len2side
        # Create FFT plan and workspace vectors
        self.revplan=lal.CreateReverseCOMPLEX16FFTPlan(self.len2side, 0)
        self.intgd = lal.CreateCOMPLEX16FrequencySeries("SNR integrand", 
                lal.LIGOTimeGPS(0.), 0., self.deltaF,
                lal.HertzUnit, self.len2side)
        self.ovlp = lal.CreateCOMPLEX16TimeSeries("Complex overlap", 
                lal.LIGOTimeGPS(0.), 0., self.deltaT, lal.DimensionlessUnit,
                self.len2side)

    def ip(self, h1, h2):
        """
        Compute inner product between two non-Hermitian COMPLEX16FrequencySeries
        """
        assert h1.data.length==h2.data.length==self.len2side
        assert abs(h1.deltaF-h2.deltaF) <= TOL_DF\
                and abs(h1.deltaF-self.deltaF) <= TOL_DF
        # Tabulate the SNR integrand
        self.intgd.data.data = 2*np.conj(h1.data.data)\
                *h2.data.data*self.weights2side
        # Reverse FFT to get overlap for all possible reference times
        lal.COMPLEX16FreqTimeFFT(self.ovlp, self.intgd, self.revplan)
        rhoSeries = np.abs(self.ovlp.data.data)
        rho = rhoSeries.max()
        if self.full_output==False:
            # Return overlap maximized over time, phase
            return rho
        else:
            # Return max overlap, full overlap time series and other info
            rhoIdx = rhoSeries.argmax()
            rhoPhase = np.angle(self.ovlp.data.data[rhoIdx])
            # N.B. Copy rho(t) to a new TimeSeries, so we don't return a
            # reference to the TimeSeries belonging to the class (self.ovlp),
            # which will be overwritten if its ip() method is called again later
            rhoTS = lal.CreateCOMPLEX16TimeSeries("Complex overlap",
                lal.LIGOTimeGPS(0.), 0., self.deltaT, lal.DimensionlessUnit,
                self.len2side)
            rhoTS.data.data[:] = self.ovlp.data.data[:]
            return rho, rhoTS, rhoIdx, rhoPhase

    def norm(self, h):
        """
        Compute norm of a non-Hermitian COMPLEX16FrequencySeries
        """
        assert h.data.length==self.len2side
        assert abs(h.deltaF-self.deltaF) <= TOL_DF
        val = np.sum( np.conj(h.data.data)*h.data.data *self.weights2side)
        val = np.sqrt( 2. * self.deltaF * np.abs(val) )
        return val

    def wrap_times(self):
        """
        Return a vector of wrap-around time offsets, i.e.
        [ 0, dt, 2 dt, ..., N dt, -(N-1) dt, -(N-1) dt, ..., -2 dt, -dt ]

        This is useful in conjunction with the 'full_output' option to plot
        the overlap vs timeshift. e.g. do:

        IP = ComplexOverlap(full_output=True)
        t = IP.wrap_times()
        rho, ovlp, rhoIdx, rhoPhase = IP.ip(h1, h2)
        plot(t, abs(ovlp))
        """
        tShift = np.arange(self.len2side) * self.deltaT
        for i in range(self.len1side,self.len2side):
            tShift[i] -= self.len2side * self.deltaT
        return tShift

def overlap(t1, t2, ovrlp, delta_f, f_low, approx1, approx2, t1_norm=None, t2_norm=None):
    """
    Calculate the overlap of template 1 using approx1 with template 2 using approx2 with frequency binning given by delta_f and beginning the integration at f_low. If t1_norm or t2_norm is given, it is not calculated, it is simply used and returned.
    """

    if isinstance(t1, lsctables.SnglInspiral) or isinstance(t1, lsctables.SimInspiral):
        h1 = generate_waveform_from_tmplt(t1, approx1, delta_f, f_low)
    else:
        h1 = t1

    if isinstance(t2, lsctables.SnglInspiral) or isinstance(t2, lsctables.SimInspiral):
        h2 = generate_waveform_from_tmplt(t2, approx2, delta_f, f_low)
    else:
        h2 = t2

    if t1_norm is None:
        t1_norm = ovrlp.norm(h1)
    if t2_norm is None:
        t2_norm = ovrlp.norm(h2)

    o12 = ovrlp.ip(h1, h2) / t1_norm / t2_norm

    return o12, t1_norm, t2_norm


# Adapted from similar code in gstlal.cbc_template_fir
def generate_waveform_from_tmplt(tmplt, approximant, delta_f=0.125, f_low=40, amporder=-1, phaseorder=7):

    params = ChooseWaveformParams(
        deltaF = delta_f,
        m1 = lal.MSUN_SI * tmplt.mass1, m2 = lal.MSUN_SI * tmplt.mass2,
        spin1x = tmplt.spin1x, spin1y = tmplt.spin1y, spin1z = tmplt.spin1z,
        spin2x = tmplt.spin2x, spin2y = tmplt.spin2y, spin2z = tmplt.spin2z,
        fmin = f_low, fref = 0,
        dist = 1.e6 * lal.PC_SI, # distance
        ampO = amporder, phaseO = phaseorder,
        approx = lalsim.GetApproximantFromString(str(approximant)),
        taper = lalsim.SIM_INSPIRAL_TAPER_START # FIXME: don't hardcode
    )
    return hoff(params, Fp=1, Fc=1)

#
# Antenna pattern functions
#
def Fplus(theta, phi, psi):
    """
    Antenna pattern as a function of polar coordinates measured from
    directly overhead a right angle interferometer and polarization angle
    """
    return 0.5*(1. + cos(theta)*cos(theta))*cos(2.*phi)*cos(2.*psi)\
            - cos(theta)*sin(2.*phi)*sin(2.*psi)

def Fcross(theta, phi, psi):
    """
    Antenna pattern as a function of polar coordinates measured from
    directly overhead a right angle interferometer and polarization angle
    """
    return 0.5*(1. + cos(theta)*cos(theta))*cos(2.*phi)*sin(2.*psi)\
            + cos(theta)*sin(2.*phi)*cos(2.*psi)

#
# Mass parameter conversion functions - note they assume m1 >= m2
#
def norm_sym_ratio(eta):

    # Assume floating point precision issues
    #if np.any(np.isclose(eta, 0.25)):
        #eta[np.isclose(eta, 0.25)] = 0.25

    # Assert phyisicality
    assert np.all(eta <= 0.25)

    return np.sqrt(1 - 4. * eta)

def mass1(Mc, eta):
    """Compute larger component mass from Mc, eta"""
    return 0.5*Mc*eta**(-3./5.)*(1. + norm_sym_ratio(eta))

def mass2(Mc, eta):
    """Compute smaller component mass from Mc, eta"""
    return 0.5*Mc*eta**(-3./5.)*(1. - norm_sym_ratio(eta))

def mchirp(m1, m2):
    """Compute chirp mass from component masses"""
    return (m1*m2)**(3./5.)*(m1+m2)**(-1./5.)

def symRatio(m1, m2):
    """Compute symmetric mass ratio from component masses"""
    return m1*m2/(m1+m2)/(m1+m2)

def m1m2(Mc, eta):
    """Compute component masses from Mc, eta. Returns m1 >= m2"""
    m1 = 0.5*Mc*eta**(-3./5.)*(1. + norm_sym_ratio(eta))
    m2 = 0.5*Mc*eta**(-3./5.)*(1. - norm_sym_ratio(eta))
    return m1, m2

def Mceta(m1, m2):
    """Compute chirp mass and symmetric mass ratio from component masses"""
    Mc = (m1*m2)**(3./5.)*(m1+m2)**(-1./5.)
    eta = m1*m2/(m1+m2)/(m1+m2)
    return Mc, eta

#
# Tidal parameter conversion functions
#
def tidal_lambda_tilde(mass1, mass2, lambda1, lambda2):
    """
    'Effective' lambda parameters.
    See https://arxiv.org/pdf/1402.5156.pdf
    """
    mt = mass1 + mass2
    eta = mass1 * mass2 / mt**2
    q = sqrt(1 - 4*eta)
    lt1, lt2 = lambda1 / mass1**5, lambda2 / mass2**5
    lt_sym = lt1 + lt2
    lt_asym = lt1 - lt2

    lam_til = (1 + 7*eta - 31*eta**2) * lt_sym + q * (1 + 9*eta - 11*eta**2) * lt_asym
    dlam_til = q * (1 - 13272*eta/1319 + 8944*eta**2/1319) * lt_sym + (1 - 15910*eta/1319 + 32850*eta**2/1319 + 3380*eta**3/1319) * lt_asym
    dlam_til *= 0.5
    lam_til *= 8. / 13
    return lam_til, dlam_til

def tidal_lambda_from_tilde(mass1, mass2, lam_til, dlam_til):
    """
    Determine physical lambda parameters from effective parameters.
    """
    mt = mass1 + mass2
    eta = mass1 * mass2 / mt**2
    q = sqrt(1 - 4*eta)

    a = (8./13) * (1 + 7*eta - 31*eta**2)
    b = (8./13) * q * (1 + 9*eta - 11*eta**2)
    c = 0.5 * q * (1 - 13272*eta/1319 + 8944*eta**2/1319)
    d = 0.5 * (1 - 15910*eta/1319 + 32850*eta**2/1319 + 3380*eta**3/1319)

    lambda1 = 0.5 * ((c - d) * lam_til - (a - b) * dlam_til)/(b*c - a*d)
    lambda2 = 0.5 * ((c + d) * lam_til - (a + b) * dlam_til)/(a*d - b*c)

    return lambda1, lambda2

#
# Other utility functions
#
def unwind_phase(phase,thresh=5.):
    """
    Unwind an array of values of a periodic variable so that it does not jump
    discontinuously when it hits the periodic boundary, but changes smoothly
    outside the periodic range.

    Note: 'thresh', which determines if a discontinuous jump occurs, should be
    somewhat less than the periodic interval. Empirically, 5 is usually a safe
    value of thresh for a variable with period 2 pi.
    """
    cnt = 0 # count number of times phase wraps around branch cut
    length = len(phase)
    unwound = np.zeros(length)
    unwound[0] = phase[0]
    for i in range(1,length):
        if phase[i-1] - phase[i] > thresh: # phase wrapped forward
            cnt += 1
        elif phase[i] - phase[i-1] > thresh: # phase wrapped backward
            cnt += 1
        unwound[i] = phase[i] + cnt * 2. * np.pi
    return unwound

def nextPow2(length):
    """
    Find next power of 2 <= length
    """
    return int(2**np.ceil(np.log2(length)))

def findDeltaF(P):
    """
    Given ChooseWaveformParams P, generate the TD waveform,
    round the length to the next power of 2,
    and find the frequency bin size corresponding to this length.
    This is useful b/c deltaF is needed to define an inner product
    which is needed for norm_hoft and norm_hoff functions
    """
    h = hoft(P)
    return 1./(nextPow2(h.data.length) * P.deltaT)

def estimateWaveformDuration(P):
    """
    Input:  P
    Output:estimated duration (in s) based on Newtonian inspiral from P.fmin to infinite frequency
    """
    fM  = P.fmin*(P.m1+P.m2)*lal.G_SI / lal.C_SI**3
    eta = symRatio(P.m1,P.m2)
    Msec = (P.m1+P.m2)*lal.G_SI / lal.C_SI**3
    return Msec*5./256. / eta* np.power((lal.PI*fM),-8./3.)
    

def sanitize_eta(eta, tol=1.e-10, exception='error'):
    """
    If 'eta' is slightly outside the physically allowed range for
    symmetric mass ratio, push it back in. If 'eta' is further
    outside the physically allowed range, throw an error
    or return a special value.
    Explicitly:
        - If 'eta' is in [tol, 0.25], return eta.
        - If 'eta' is in [0, tol], return tol.
        - If 'eta' in is (0.25, 0.25+tol], return 0.25
        - If 'eta' < 0 OR eta > 0.25+tol,
            - if exception=='error' raise a ValueError
            - if exception is anything else, return exception
    """
    MIN = 0.
    MAX = 0.25
    if eta < MIN or eta > MAX+tol:
        if exception=='error':
            raise ValueError("Value of eta outside the physicaly-allowed range of symmetric mass ratio.")
        else:
            return exception
    elif eta < tol:
        return tol
    elif eta > MAX:
        return MAX
    else:
        return eta

#
# Utilities using Overlap based classes to calculate physical quantities
#
def single_ifo_snr(data, psd, fNyq, fmin=None, fmax=None):
    """
    Calculate single IFO SNR using inner product class.
    """
    assert data.deltaF == psd.deltaF
    IP = ComplexIP(fLow=fmin, fNyq=fNyq, deltaF=psd.deltaF, psd=psd, fMax=fmax, analyticPSD_Q=isinstance(psd, types.FunctionType))
    return IP.norm(data)

#
# Functions to generate waveforms
#
def hoft(P, Fp=None, Fc=None):
    """
    Generate a TD waveform from ChooseWaveformParams P
    You may pass in antenna patterns Fp, Fc. If none are provided, they will
    be computed from the information in ChooseWaveformParams.

    Returns a REAL8TimeSeries object
    """

    extra_params = P.to_lal_dict()
    hp, hc = lalsim.SimInspiralTD( \
            P.m1, P.m2, \
            P.spin1x, P.spin1y, P.spin1z, \
            P.spin2x, P.spin2y, P.spin2z, \
            P.dist, P.incl, P.phiref,  \
            P.psi, P.eccentricity, P.meanPerAno, \
            P.deltaT, P.fmin, P.fref, \
            extra_params, P.approx)

    if Fp!=None and Fc!=None:
        hp.data.data *= Fp
        hc.data.data *= Fc
        hp = lal.AddREAL8TimeSeries(hp, hc)
        ht = hp
    elif P.radec==False:
        fp = Fplus(P.theta, P.phi, P.psi)
        fc = Fcross(P.theta, P.phi, P.psi)
        hp.data.data *= fp
        hc.data.data *= fc
        hp = lal.AddREAL8TimeSeries(hp, hc)
        ht = hp
    else:
        hp.epoch = hp.epoch + P.tref
        hc.epoch = hc.epoch + P.tref
        ht = lalsim.SimDetectorStrainREAL8TimeSeries(hp, hc, 
                P.phi, P.theta, P.psi, 
                lalsim.DetectorPrefixToLALDetector(str(P.detector)))

    if P.taper != lalsim.SIM_INSPIRAL_TAPER_NONE: # Taper if requested
        lalsim.SimInspiralREAL8WaveTaper(ht.data, P.taper)

    return ht

def hoff(P, Fp=None, Fc=None):
    """
    Generate a FD waveform from ChooseWaveformParams P.
    Will return a COMPLEX16FrequencySeries object.

    The TD waveform will be zero-padded so it's Fourier transform has
    frequency bins of size P.deltaT.
    If P.deltaF == None, the TD waveform will be zero-padded
    to the next power of 2.
    """
    if P.deltaF is None:
        raise ValueError('None given for freq. bin size P.deltaF')

    extra_params = P.to_lal_dict()
    hptilde, hctilde = lalsim.SimInspiralFD( \
            P.m1, P.m2, \
            P.spin1x, P.spin1y, P.spin1z, \
            P.spin2x, P.spin2y, P.spin2z, \
            P.dist, P.incl, P.phiref,  \
            P.psi, P.eccentricity, P.meanPerAno, \
            P.deltaF, P.fmin, P.fmax, P.fref, \
            extra_params, P.approx)

    if Fp is not None and Fc is not None:
        hptilde.data.data *= Fp
        hctilde.data.data *= Fc
        hptilde = lal.AddCOMPLEX16FrequencySeries(hptilde, hctilde)
        htilde = hptilde
    elif P.radec==False:
        fp = Fplus(P.theta, P.phi, P.psi)
        fc = Fcross(P.theta, P.phi, P.psi)
        hptilde.data.data *= fp
        hctilde.data.data *= fc
        hptilde = lal.AddCOMPLEX16FrequencySeries(hptilde, hctilde)
        htilde = hptilde
    else:
        raise ValueError('Must use P.radec=False for FD approximant (for now)')

    # N.B. TaylorF2(RedSpin)(Tidal)  stop filling the output array at ISCO.
    # The Hermitian inner product classes now expect the arrays to be a
    # power of two plus one. Therefore, we zero-pad the output
    # so it will work with lalsimutils inner products
    FDlen = int(1./P.deltaF/P.deltaT/2.+1)
    if htilde.data.length != FDlen:
        htilde = lal.ResizeCOMPLEX16FrequencySeries(htilde, 0, FDlen)
    return htilde

def norm_hoff(P, IP, Fp=None, Fc=None):
    """
    Generate a FD waveform for a FD approximant normalized according to IP.
    Note that P.deltaF (which is None by default) must be set.
    IP and the waveform generated from P must have the same deltaF and 
        the waveform must extend to at least the highest frequency of IP's PSD.
    """
    if P.deltaF is None:
        raise ValueError('None given for freq. bin size P.deltaF')

    htilde = hoff(P, Fp, Fc)
    norm = IP.norm(htilde)
    htilde.data.data /= norm
    return htilde

def non_herm_hoff(P):
    """
    Generate a FD waveform with two-sided spectrum. i.e. not assuming
    the Hermitian symmetry applies
    """
    htR = hoft(P) # Generate real-valued TD waveform
    if P.deltaF == None: # h(t) was not zero-padded, so do it now
        TDlen = nextPow2(htR.data.length)
        htR = lal.ResizeREAL8TimeSeries(htR, 0, TDlen)
    else: # Check zero-padding was done to expected length
        TDlen = int(1./P.deltaF * 1./P.deltaT)
        assert TDlen == htR.data.length
    fwdplan=lal.CreateForwardCOMPLEX16FFTPlan(htR.data.length,0)
    htC = lal.CreateCOMPLEX16TimeSeries("hoft", htR.epoch, htR.f0,
            htR.deltaT, htR.sampleUnits, htR.data.length)
    # copy h(t) into a COMPLEX16 array which happens to be purely real
    for i in range(htR.data.length):
        htC.data.data[i] = htR.data.data[i]
    hf = lal.CreateCOMPLEX16FrequencySeries("Template h(f)",
            htR.epoch, htR.f0, 1./htR.deltaT/htR.data.length, lal.HertzUnit,
            htR.data.length)
    lal.COMPLEX16TimeFreqFFT(hf, htC, fwdplan)
    return hf

def hlmoft(P, Lmax=2, Fp=None, Fc=None):
    """
    Generate the TD h_lm -2-spin-weighted spherical harmonic modes of a GW
    with parameters P. Returns a SphHarmTimeSeries, a linked-list of modes with
    a COMPLEX16TimeSeries and indices l and m for each node.

    The linked list will contain all modes with l <= Lmax
    and all values of m for these l.
    """
    assert Lmax >= 2

    extra_params = P.to_lal_dict()

    try:
        hlms = lalsim.SimInspiralChooseTDModes( \
            P.phiref, P.deltaT, \
            P.m1, P.m2, \
            P.spin1x, P.spin1y, P.spin1z, \
            P.spin2x, P.spin2y, P.spin2z, \
            P.fmin, P.fref, P.dist, \
            extra_params, Lmax, P.approx)
    except RuntimeError:
        hlms = lalsim.SimInspiralTDModesFromPolarizations( \
            P.m1, P.m2, \
            P.spin1x, P.spin1y, P.spin1z, \
            P.spin2x, P.spin2y, P.spin2z, \
            P.dist, P.phiref,  \
            P.psi, P.eccentricity, P.meanPerAno, \
            P.deltaT, P.fmin, P.fref, \
            extra_params, P.approx)

    # FIXME: Add ability to taper
    # COMMENT: Add ability to generate hlmoft at a nonzero GPS time directly.
    # USUALLY we will use the hlms in template-generation mode, so will want the
    # event at zero GPS time

    if P.deltaF is not None:
        TDlen = int(1./P.deltaF * 1./P.deltaT)
        hxx = lalsim.SphHarmTimeSeriesGetMode(hlms, 2, 2)
        assert TDlen >= hxx.data.length
        hlms = lalsim.ResizeSphHarmTimeSeries(hlms, 0, TDlen)

    return hlms

def hlmoff(P, Lmax=2, Fp=None, Fc=None):
    """
    Generate the FD h_lm -2-spin-weighted spherical harmonic modes of a GW
    with parameters P. Returns a SphHarmTimeSeries, a linked-list of modes with
    a COMPLEX16TimeSeries and indices l and m for each node.

    The linked list will contain all modes with l <= Lmax
    and all values of m for these l.
    """

    hlms = hlmoft(P, Lmax, Fp, Fc)
    hxx = lalsim.SphHarmTimeSeriesGetMode(hlms, 2, 2)
    if P.deltaF == None:
        # h_lm(t) was not zero-padded, so do it now
        TDlen = nextPow2(hxx.data.length)
        hlms = lalsim.ResizeSphHarmTimeSeries(hlms, 0, TDlen)
    else:
        # Check zero-padding was done to expected length
        TDlen = int(1./P.deltaF * 1./P.deltaT)
        assert TDlen == hxx.data.length

    # FFT the hlms
    Hlms = lalsim.SphHarmFrequencySeriesFromSphHarmTimeSeries(hlms)

    return Hlms

def conj_hlmoff(P, Lmax=2, Fp=None, Fc=None):
    hlms = hlmoft(P, Lmax, Fp, Fc)
    hxx = lalsim.SphHarmTimeSeriesGetMode(hlms, 2, 2)
    if P.deltaF == None: # h_lm(t) was not zero-padded, so do it now
        TDlen = nextPow2(hxx.data.length)
        hlms = lalsim.ResizeSphHarmTimeSeries(hlms, 0, TDlen)
    else: # Check zero-padding was done to expected length
        TDlen = int(1./P.deltaF * 1./P.deltaT)
        assert TDlen == hxx.data.length

    # Conjugate each mode before taking FFT
    for l in range(2, Lmax+1):
        for m in range(-l, l+1):
            hxx = lalsim.SphHarmTimeSeriesGetMode(hlms, l, m)
            hxx.data.data = np.conj(hxx.data.data)
    # FFT the hlms
    Hlms = lalsim.SphHarmFrequencySeriesFromSphHarmTimeSeries(hlms)

    return Hlms

def SphHarmTimeSeries_to_dict(hlms, Lmax):
    """
    Convert a SphHarmTimeSeries SWIG-wrapped linked list into a dictionary.

    The keys are tuples of integers of the form (l,m)
    and a key-value pair will be created for each (l,m) with
    2 <= l <= Lmax, |m| <= l for which
    lalsimulation.SphHarmTimeSeriesGetMode(hlms, l, m)
    returns a non-null pointer.
    """
    hlm_dict = {}
    for l in range(2, Lmax+1):
        for m in range(-l, l+1):
            hxx = lalsim.SphHarmTimeSeriesGetMode(hlms, l, m)
            if hxx is not None:
                hlm_dict[(l,m)] = hxx

    return hlm_dict

def SphHarmFrequencySeries_to_dict(hlms, Lmax):
    """
    Convert a SphHarmFrequencySeries SWIG-wrapped linked list into a dictionary.

    The keys are tuples of integers of the form (l,m)
    and a key-value pair will be created for each (l,m) with
    2 <= l <= Lmax, |m| <= l for which
    lalsimulation.SphHarmFrequencySeriesGetMode(hlms, l, m)
    returns a non-null pointer.
    """
    hlm_dict = {}
    for l in range(2, Lmax+1):
        for m in range(-l, l+1):
            hxx = lalsim.SphHarmFrequencySeriesGetMode(hlms, l, m)
            if hxx is not None:
                hlm_dict[(l,m)] = hxx

    return hlm_dict

def complex_hoft(P, sgn=-1):
    """
    Generate a complex TD waveform from ChooseWaveformParams P
    Returns h(t) = h+(t) + 1j sgn hx(t)
    where sgn = -1 (default) or 1

    Returns a COMPLEX16TimeSeries object
    """
    assert sgn == 1 or sgn == -1

    extra_params = P.to_lal_dict()

    hp, hc = lalsim.SimInspiralTD( \
            P.m1, P.m2, \
            P.spin1x, P.spin1y, P.spin1z, \
            P.spin2x, P.spin2y, P.spin2z, \
            P.dist, P.incl, P.phiref,  \
            P.psi, P.eccentricity, P.meanPerAno, \
            P.deltaT, P.fmin, P.fref, \
            extra_params, P.approx)

    if P.taper != lalsim.SIM_INSPIRAL_TAPER_NONE: # Taper if requested
        lalsim.SimInspiralREAL8WaveTaper(hp.data, P.taper)
        lalsim.SimInspiralREAL8WaveTaper(hc.data, P.taper)

    if P.deltaF is not None:
        TDlen = int(1./P.deltaF * 1./P.deltaT)
        assert TDlen >= hp.data.length
        hp = lal.ResizeREAL8TimeSeries(hp, 0, TDlen)
        hc = lal.ResizeREAL8TimeSeries(hc, 0, TDlen)

    ht = lal.CreateCOMPLEX16TimeSeries("Complex h(t)", hp.epoch, hp.f0, 
            hp.deltaT, lal.DimensionlessUnit, hp.data.length)
    ht.epoch = ht.epoch + P.tref
    ht.data.data = hp.data.data + 1j * sgn * hc.data.data
    return ht

def complex_hoff(P, sgn=-1, fwdplan=None):
    """
    CURRENTLY ONLY WORKS WITH TD APPROXIMANTS

    Generate a (non-Hermitian) FD waveform from ChooseWaveformParams P
    by creating a complex TD waveform of the form

    h(t) = h+(t) + 1j sgn hx(t)    where sgn = -1 (default) or 1

    If P.deltaF==None, just pad up to next power of 2
    If P.deltaF = 1/X, zero-pad to length X seconds. Will throw an error if waveform is longer than X seconds

    Returns a COMPLEX16FrequencySeries object
    """
    assert sgn == 1 or sgn == -1

    extra_params = P.to_lal_dict()

    hptilde, hctilde = lalsim.SimInspiralFD( \
            P.m1, P.m2, \
            P.spin1x, P.spin1y, P.spin1z, \
            P.spin2x, P.spin2y, P.spin2z, \
            P.dist, P.incl, P.phiref,  \
            P.psi, P.eccentricity, P.meanPerAno, \
            P.deltaF, P.fmin, P.fmax, P.fref, \
            extra_params, P.approx)

    # N.B. TaylorF2(RedSpin)(Tidal)  stop filling the output array at ISCO.
    # The Hermitian inner product classes now expect the arrays to be a
    # power of two plus one. Therefore, we zero-pad the output
    # so it will work with lalsimutils inner products
    FDlen = int(1./P.deltaF/P.deltaT/2.+1)
    if hptilde.data.length != FDlen:
        hptilde = lal.ResizeCOMPLEX16FrequencySeries(hptilde, 0, FDlen)
    if hctilde.data.length != FDlen:
        hctilde = lal.ResizeCOMPLEX16FrequencySeries(hctilde, 0, FDlen)

    hptilde.data.data = hptilde.data.data + 1j * sgn * hctilde.data.data

    return hptilde

def complex_norm_hoff(P, IP, sgn=-1, fwdplan=None):
    """
    CURRENTLY ONLY WORKS WITH TD APPROXIMANTS

    Generate a (non-Hermitian) FD waveform from ChooseWaveformParams P
    by creating a complex TD waveform of the form

    h(t) = h+(t) + 1j sgn hx(t)    where sgn = -1 (default) or 1

    If P.deltaF==None, just pad up to next power of 2
    If P.deltaF = 1/X, will generate a TD waveform, zero-pad to length X seconds
        and then FFT. Will throw an error if waveform is longer than X seconds

    If you do not provide a forward FFT plan, one will be created.
    If you are calling this function many times, it is best to create it
    once beforehand and pass it in, e.g.:
    fwdplan=lal.CreateForwardCOMPLEX16FFTPlan(TDlen,0)

    Returns a COMPLEX16FrequencySeries object
    """
    htilde = complex_hoff(P, sgn, fwdplan)
    norm = IP.norm(htilde)
    htilde.data.data /= norm
    return htilde

def frame_data_to_hoft(fname, channel, start=None, stop=None, window_shape=0.,
        verbose=True):
    """
    Function to read in data in the frame format and convert it to 
    a REAL8TimeSeries. fname is the path to a LIGO cache file.

    Applies a Tukey window to the data with shape parameter 'window_shape'.
    N.B. if window_shape=0, the window is the identity function
         if window_shape=1, the window becomes a Hann window
         if 0<window_shape<1, the data will transition from zero to full
            strength over that fraction of each end of the data segment.
    """
    if verbose:
        print(" ++ Loading from cache ", fname, channel)
    with open(fname) as cfile:
        cachef = Cache.fromfile(cfile)
    for i in range(len(cachef))[::-1]:
        # FIXME: HACKHACKHACK
        if cachef[i].observatory != channel[0]:
            del cachef[i]
    if verbose:
        print(cachef.to_segmentlistdict())
    fcache = frutils.FrameCache(cachef)
    # FIXME: Horrible, horrible hack -- will only work if all requested channels
    # span the cache *exactly*
    if start is None:
        start = cachef.to_segmentlistdict()[channel[0]][0][0]
    if stop is None:
        stop = cachef.to_segmentlistdict()[channel[0]][-1][-1]
    
    ht = fcache.fetch(channel, start, stop)
        
    tmp = lal.CreateREAL8TimeSeries("h(t)", 
            lal.LIGOTimeGPS(float(ht.metadata.segments[0][0])),
            0., ht.metadata.dt, lal.DimensionlessUnit, len(ht))
    print("  ++ Frame data sampling rate ", 1./tmp.deltaT, " and epoch ", string_gps_pretty_print(tmp.epoch))
    tmp.data.data[:] = ht
    # Window the data - N.B. default is identity (no windowing)
    hoft_window = lal.CreateTukeyREAL8Window(tmp.data.length, window_shape)
    tmp.data.data *= hoft_window.data.data

    return tmp

def frame_data_to_hoff(fname, channel, start=None, stop=None, TDlen=0,
        window_shape=0., verbose=True):
    """
    Function to read in data in the frame format
    and convert it to a COMPLEX16FrequencySeries holding
    h(f) = FFT[ h(t) ]

    Before the FFT, applies a Tukey window with shape parameter 'window_shape'.
    N.B. if window_shape=0, the window is the identity function
         if window_shape=1, the window becomes a Hann window
         if 0<window_shape<1, the data will transition from zero to full
            strength over that fraction of each end of the data segment.

    If TDlen == -1, do not zero-pad the TD waveform before FFTing
    If TDlen == 0 (default), zero-pad the TD waveform to the next power of 2
    If TDlen == N, zero-pad the TD waveform to length N before FFTing
    """
    ht = frame_data_to_hoft(fname, channel, start, stop, window_shape, verbose)

    tmplen = ht.data.length
    if TDlen == -1:
        TDlen = tmplen
    elif TDlen==0:
        TDlen = nextPow2(tmplen)
    else:
        assert TDlen >= tmplen

    ht = lal.ResizeREAL8TimeSeries(ht, 0, TDlen)
    for i in range(tmplen,TDlen):
        ht.data.data[i] = 0.

    fwdplan=lal.CreateForwardREAL8FFTPlan(TDlen,0)
    hf = lal.CreateCOMPLEX16FrequencySeries("h(f)", 
            ht.epoch, ht.f0, 1./deltaT/TDlen, lal.HertzUnit,
            TDlen/2+1)
    lal.REAL8TimeFreqFFT(hf, ht, fwdplan)
    return hf


def frame_data_to_non_herm_hoff(fname, channel, start=None, stop=None, TDlen=0,
        window_shape=0., verbose=True):
    """
    Function to read in data in the frame format
    and convert it to a COMPLEX16FrequencySeries 
    h(f) = FFT[ h(t) ]
    Create complex FD data that does not assume Hermitianity - i.e.
    contains positive and negative freq. content

    Before the FFT, applies a Tukey window with shape parameter 'window_shape'.
    N.B. if window_shape=0, the window is the identity function
         if window_shape=1, the window becomes a Hann window
         if 0<window_shape<1, the data will transition from zero to full
            strength over that fraction of each end of the data segment.

    If TDlen == -1, do not zero-pad the TD waveform before FFTing
    If TDlen == 0 (default), zero-pad the TD waveform to the next power of 2
    If TDlen == N, zero-pad the TD waveform to length N before FFTing
    """
    ht = frame_data_to_hoft(fname, channel, start, stop, window_shape, verbose)

    tmplen = ht.data.length
    if TDlen == -1:
        TDlen = tmplen
    elif TDlen==0:
        TDlen = nextPow2(tmplen)
    else:
        assert TDlen >= tmplen

    ht = lal.ResizeREAL8TimeSeries(ht, 0, TDlen)
    hoftC = lal.CreateCOMPLEX16TimeSeries("h(t)", ht.epoch, ht.f0,
            ht.deltaT, ht.sampleUnits, TDlen)
    # copy h(t) into a COMPLEX16 array which happens to be purely real
    hoftC.data.data = ht.data.data + 0j
    FDlen = TDlen
    fwdplan=lal.CreateForwardCOMPLEX16FFTPlan(TDlen,0)
    hf = lal.CreateCOMPLEX16FrequencySeries("Template h(f)",
            ht.epoch, ht.f0, 1./ht.deltaT/TDlen, lal.HertzUnit,
            FDlen)
    lal.COMPLEX16TimeFreqFFT(hf, hoftC, fwdplan)
    if verbose:
<<<<<<< HEAD
        print(" ++ Loaded data h(f) of length n= ", hf.data.length, " (= ", len(hf.data.data)*ht.deltaT, "s) at sampling rate ", 1./ht.deltaT)
=======
        print(" ++ Loaded data h(f) of length n= ", hf.data.length, " (= ", len(hf.data.data)*ht.deltaT, "s) at sampling rate ", 1./ht.deltaT)    
>>>>>>> 5148b049
    return hf


def string_gps_pretty_print(tgps):
    """
    Return a string with nice formatting displaying the value of a LIGOTimeGPS
    """
    return "%d.%d" % (tgps.gpsSeconds, tgps.gpsNanoSeconds)

def get_psd_series_from_xmldoc(fname, inst):
    return series.read_psd_xmldoc(utils.load_filename(fname, contenthandler=series.PSDContentHandler))[inst]  # return value is pylal wrapping of the data type; index data by a.data[k]

def get_intp_psd_series_from_xmldoc(fname, inst):
    psd = get_psd_series_from_xmldoc(fname, inst)
    return intp_psd_series(psd)

def resample_psd_series(psd, df=None, fmin=None, fmax=None):
    # handle SWIG REAL8FrequencySeries
    if isinstance(psd, lal.REAL8FrequencySeries):
        psd_fmin, psd_fmax, psd_df, data = psd.f0, psd.f0 + psd.deltaF*len(psd.data.data), psd.deltaF, psd.data.data
    # die horribly
    else:
        raise ValueError("resample_psd_series: Don't know how to handle %s." % type(psd))
    fmin = fmin or psd_fmin
    fmax = fmax or psd_fmax
    df = df or psd_df

    f = np.arange(psd_fmin, psd_fmax, psd_df)
    ifunc = interpolate.interp1d(f, data, fill_value=float("inf"), bounds_error=False)
    psd_intp = np.zeros(int(np.ceil((fmax - fmin) / df)))
    newf = np.arange(fmin, psd_fmax, df)
    psd_intp = ifunc(newf)
    psd_intp[psd_intp == 0.0] = float("inf")

    tmpepoch = lal.LIGOTimeGPS(float(psd.epoch))
    tmpunit = lal.Unit(str(psd.sampleUnits))
    new_psd = lal.CreateREAL8FrequencySeries(epoch = tmpepoch, deltaF=df,
            f0 = fmin, sampleUnits = tmpunit, name = psd.name,
            length=len(psd_intp))
    new_psd.data.data = psd_intp
    return new_psd

if __name__ == "__main__":
    # Do forward and backwards m1m2 <-> mchirp_eta transform
    # FIXME: Send to amrlib
    m1, m2 = np.random.uniform(1.0, 100.0, 200).reshape(2, 100)
    m1, m2 = np.max([m1, m2], axis=0), np.min([m1, m2], axis=0)
    mc, eta = Mceta(m1, m2)
    m1_out, m2_out = m1m2(mc, eta)
    assert np.allclose(m1, m1_out)
    assert np.allclose(m2, m2_out)

    # Try generating a few waveforms
    m1 = np.logspace(0.0, 2.0, 10)
    m2 = np.logspace(0.0, 2.0, 10)
    s1z = np.linspace(-0.9, 0.9, 4)
    s2z = np.linspace(-0.9, 0.9, 4)
    approx = (lalsim.SpinTaylorT4, lalsim.IMRPhenomPv2)
    plist = (m1, m2, s1z, s2z, approx)

    import itertools, lal
    params = ChooseWaveformParams()
    params.tref = 1e9
    for m1i, m2i, s1zi, s2zi, a in itertools.product(*plist):
        params.m1, params.m2 = m1i * lal.MSUN_SI, m2i * lal.MSUN_SI
        params.spin1z, params.spin2z = s1zi, s2zi
        params.approx = a

        params.fmin = 20.
        #if a == lalsim.IMRPhenomPv2 and m1i/m2i >= 18.:
        # Getting segfaults for both waveform families. IMRPhenomPv2 is
        # calibrated up to this, and I'll cut STT4 conservatively because it's
        # unlikely to be used for anything but BNS
        if a == lalsim.SpinTaylorT4 and (max(m1i, m2i)/min(m2i, m1i) >= 10. or m1i + m2i > 50):
            continue
        if max(m1i, m2i)/min(m2i, m1i) >= 18. and a == lalsim.IMRPhenomPv2:
            continue

        params.deltaT = 1.0/16384
        try:
            hoft(params)
        except RuntimeError:
            print("TD waveform generation failed for params\n" \
<<<<<<< HEAD
                "masses: %e %e, spins: %e, %e, approx: %s" % (m1i, m2i, s1zi, s2zi, a) \
                    ,file=sys.stderr)
=======
                "masses: %e %e, spins: %e, %e, approx: %s" % (m1i, m2i, s1zi, s2zi, a), file=sys.stderr)
>>>>>>> 5148b049

        params.deltaF = 1.0/8
        params.fmax = 2048.
        try:
            hoff(params)
        except RuntimeError:
            print("FD waveform generation failed for params\n" \
<<<<<<< HEAD
                "masses: %e %e, spins: %e, %e, approx: %s" % (m1i, m2i, s1zi, s2zi, a) \
                    , file=sys.stderr)
=======
                "masses: %e %e, spins: %e, %e, approx: %s" % (m1i, m2i, s1zi, s2zi, a), file=sys.stderr)
>>>>>>> 5148b049
<|MERGE_RESOLUTION|>--- conflicted
+++ resolved
@@ -17,13 +17,9 @@
 """
 A collection of useful data analysis routines built from the SWIG wrappings of LAL and LALSimulation.
 """
-<<<<<<< HEAD
+
 from __future__ import print_function
-=======
-
-from __future__ import print_function
-
->>>>>>> 5148b049
+
 import sys
 import copy
 import types
@@ -274,11 +270,7 @@
         # Copy the information from requested rows to the ChooseWaveformParams
         [Ps[i-minrow].copy_lsctables_sim_inspiral(sim_insp[i]) for i in rng]
     except ValueError:
-<<<<<<< HEAD
-        print("No SimInspiral table found in xml file",file=sys.stderr)
-=======
         print("No SimInspiral table found in xml file", file=sys.stderr)
->>>>>>> 5148b049
     return Ps
 
 
@@ -1397,11 +1389,7 @@
             FDlen)
     lal.COMPLEX16TimeFreqFFT(hf, hoftC, fwdplan)
     if verbose:
-<<<<<<< HEAD
-        print(" ++ Loaded data h(f) of length n= ", hf.data.length, " (= ", len(hf.data.data)*ht.deltaT, "s) at sampling rate ", 1./ht.deltaT)
-=======
         print(" ++ Loaded data h(f) of length n= ", hf.data.length, " (= ", len(hf.data.data)*ht.deltaT, "s) at sampling rate ", 1./ht.deltaT)    
->>>>>>> 5148b049
     return hf
 
 
@@ -1485,12 +1473,7 @@
             hoft(params)
         except RuntimeError:
             print("TD waveform generation failed for params\n" \
-<<<<<<< HEAD
-                "masses: %e %e, spins: %e, %e, approx: %s" % (m1i, m2i, s1zi, s2zi, a) \
-                    ,file=sys.stderr)
-=======
                 "masses: %e %e, spins: %e, %e, approx: %s" % (m1i, m2i, s1zi, s2zi, a), file=sys.stderr)
->>>>>>> 5148b049
 
         params.deltaF = 1.0/8
         params.fmax = 2048.
@@ -1498,9 +1481,4 @@
             hoff(params)
         except RuntimeError:
             print("FD waveform generation failed for params\n" \
-<<<<<<< HEAD
-                "masses: %e %e, spins: %e, %e, approx: %s" % (m1i, m2i, s1zi, s2zi, a) \
-                    , file=sys.stderr)
-=======
-                "masses: %e %e, spins: %e, %e, approx: %s" % (m1i, m2i, s1zi, s2zi, a), file=sys.stderr)
->>>>>>> 5148b049
+                "masses: %e %e, spins: %e, %e, approx: %s" % (m1i, m2i, s1zi, s2zi, a), file=sys.stderr)