#!/usr/bin/env python

"""
Running the omega pipeline with condor for an arbitrary amount of sources
"""

__author__ = "Jeroen Meidam"
__credits__ = ["Jeroen Meidam"]
__maintainer__ = "Jeroen Meidam"
__email__ = "jeroen.meidam@ligo.org"
__status__ = ""

usage="""  omegascans_dag.py config.ini [options]
  This script creates a DAG to run the omega pipeline for multiple detectors
  and multiple sources on a cluster.
  Framefiles are automatically looked up with gw_data_find

  It requires a config file and a sourcefile containing trigtimes
  and detector timeslides.

  Run with --example to create an example config and sourcefile.

  It is possible to include auxiliary channels in the scans only for H1 and L1.
  For Virgo this is only possible on one of the Virgo clusters
"""

###############################################################################
#
# LOAD LIBRARIES
#
###############################################################################

from glue import pipeline
from optparse import OptionParser
import uuid
import os
import sys
import ast
from subprocess import Popen,PIPE

from six.moves.configparser import ConfigParser

###############################################################################
#
# DEFINITIONS
#
###############################################################################

DefaultFrameTypes = {'L1':'L1_RDS_R_L1',#Includes auxiliary channels
                     'H1':'H1_RDS_R_L1',#Includes auxiliary channels
                     'V1':'T1300121_V1_EARLY_RECOLORED_V2'}

DefaultConfigFiles = {'L1':'/archive/home/omega/configurations/S6/S6b/L0L1-RDS_R_L1-selected.txt',
                      'H1':'/archive/home/omega/configurations/S6/S6b/H0H1-RDS_R_L1-selected.txt',
                      'V1':''}

RecoloredFrameTypes = {'L1':'T1200307_V4_EARLY_RECOLORED_V2',
                       'H1':'T1200307_V4_EARLY_RECOLORED_V2',
                       'V1':'T1300121_V1_EARLY_RECOLORED_V2'}

ConfigRecoloredV = \
"""
# QScan configuration file

# Scans H1 and L1 gravitational-wave channel data
# from the S5 version 1 calibrated data set

# Shourov K. Chatterji
# shourov@ligo.caltech.edu
# 2006-02-11

[Context,Context]

[Parameters,Parameter Estimation]

[Notes,Notes]

[Gravitational,Gravitational wave data]

{
  channelName:                 'V1:h_16384Hz'
  frameType:                   'T1300121_V1_EARLY_RECOLORED_V2'
  sampleFrequency:             4096
  searchTimeRange:             128
  searchFrequencyRange:        [32 Inf]
  searchQRange:                [3.32 141]
  searchMaximumEnergyLoss:     0.2
  whiteNoiseFalseRate:         1e-3
  alwaysPlotFlag:               1
  searchWindowDuration:        0.5
  plotTimeRanges:              [1 8 100]
  plotFrequencyRange:          []
  plotNormalizedEnergyRange:   [0 25.5]
}
"""

ConfigRecoloredL = \
"""
# QScan configuration file

# Scans H1 and L1 gravitational-wave channel data
# from the S5 version 1 calibrated data set

# Shourov K. Chatterji
# shourov@ligo.caltech.edu
# 2006-02-11

[Context,Context]

[Parameters,Parameter Estimation]

[Notes,Notes]

[Gravitational,Gravitational wave data]

{
  channelName:                 'L1:LDAS-STRAIN'
  frameType:                   'T1200307_V4_EARLY_RECOLORED_V2'
  sampleFrequency:             4096
  searchTimeRange:             128
  searchFrequencyRange:        [32 Inf]
  searchQRange:                [3.32 141]
  searchMaximumEnergyLoss:     0.2
  whiteNoiseFalseRate:         1e-3
  alwaysPlotFlag:               1
  searchWindowDuration:        0.5
  plotTimeRanges:              [1 8 100]
  plotFrequencyRange:          []
  plotNormalizedEnergyRange:   [0 25.5]
}
"""

ConfigRecoloredH = \
"""
# QScan configuration file

# Scans H1 and L1 gravitational-wave channel data
# from the S5 version 1 calibrated data set

# Shourov K. Chatterji
# shourov@ligo.caltech.edu
# 2006-02-11

[Context,Context]

[Parameters,Parameter Estimation]

[Notes,Notes]

[Gravitational,Gravitational wave data]

{
  channelName:                 'H1:LDAS-STRAIN'
  frameType:                   'T1200307_V4_EARLY_RECOLORED_V2'
  sampleFrequency:             4096
  searchTimeRange:             128
  searchFrequencyRange:        [32 Inf]
  searchQRange:                [3.32 141]
  searchMaximumEnergyLoss:     0.2
  whiteNoiseFalseRate:         1e-3
  alwaysPlotFlag:               1
  searchWindowDuration:        0.5
  plotTimeRanges:              [1 8 100]
  plotFrequencyRange:          []
  plotNormalizedEnergyRange:   [0 25.5]
}
"""

ConfigsRecolored = {'L1':ConfigRecoloredL,
                    'H1':ConfigRecoloredH,
                    'V1':ConfigRecoloredV}

ExampleConfig = \
"""
[paths]
#The basedir is where the dag and sub files end up.
basedir=/home/jmeidam/tiger_runs/omegascans/example

#Within the outdir you will have one folder for each trigtime
#  and within that, a resultsfolder (the resultspage) for each ifo
out=/home/jmeidam/public_html/omegascans/example

#A file that contains a list of sources, each of which has at least
#  a trigtime, and timeslide for each detector (can be 0.0)
sourcefile=/home/jmeidam/tiger_runs/omegascans/example/omegascanslist.txt



[omegapipe]
executable=/home/omega/opt/omega/bin/wpipeline



[analysis]
ifos=['L1','H1','V1']

frametypes={'L1':'L1_RDS_R_L1','H1':'H1_RDS_R_L1','V1':'T1300121_V1_EARLY_RECOLORED_V2'}

accounting_group=ligo.dev.o1.cbc.testgr.tiger

#oddslimit can be empty if all sources in sourcefile are to be scanned
#  in this example, only odds > 20 are scanned
oddslimit={'low':20.0}

#comment out "basicscan" to include auxiliary channels as well
basicscan=

#leave out to use defaults, also ignored when basicscan is set
#conigfiles={'L1':'conig_L1.txt','H1':'conig_H1.txt','V1':'conig_V1.txt'}



[cbcwikitable]
#A table will be written out to the output folder that can be pasted into
#a CBC wiki page. The table includes links to all the scans.

#When outlier is given a value, the CBCwiki_table will only include entries
#  where LogOdds > outlier. Not needed if already set with "oddslimit"
outlier=20.0

#the webdir is used to create links to the omega scan pages.
#  Make sure it corresponds to the "out" directory in the [paths] section
webdir=https://ldas-jobs.ligo.caltech.edu/~jmeidam/omegascans/example
"""

ExampleSourceFile = \
"""trigtime H1 L1 V1 logodds
966944343 0 1869348 593939 107.23
970687764 0 -1963504 -903565 156.14
969100904 0 -109089 -2545560 96.04
"""

###############################################################################
#
# FUNCTIONS
#
###############################################################################

def mkdirs(path):
  """
  Helper function. Make the given directory, creating intermediate
  dirs if necessary, and don't complain about it already existing.
  """
  if os.access(path,os.W_OK) and os.path.isdir(path): return
  else: os.makedirs(path)

def system_call(command):
    p = Popen([command], stdout=PIPE,stderr=PIPE, shell=True)
    out, err = p.communicate()
    return out, err#p.stdout.read(),p.stderr.read()

def get_framedir(trigtime,timeslide,ifo,frametype):
  """
  Use gw_data_find to find the frame directory name which is used as
  an argument to wpipeline.
  """
  scantime = trigtime+timeslide

  #get framefile location with datafind:
  command="/usr/bin/gw_data_find --observatory=%s --url-type=file --type=%s --gps-start-time=%.3f --gps-end-time=%.3f"%(ifo[0],frametype,scantime,scantime)
  datafind_stdout,datafind_stderr = system_call(command)
  if not datafind_stdout:
    print(datafind_stderr)
    exit("gw_data_find failed, exiting...")
  gwf_file = datafind_stdout.replace("file://localhost","").strip()
  gwf_dir = os.path.dirname(gwf_file).strip()

  #An extra check to be sure the output was not gibberish
  if not os.path.isfile(gwf_file):
    exit("%s is not a file or does not exist, exiting..."%gwf_file)

  return gwf_dir


def fix_subfile(subfile):
  """
  The omega pipeline executable is followed by "scan", which
  needs to be in front of all the other arguments and options.
  This function corrects the final subfile to this end.
    - It removes "scan" from the executable
    - Places it as the first item in "arguments"
  """
  with open(subfile, 'r') as f:
    lines = f.readlines()
  i=0
  i_exec = 0
  i_args = 0
  for l in lines:
    if l.split()[0] == "executable":
      i_exec=i
    if l.split()[0] == "arguments":
      i_args=i
    i+=1

  #remove last item of the executable line, which should be "scan".
  if lines[i_exec].strip().split()[-1] == "scan":
    execitem = lines[i_exec].strip().split()[:-1]
    lines[i_exec] = ' '.join(execitem)
    lines[i_exec] += '\n'

  #add scan as the first argument
  x = lines[i_args]
  lines[i_args] = x.replace('"','" scan',1)

  #rewrite subfile
  with open(subfile, 'w') as f:
    for line in lines:
      f.write(line)


def fix_scriptfile(dagpath,dagfilename,executable):
  """
  If the scan argument is not included in the executable,
  it will not show up in the sh file.
  This function corrects that.
  """
  scriptname = ".".join(dagfilename.split(".")[:-1]) + ".sh"
  with open(os.path.join(dagpath,scriptname), 'r') as f:
    lines = f.readlines()

  if len(executable.split())>1:
    if executable.split()[1] == 'scan':
      print("scan found")
      return

  #do the following if scan is not present
  i=0
  for l in lines:
    spl = l.strip().split()
    if len(spl) > 1:
      if len(spl[0].split('/')) > 1: #the line we need
        x = spl[0]
        x += " scan"
        for item in spl[1:]:
          x+=" %s"%item
        x+='\n'
        lines[i]=x
    i+=1

  #rewrite
  with open(os.path.join(dagpath,scriptname), 'w') as f:
    for line in lines:
      f.write(line)

###############################################################################
#
# CLASSES
#
###############################################################################

class OmegaScansDAG(pipeline.CondorDAG):
  def __init__(self,cp):
    self.config=cp

    ## Setup some paths and filenames
    self.basepath = self.config.get('paths','basedir')
    self.sourcefile = self.config.get('paths','sourcefile')
    self.outpath = self.config.get('paths','out')
    mkdirs(self.outpath)
    self.daglogfile=os.path.join(self.basepath,'omegascans-'+str(uuid.uuid1())+'.log')
    pipeline.CondorDAG.__init__(self,self.daglogfile)
    if cp.has_option('paths','logdir'):
      self.logpath=cp.get('paths','logdir')
    else:
      self.logpath=os.path.join(self.basepath,'log')
    mkdirs(self.logpath)
    self.dagfilename="omegascans"
    self.submitFile = os.path.join(self.basepath,'omegascans.sub')

    #get ifos
    if cp.has_option('analysis','ifos'):
      self.ifos=ast.literal_eval(cp.get('analysis','ifos'))
    else:
      self.ifos=['H1','L1','V1']

    #Set the DAG's filename
    self.set_dag_file(os.path.join(self.basepath,self.dagfilename))

    #Set the config files and frametypes
    self.frametypes=ast.literal_eval(cp.get('analysis','frametypes'))
    if cp.has_option('analysis','configfiles'):
      self.configfiles=ast.literal_eval(cp.get('analysis','configfiles'))
    else:
      if cp.has_option('analysis','basicscan'):
        self.configfiles={}
        self.frametypes=RecoloredFrameTypes
        for ifo in self.ifos:
          self.configfiles[ifo]=os.path.join(self.basepath,"basic_config_%s.txt"%ifo)
          with open(os.path.join(self.basepath,self.configfiles[ifo]),'w') as f:
            f.write(ConfigsRecolored[ifo])
      else:
        if 'V1' in self.ifos:
          #For V1 there is no other file available on non-virgo clusters
          DefaultConfigFiles['V1']=os.path.join(self.basepath,"basic_config_V1.txt")
          with open(os.path.join(self.basepath,DefaultConfigFiles['V1']),'w') as f:
            f.write(ConfigsRecolored['V1'])
        self.configfiles=DefaultConfigFiles


    #get info (e.g. trigtimes and timeslides) from data file
    info = self.ReadInfoFromFile(self.ifos)
    Nsources = len(info['trigtime'])

    #create the job and add the nodes
    job = OmegaScanJob(self.config,self.submitFile,self.logpath)

    #set limits for analysis
    self.oddslimit_set = False
    if self.config.has_option('analysis','oddslimit'):
      self.oddslimit=ast.literal_eval(self.config.get('analysis','oddslimit'))
      if self.oddslimit.has_key('low') or self.oddslimit.has_key('high'):
        self.oddslimit_set = True
      if not self.oddslimit.has_key('low'):
        self.oddslimit['low'] = float('-inf')
      if not self.oddslimit.has_key('high'):
        self.oddslimit['high'] = float('inf')
    else:
      self.oddslimit={'low':float('-inf'),'high':float('inf')}



    #This is where we store data for a wiki table
    self.table_entries=[]

    print("calling gw_data_find for each node...")
    for n in range(Nsources):
      timeslides={}
      if self.oddslimit_set:
        if info['logodds'][n] > self.oddslimit['low'] and info['logodds'][n] < self.oddslimit['high']:
          for ifo in self.ifos:
            node = OmegaScanNode(info['trigtime'][n],info[ifo][n],ifo,self.frametypes[ifo],self.configfiles[ifo],self.outpath,job)
            timeslides[ifo] = info[ifo][n]
            self.add_node(node)
          self.add_table_entry(info['trigtime'][n],timeslides,self.ifos,info['logodds'][n])
      else:
        for ifo in self.ifos:
          node = OmegaScanNode(info['trigtime'][n],info[ifo][n],ifo,self.frametypes[ifo],self.configfiles[ifo],self.outpath,job)
          timeslides[ifo] = info[ifo][n]
          self.add_node(node)
        self.add_table_entry(info['trigtime'][n],timeslides,self.ifos,0.0)
<<<<<<< HEAD
    print("success!")
=======
    print("succes!")
>>>>>>> 5148b049

    self.write_table()

  def add_table_entry(self,trigtime,timeslides,ifos,logodds):
    table_entry = {}
    for ifo in ifos:
      table_entry[ifo]=timeslides[ifo]
    table_entry['trigtime']=trigtime
    table_entry['logodds']=logodds

    self.table_entries.append(table_entry)

  def write_table(self):
    """
    writes a cbc wiki type table with some information and links
    """

    filename = os.path.join(self.outpath,"CBCwiki_table.txt")
    print("writing CBC wiki table to \"%s\""%filename)

    outlier=None
    if self.config.has_option('cbcwikitable','outlier'):
      outlier=float(self.config.get('cbcwikitable','outlier'))

    fp = open(filename,'w')

    webdir=None
    if self.config.has_option('cbcwikitable','webdir'):
      webdir=self.config.get('cbcwikitable','webdir')

    header="||'''trigtime'''"
    for ifo in self.ifos:
      header+="||'''timeslide %s'''"%ifo
    for ifo in self.ifos:
      header+="||'''injtime %s'''"%ifo
    header+="||'''log odds'''||"

    fp.write(header+"\n")

    entries_to_write=[]
    if outlier:
      for e in self.table_entries:
        if float(e['logodds']) > outlier:
          entries_to_write.append(e)
    else:
      entries_to_write = self.table_entries

    for e in entries_to_write:
      string="||%d"%e['trigtime']
      #timeslide entries
      for ifo in self.ifos:
        string+="||%d"%e[ifo]
      #injection time entries
      for ifo in self.ifos:
        time = float(e['trigtime'])+float(e[ifo])
        if webdir:
          link = os.path.join(webdir,"scan_%d"%e['trigtime'],"%s_%.2f"%(ifo,time))
          string+="||[[%s|%d]]"%(link,time)
        else:
          string+="||%d"%time
      string+="||%.3f||"%e['logodds']
      fp.write(string+"\n")

    fp.close()


  def ReadInfoFromFile(self,ifos):
    """
    Reads in a file containing columns for at least trigtime, timeslide ifo1, timeslide ifo2 and timeslide ifo3 resp.
    """
    headerdict={}
    info = {}

    oddslimit_set = False
    if self.config.has_option('analysis','oddslimit'):
      oddstest = ast.literal_eval(self.config.get('analysis','oddslimit'))
      if oddstest.has_key('low') or oddstest.has_key('high'):
        oddslimit_set = True



    with open(self.sourcefile,'r') as f:

      data=f.readlines()

      #Read the header to get the IFO names
      header = data[0].strip().split()
      Nsources = len(data)-1

      #redefine data without the header
      data = data[1:]

      #which header label corresponds to which collum
      for i in range(len(header)):
        headerdict[header[i]] = i

      for ifo in ifos:
        if not headerdict.has_key("timeslide_"+ifo) and not headerdict.has_key(ifo):
          sys.exit("ERROR: Not all ifos from config file are present in \""+self.sourcefile+"\"")

      if not headerdict.has_key('trigtime') and not headerdict.has_key('injtime'):
        sys.exit("ERROR: The \""+self.sourcefile+"\" does not contain \"trigtime\" column.")

      if oddslimit_set:
        #values for logodds are required if a limit was set
        if not headerdict.has_key('logodds') and not headerdict.has_key('logO'):
          sys.exit("ERROR: An odds limit was set, but \""+self.sourcefile+"\" does not contain \"logodds\" column.")

      #change header dict to use preferred format
      for ifo in ifos:
        if headerdict.has_key("timeslide_"+ifo):
          val = headerdict["timeslide_"+ifo]
          headerdict[ifo]=val
      if headerdict.has_key("injtime"):
        val = headerdict["injtime"]
        headerdict["trigtime"]=val
      if oddslimit_set:
        if headerdict.has_key("logO"):
          val = headerdict["logO"]
          headerdict["logodds"]=val

      #read in the remaining lines
      for ifo in ifos:
        timeslist=[]
        for n in range(Nsources):
          linesplit = data[n].strip().split()
          col = headerdict[ifo]
          timeslist.append(float(linesplit[col]))
        info[ifo]=timeslist

      #read the trigtimes
      trigtimeslist=[]
      if oddslimit_set: logoddslist=[]
      for n in range(Nsources):
        linesplit = data[n].strip().split()
        coltrig = headerdict['trigtime']
        trigtimeslist.append(float(linesplit[coltrig]))
        if oddslimit_set:
          colodds = headerdict['logodds']
          logoddslist.append(float(linesplit[colodds]))

      info['trigtime'] = trigtimeslist
      if oddslimit_set:
        info['logodds'] = logoddslist

    return info

class OmegaScanJob(pipeline.CondorDAGJob):
  def __init__(self,cp,submitFile,logdir):
    self.basepath=cp.get('paths','basedir')

    pipeline.CondorDAGJob.__init__(self,'vanilla',cp.get('omegapipe','executable'))

    self.set_sub_file(os.path.abspath(submitFile))
    self.machine_count=str(1)
    self.machine_memory=str(1024) # default value
    self.add_condor_cmd('accounting_group',cp.get('analysis','accounting_group'))
    self.add_condor_cmd('RequestMemory',str(2000))
    self.add_arg("--report")
    self.set_stdout_file(os.path.join(logdir,'omegascans-$(cluster)-$(process)-$(node).out'))
    self.set_stderr_file(os.path.join(logdir,'omegascans-$(cluster)-$(process)-$(node).err'))

class OmegaScanNode(pipeline.CondorDAGNode):

  def __init__(self,trigtime,timeslide,ifo,frametype,configfile,outdir,job,logodds=None):
    self.framedir=get_framedir(trigtime,timeslide,ifo,frametype)
    pipeline.CondorDAGNode.__init__(self,job)
    self.__finalized=False
    scantime = trigtime+timeslide

    #sometimes there are unwanted lockfiles lying around.
    #they will be removed, but the user is warned
    lockfile = os.path.join(outdir,"scan_%.0f"%trigtime,"%s_%.2f"%(ifo,scantime),"lock.txt")
    if os.path.isfile(lockfile):
      print("WARNING: lock file found in output directory.\n         Deleting it now, but check that you did not forget to stop some ongoing run.")
      system_call('rm %s'%lockfile)

    self.add_var_arg('%.3f'%scantime)
    self.add_var_opt("outdir",os.path.join(outdir,"scan_%.0f"%trigtime,"%s_%.2f"%(ifo,scantime)))
    self.add_var_opt("configuration",configfile)
    self.add_var_opt("framecache",self.framedir)

  def finalize(self):
    if self.__finalized:
      return
    self.__finalized=True





def main():

  #############################################################################
  #
  # ARGUMENT PARSING
  #
  #############################################################################

  parser=OptionParser(usage)
  parser.add_option("-e","--example",default=False,dest="example",action="store_true",help="Create example config.ini and an example sourcefile")
  (opts,args) = parser.parse_args()

  if opts.example:
    with open("omega_config.ini","w") as f:
      f.write(ExampleConfig)
    with open("omegascanslist.txt","w") as f:
      f.write(ExampleSourceFile)

    print("Example files \"omega_config.ini\" and \"omegascanslist.txt\" are created")
    sys.exit(0)

  if len(args) != 1:
    parser.print_help()
    sys.exit("ERROR: Must provide one config.ini")

  cp=ConfigParser()
  cp.optionxform = str
  cp.readfp(open(args[0]))

  dag=OmegaScansDAG(cp)

  dag.write_sub_files()
  dag.write_dag()
  dag.write_script()

  #fix the sub and sh files
  #This is required because pipeline.py does not yet have the ability to add
  #a specific argument before all other arguments and options ('scan' in this case)
  fix_subfile(dag.submitFile)
  fix_scriptfile(cp.get('paths','basedir'),dag.get_dag_file(),cp.get('omegapipe','executable'))

  print('Successfully created DAG file.')
  fulldagpath=os.path.join(cp.get('paths','basedir'),dag.get_dag_file())
  print('Now run condor_submit_dag %s\n'%(fulldagpath))




###############################################################################
#
# START THE MAIN FUNCTION
#
###############################################################################

if __name__ == "__main__":
	# START THE MAIN FUNCTION IF RUN AS A SCRIPT. OTHERWISE, JUST LOADS THE CLASS
	# AND FUNCTION DEFINITIONS
	exit(main())<|MERGE_RESOLUTION|>--- conflicted
+++ resolved
@@ -438,11 +438,7 @@
           timeslides[ifo] = info[ifo][n]
           self.add_node(node)
         self.add_table_entry(info['trigtime'][n],timeslides,self.ifos,0.0)
-<<<<<<< HEAD
     print("success!")
-=======
-    print("succes!")
->>>>>>> 5148b049
 
     self.write_table()
 
