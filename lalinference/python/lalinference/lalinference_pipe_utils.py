--- conflicted
+++ resolved
@@ -1896,42 +1896,6 @@
         if cp.has_option('engine','resume'):
             self.resume=True
         else:
-<<<<<<< HEAD
-          self.machine_count=str(1)
-          self.machine_memory=cp.get('mpi','machine-memory')
-          self.mpi_task_count=self.machine_count
-      else:
-        self.machine_count=str(1)
-        self.machine_memory=str(1024) # default value if the user did not specify something
-        self.mpi_task_count=self.machine_count
-      #self.add_condor_cmd('machine_count',machine_count)
-      #self.add_condor_cmd('environment','CONDOR_MPI_PATH=%s'%(openmpipath))
-      if hostname=='pcdev1.phys.uwm.edu':
-        self.add_condor_cmd('Requirements','CAN_RUN_MULTICORE')
-        self.add_condor_cmd('+RequiresMultipleCores','True')
-      self.add_condor_cmd('request_cpus',self.machine_count)
-      self.add_condor_cmd('request_memory',str(float(self.machine_count)*float(self.machine_memory)))
-    if self.engine=='lalinferencenest':
-      self.add_condor_cmd('request_memory','2048') # 2GB RAM for high SNR BNS
-      if cp.has_option('condor','request_cpus'):
-          nthreads=cp.get('condor','request_cpus')
-      else:
-          nthreads=1
-      self.add_condor_cmd('environment','OMP_NUM_THREADS='+str(nthreads))
-      self.add_condor_cmd('request_cpus',str(nthreads))
-    if cp.has_section(self.engine):
-      if not ispreengine:
-        self.add_ini_opts(cp,self.engine)
-    if  cp.has_section('engine'):
-      self.add_ini_opts(cp,'engine')
-    self.set_stdout_file(os.path.join(logdir,'lalinference-$(cluster)-$(process)-$(node).out'))
-    self.set_stderr_file(os.path.join(logdir,'lalinference-$(cluster)-$(process)-$(node).err'))
-    # For LALInferenceNest demand only 1 thread (to be tuned later)
-    if cp.has_option('condor','notification'):
-        self.set_notification(cp.get('condor','notification'))
-        if cp.has_option('resultspage','email'):
-            self.add_condor_cmd('notify_user',cp.get('resultspage','email'))
-=======
             self.resume=False
         if site:
             self.set_grid_site(site)
@@ -1981,7 +1945,6 @@
             self.set_notification(cp.get('condor','notification'))
             if cp.has_option('resultspage','email'):
                 self.add_condor_cmd('notify_user',cp.get('resultspage','email'))
->>>>>>> c1f9fb2d
 
     def set_grid_site(self,site=None):
         """
@@ -2338,37 +2301,6 @@
         pass
 
 class ResultsPageJob(pipeline.CondorDAGJob,pipeline.AnalysisJob):
-<<<<<<< HEAD
-  def __init__(self,cp,submitFile,logdir,dax=False):
-    exe=cp.get('condor','resultspage')
-    pipeline.CondorDAGJob.__init__(self,"vanilla",exe)
-    pipeline.AnalysisJob.__init__(self,cp,dax=dax) # Job always runs locally
-    # Increase priority of postproc script to complete postproc faster
-    self.add_condor_cmd('priority','10')
-    if cp.has_option('condor','accounting_group'):
-      self.add_condor_cmd('accounting_group',cp.get('condor','accounting_group'))
-    if cp.has_option('condor','accounting_group_user'):
-      self.add_condor_cmd('accounting_group_user',cp.get('condor','accounting_group_user'))
-    requirements=''
-    if cp.has_option('condor','queue'):
-      self.add_condor_cmd('+'+cp.get('condor','queue'),'True')
-      requirements='(TARGET.'+cp.get('condor','queue')+' =?= True)'
-    if cp.has_option('condor','Requirements'):
-      if requirements!='':
-        requirements=requirements+' && '
-      requirements=requirements+cp.get('condor','Requirements')
-    if requirements!='':
-      self.add_condor_cmd('Requirements',requirements)
-    self.set_sub_file(os.path.abspath(submitFile))
-    self.set_stdout_file(os.path.join(logdir,'resultspage-$(cluster)-$(process).out'))
-    self.set_stderr_file(os.path.join(logdir,'resultspage-$(cluster)-$(process).err'))
-    self.add_condor_cmd('getenv','True')
-    self.add_condor_cmd('request_memory','2000')
-    self.add_ini_opts(cp,'resultspage')
-
-    if cp.has_option('results','skyres'):
-        self.add_opt('skyres',cp.get('results','skyres'))
-=======
     def __init__(self,cp,submitFile,logdir,dax=False):
         exe=cp.get('condor','resultspage')
         pipeline.CondorDAGJob.__init__(self,"vanilla",exe)
@@ -2396,7 +2328,6 @@
 
         if cp.has_option('results','skyres'):
             self.add_opt('skyres',cp.get('results','skyres'))
->>>>>>> c1f9fb2d
 
 class ResultsPageNode(pipeline.CondorDAGNode):
     def __init__(self,results_page_job,outpath=None):
@@ -2556,25 +2487,6 @@
     engine   - Set to either 'nest' or 'mcmc' for the appropriate behaviour
     """
     def __init__(self,cp,submitFile,logdir,dax=False,engine='nest'):
-<<<<<<< HEAD
-      if engine == 'mcmc':
-        exe=cp.get('condor','mergeMCMCscript')
-      else:
-        exe=cp.get('condor','mergeNSscript')
-      pipeline.CondorDAGJob.__init__(self,"vanilla",exe)
-      pipeline.AnalysisJob.__init__(self,cp,dax=dax)
-      # Increase priority of merge scripts to complete postproc faster
-      self.add_condor_cmd('priority','5')
-      if cp.has_option('condor','accounting_group'):
-        self.add_condor_cmd('accounting_group',cp.get('condor','accounting_group'))
-      if cp.has_option('condor','accounting_group_user'):
-        self.add_condor_cmd('accounting_group_user',cp.get('condor','accounting_group_user'))
-      requirements=''
-      if cp.has_option('condor','queue'):
-        self.add_condor_cmd('+'+cp.get('condor','queue'),'True')
-        requirements='(TARGET.'+cp.get('condor','queue')+' =?= True)'
-      if cp.has_option('condor','Requirements'):
-=======
         if engine == 'mcmc':
             exe=cp.get('condor','mergeMCMCscript')
         else:
@@ -2593,7 +2505,6 @@
             if requirements!='':
                 requirements=requirements+' && '
             requirements=requirements+cp.get('condor','Requirements')
->>>>>>> c1f9fb2d
         if requirements!='':
             self.add_condor_cmd('Requirements',requirements)
         self.set_sub_file(os.path.abspath(submitFile))
