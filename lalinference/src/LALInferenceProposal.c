--- conflicted
+++ resolved
@@ -112,14 +112,35 @@
   }
 }
 
-<<<<<<< HEAD
 void
 LALInferenceRandomizeProposalCycle(LALInferenceRunState *runState) {
   const char *fname = "LALInferenceRandomizeProposalCycle";
   UINT4 length = 0;
   LALInferenceProposalFunction **cycle = NULL;
   LALInferenceVariables *propArgs = runState->proposalArgs;
-=======
+
+  UINT4 i;
+
+  if (!LALInferenceCheckVariable(propArgs, cycleArrayName) || !LALInferenceCheckVariable(propArgs, cycleArrayLengthName)) {
+    XLALError(fname, __FILE__, __LINE__, XLAL_FAILURE);
+    exit(1);
+  }
+
+  cycle = *((LALInferenceProposalFunction ***)LALInferenceGetVariable(propArgs, cycleArrayName));
+  length = *((UINT4 *)LALInferenceGetVariable(propArgs, cycleArrayLengthName));
+
+  for (i = length - 1; i > 0; i--) {
+    /* Fill in array from right to left, chosen randomly from remaining proposals. */
+    UINT4 j;
+    LALInferenceProposalFunction *prop;
+
+    j = gsl_rng_uniform_int(runState->GSLrandom, i+1);
+    prop = cycle[j];
+    cycle[j] = cycle[i];
+    cycle[i] = prop;
+  }
+}
+
 void NSFillMCMCVariables(LALInferenceVariables *proposedParams)
 {
   REAL8 distance=0.0,mc=0.0;
@@ -143,67 +164,9 @@
   NSFillMCMCVariables(proposedParams);
 
   runState->currentParams=proposedParams; 
-  PTMCMCLALProposal(runState,proposedParams);
+  LALInferenceDefaultProposal(runState,proposedParams);
   /* Restore currentParams */
   runState->currentParams=currentParamsBackup;
-}
-
-void PTMCMCLALProposal(LALInferenceRunState *runState, LALInferenceVariables *proposedParams)
-{
-	UINT4 nIFO=0;
-	LALInferenceIFOData *ifo=runState->data;
-	REAL8 BLOCKFRAC=0.0, /* Removed block jumps because of
-                                roundoff problems in cholesky
-                                decomp. */
-          SINGLEFRAC=1.0,
-          //SKYFRAC=0.0, /* Not symmetric! */
-          INCFRAC=0.0,
-          PHASEFRAC=0.0,
-          SKYLOCSMALLWANDERFRAC=0.0; /* Not symmetric! Was: 0.05; */
-        /* No spin rotations, because they are actually not symmetric! */
-        REAL8 SPINROTFRAC = 0.0; /* (runState->template == &templateLALSTPN ? 0.05 : 0.0); */
-        REAL8 COVEIGENFRAC;
-        REAL8 IOTADISTANCEFRAC=0.0; /* Not symmetric! Stop! */
-        REAL8 DIFFFULLFRAC;
-        REAL8 DIFFPARTIALFRAC;
-        REAL8 PRIORFRAC=0.05;
-        ProcessParamsTable *ppt;
-        
-        if(LALInferenceCheckVariable(proposedParams,"inclination")) INCFRAC=0.05;
-        if(LALInferenceCheckVariable(proposedParams,"phase")) PHASEFRAC=0.05;
-          
-        ppt=LALInferenceGetProcParamVal(runState->commandLine, "--iotaDistance");
-        if (ppt) {
-          IOTADISTANCEFRAC = atof(ppt->value);
-        }
-        ppt=LALInferenceGetProcParamVal(runState->commandLine, "--covarianceMatrix");
-        if (ppt) {
-          COVEIGENFRAC = 1.0;
-        } else {
-          COVEIGENFRAC = 0.0;
-        }
->>>>>>> db8984fd
-
-  UINT4 i;
-
-  if (!LALInferenceCheckVariable(propArgs, cycleArrayName) || !LALInferenceCheckVariable(propArgs, cycleArrayLengthName)) {
-    XLALError(fname, __FILE__, __LINE__, XLAL_FAILURE);
-    exit(1);
-  }
-
-  cycle = *((LALInferenceProposalFunction ***)LALInferenceGetVariable(propArgs, cycleArrayName));
-  length = *((UINT4 *)LALInferenceGetVariable(propArgs, cycleArrayLengthName));
-
-  for (i = length - 1; i > 0; i--) {
-    /* Fill in array from right to left, chosen randomly from remaining proposals. */
-    UINT4 j;
-    LALInferenceProposalFunction *prop;
-
-    j = gsl_rng_uniform_int(runState->GSLrandom, i+1);
-    prop = cycle[j];
-    cycle[j] = cycle[i];
-    cycle[i] = prop;
-  }
 }
 
 void 
@@ -236,8 +199,6 @@
     exit(1);
   }
 
-  fprintf(stderr, "Calling proposal %d of the cycle.\n", i);
-
   /* Call proposal. */
   (cycle[i])(runState, proposedParams);
 
@@ -304,9 +265,6 @@
   } 
 
   LALInferenceRandomizeProposalCycle(runState);
-
-  fprintf(stderr, "Default proposal initialized.\n");
-
 }
 
 void LALInferenceDefaultProposal(LALInferenceRunState *runState, LALInferenceVariables *proposedParams)
@@ -322,8 +280,6 @@
     SetupDefaultProposal(runState, proposedParams);
   }
 
-  fprintf(stderr, "Calling default proposal.\n");
-  
   LALInferenceCyclicProposal(runState, proposedParams);
 }
 
@@ -509,587 +465,7 @@
   LALInferenceCyclicReflectiveBound(proposedParams, runState->priorArgs);
 }
 
-<<<<<<< HEAD
 void LALInferenceInclinationFlip(LALInferenceRunState *runState, LALInferenceVariables *proposedParams) {
-=======
-
-//Test LALInferenceProposalFunction
-//void PTMCMCLALInferenceProposaltemp(LALInferenceRunState *runState, LALInferenceVariables *proposedParams)
-/****************************************/
-/* Assumes the following parameters		*/
-/* exist (e.g., for TaylorT1):			*/
-/* chirpmass, massratio, inclination,	*/
-/* phase, time, rightascension,			*/
-/* desclination, polarisation, distance.*/
-/* Simply picks a new value based on	*/
-/* fixed Gaussian;						*/
-/* need smarter wall bounces in future.	*/
-/****************************************/
-//{
-//	REAL8 mc, eta, iota, phi, tc, ra, dec, psi, dist;
-//	REAL8 a_spin1, a_spin2, theta_spin1, theta_spin2, phi_spin1, phi_spin2;
-//	REAL8 mc_proposed, eta_proposed, iota_proposed, phi_proposed, tc_proposed, 
-//	ra_proposed, dec_proposed, psi_proposed, dist_proposed;
-//	REAL8 a_spin1_proposed, a_spin2_proposed, theta_spin1_proposed, 
-//	theta_spin2_proposed, phi_spin1_proposed, phi_spin2_proposed;
-//	REAL8 logProposalRatio = 0.0;  // = log(P(backward)/P(forward))
-//	gsl_rng * GSLrandom=runState->GSLrandom;
-//	LALInferenceVariables * currentParams = runState->currentParams;
-//	LALInferenceCopyVariables(currentParams, proposedParams);
-//	
-//	REAL8 sigma = 0.1;
-//	REAL8 big_sigma = 1.0;
-//	
-//	if(gsl_ran_ugaussian(GSLrandom) < 1.0e-3) big_sigma = 1.0e1;    //Every 1e3 iterations, take a 10x larger jump in all parameters
-//	if(gsl_ran_ugaussian(GSLrandom) < 1.0e-4) big_sigma = 1.0e2;    //Every 1e4 iterations, take a 100x larger jump in all parameters
-//	
-//	
-//	mc   = *(REAL8*) LALInferenceGetVariable(currentParams, "chirpmass");		/* solar masses*/
-//	eta  = *(REAL8*) LALInferenceGetVariable(currentParams, "massratio");		/* dim-less    */
-//	iota = *(REAL8*) LALInferenceGetVariable(currentParams, "inclination");		/* radian      */
-//	tc   = *(REAL8*) LALInferenceGetVariable(currentParams, "time");				/* GPS seconds */
-//	phi  = *(REAL8*) LALInferenceGetVariable(currentParams, "phase");			/* radian      */
-//	ra   = *(REAL8*) LALInferenceGetVariable(currentParams, "rightascension");	/* radian      */
-//	dec  = *(REAL8*) LALInferenceGetVariable(currentParams, "declination");		/* radian      */
-//	psi  = *(REAL8*) LALInferenceGetVariable(currentParams, "polarisation");		/* radian      */
-//	dist = *(REAL8*) LALInferenceGetVariable(currentParams, "distance");			/* Mpc         */
-//	
-//	if (LALInferenceCheckVariable(currentParams, "a_spin1")){
-//		a_spin1 = *(REAL8*) LALInferenceGetVariable(currentParams, "a_spin1");
-//		a_spin1_proposed = a_spin1 + gsl_ran_ugaussian(GSLrandom)*big_sigma*sigma*0.001;
-//		LALInferenceSetVariable(proposedParams, "a_spin1",      &a_spin1_proposed);
-//	}
-//	if (LALInferenceCheckVariable(currentParams, "theta_spin1")){
-//		theta_spin1 = *(REAL8*) LALInferenceGetVariable(currentParams, "theta_spin1");
-//		theta_spin1_proposed = theta_spin1 + gsl_ran_ugaussian(GSLrandom)*big_sigma*sigma*0.01;
-//		LALInferenceSetVariable(proposedParams, "theta_spin1",      &theta_spin1_proposed);
-//	}
-//	if (LALInferenceCheckVariable(currentParams, "phi_spin1")){
-//		phi_spin1 = *(REAL8*) LALInferenceGetVariable(currentParams, "phi_spin1");
-//		phi_spin1_proposed = phi_spin1 + gsl_ran_ugaussian(GSLrandom)*big_sigma*sigma*0.01;
-//		LALInferenceSetVariable(proposedParams, "phi_spin1",      &phi_spin1_proposed);
-//	}
-//	if (LALInferenceCheckVariable(currentParams, "a_spin2")){
-//		a_spin2 = *(REAL8*) LALInferenceGetVariable(currentParams, "a_spin2");
-//		a_spin2_proposed = a_spin2 + gsl_ran_ugaussian(GSLrandom)*big_sigma*sigma*0.001;
-//		LALInferenceSetVariable(proposedParams, "a_spin2",      &a_spin2_proposed);
-//	}
-//	if (LALInferenceCheckVariable(currentParams, "theta_spin2")){
-//		theta_spin2 = *(REAL8*) LALInferenceGetVariable(currentParams, "theta_spin2");
-//		theta_spin2_proposed = theta_spin2 + gsl_ran_ugaussian(GSLrandom)*big_sigma*sigma*0.01;
-//		LALInferenceSetVariable(proposedParams, "theta_spin2",      &theta_spin2_proposed);
-//	}
-//	if (LALInferenceCheckVariable(currentParams, "phi_spin2")){
-//		phi_spin2 = *(REAL8*) LALInferenceGetVariable(currentParams, "phi_spin2");
-//		phi_spin2_proposed = phi_spin2 + gsl_ran_ugaussian(GSLrandom)*big_sigma*sigma*0.01;
-//		LALInferenceSetVariable(proposedParams, "phi_spin2",      &phi_spin2_proposed);
-//	}
-//
-//	//mc_proposed   = mc*(1.0+gsl_ran_ugaussian(GSLrandom)*0.01);	/*mc changed by 1% */
-//	// (above proposal is not symmetric!)
-//	mc_proposed   = mc   + gsl_ran_ugaussian(GSLrandom)*big_sigma*sigma*0.01;	/*mc changed by 0.0001 */
-//	//mc_proposed   = mc * exp(gsl_ran_ugaussian(GSLrandom)*sigma*0.01);          /* mc changed by ~0.1% */
-//	
-//	eta_proposed  = eta  + gsl_ran_ugaussian(GSLrandom)*big_sigma*sigma*0.001; /*eta changed by 0.01*/
-//	//TODO: if(eta_proposed>0.25) eta_proposed=0.25-(eta_proposed-0.25); etc.
-//	iota_proposed = iota + gsl_ran_ugaussian(GSLrandom)*big_sigma*sigma*0.5;
-//	tc_proposed   = tc   + gsl_ran_ugaussian(GSLrandom)*big_sigma*sigma*0.001; /*time changed by 5 ms*/
-//	phi_proposed  = phi  + gsl_ran_ugaussian(GSLrandom)*big_sigma*sigma*0.1;
-//	ra_proposed   = ra   + gsl_ran_ugaussian(GSLrandom)*big_sigma*sigma*0.01;
-//	dec_proposed  = dec  + gsl_ran_ugaussian(GSLrandom)*big_sigma*sigma*0.01;
-//	psi_proposed  = psi  + gsl_ran_ugaussian(GSLrandom)*big_sigma*sigma*0.1;
-//	//dist_proposed = dist + gsl_ran_ugaussian(GSLrandom)*0.5;
-//	dist_proposed = dist * exp(gsl_ran_ugaussian(GSLrandom)*sigma*0.1); // ~10% change
-//	
-//	
-//	
-//	LALInferenceSetVariable(proposedParams, "chirpmass",      &mc_proposed);		
-//	LALInferenceSetVariable(proposedParams, "massratio",      &eta_proposed);
-//	LALInferenceSetVariable(proposedParams, "inclination",    &iota_proposed);
-//	LALInferenceSetVariable(proposedParams, "phase",          &phi_proposed);
-//	LALInferenceSetVariable(proposedParams, "time",           &tc_proposed); 
-//	LALInferenceSetVariable(proposedParams, "rightascension", &ra_proposed);
-//	LALInferenceSetVariable(proposedParams, "declination",    &dec_proposed);
-//	LALInferenceSetVariable(proposedParams, "polarisation",   &psi_proposed);
-//	LALInferenceSetVariable(proposedParams, "distance",       &dist_proposed);
-//	
-//	LALInferenceCyclicReflectiveBound(proposedParams, runState->priorArgs);
-//	
-//	dist_proposed = *(REAL8*) LALInferenceGetVariable(proposedParams, "distance");
-//	logProposalRatio *= dist_proposed / dist;
-//	//logProposalRatio *= mc_proposed / mc;   // (proposal ratio for above "scaled log-normal" proposal)
-//	
-//	// return ratio of proposal densities (for back & forth jumps) 
-//	// in "runState->proposalArgs" vector:
-//	if (LALInferenceCheckVariable(runState->proposalArgs, "logProposalRatio"))
-//		LALInferenceSetVariable(runState->proposalArgs, "logProposalRatio", &logProposalRatio);
-//	else
-//		LALInferenceAddVariable(runState->proposalArgs, "logProposalRatio", &logProposalRatio, LALINFERENCE_REAL8_t, LALINFERENCE_PARAM_OUTPUT);
-//}
-
-
-/*REAL8 GaussianLikelihood(LALInferenceVariables *currentParams, LALInferenceIFOData * data, LALTemplateFunction *template)
-{
-	
-	double result=0.0;
-	double sumsq=0.0;
-	//double norm=0.0;
-	//int i=0;
-	double x[20];
-	double xmax=0.0;
-	double deltax=0.01;
-	
-	x[0]=*(REAL8 *)LALInferenceGetVariable(currentParams,"x0");
-	//for(i=0;i<run.nMCMCpar;i++){
-	//	x[i]= par->par[run.parRevID[185+i]];
-	//}
-	
-//	for(i=0;i<run.nMCMCpar;i++){
-	//	sumsq+=(x[i]-xmax)*(x[i]-xmax)/(2*deltax);
-		//norm+=-0.91893853320468-log(sqrt(deltax));
-//	}
-	sumsq=(x[0]-xmax)*(x[0]-xmax)/(2*deltax);
-    //result=log(100*exp(-sumsq));
-	//result=15/(2*deltax)-sumsq;
-	result=1.0/(2.0*deltax)-sumsq;
-	return result;
-
-}*/
-
-/*REAL8 UnityLikelihood(LALInferenceVariables *currentParams, LALInferenceIFOData * data, LALTemplateFunction *template)
-{
-	return 1.0;
-}*/
-
-
-
-/*REAL8 PTUniformGaussianPrior(LALInferenceRunState *runState, LALInferenceVariables *params)
-{
-
-	REAL8 x0;	
-	REAL8 logdensity;
-	
-	x0   = *(REAL8*) LALInferenceGetVariable(params, "x0");
-
-	if(x0>=-1.0 && x0<=1.0)	
-		logdensity = 0.0;
-	else
-		logdensity = -DBL_MAX;
-	//TODO: should be properly normalized; pass in range via priorArgs?	
-	
-	return(logdensity);
-	
-}*/
-
-/*void PTMCMCGaussianProposal(LALInferenceRunState *runState, LALInferenceVariables *proposedParams)
-{
-	
-	REAL8 x0;
-	REAL8 x0_proposed;
-	REAL8 logProposalRatio = 0.0;  // = log(P(backward)/P(forward))
-	gsl_rng * GSLrandom=runState->GSLrandom;
-	LALInferenceVariables * currentParams = runState->currentParams;
-	REAL8 sigma = 0.1;
-	
-	x0   = *(REAL8*) LALInferenceGetVariable(currentParams, "x0");
-
-	x0_proposed   = x0 + gsl_ran_ugaussian(GSLrandom)*sigma;
-	//logProposalRatio *= x0_proposed / x0;   // (proposal ratio for above "scaled log-normal" proposal)
-
-	
-	LALInferenceCopyVariables(currentParams, proposedParams);
-	LALInferenceSetVariable(proposedParams, "x0",      &(x0_proposed));		
-
-	
-	// return ratio of proposal densities (for back & forth jumps) 
-	// in "runState->proposalArgs" vector:
-	if (LALInferenceCheckVariable(runState->proposalArgs, "logProposalRatio"))
-		LALInferenceSetVariable(runState->proposalArgs, "logProposalRatio", &logProposalRatio);
-	else
-		LALInferenceAddVariable(runState->proposalArgs, "logProposalRatio", &logProposalRatio, LALINFERENCE_REAL8_t, LALINFERENCE_PARAM_OUTPUT);
-	
-	
-	
-}*/
-
-
-
-void GetCartesianPos(REAL8 vec[3],REAL8 longitude, REAL8 latitude);
-void GetCartesianPos(REAL8 vec[3],REAL8 longitude, REAL8 latitude)
-{
-	vec[0]=cos(longitude)*cos(latitude);
-	vec[1]=sin(longitude)*cos(latitude);
-	vec[1]=sin(latitude);
-	return;
-}
-
-void CartesianToSkyPos(REAL8 pos[3],REAL8 *longitude, REAL8 *latitude);
-void CartesianToSkyPos(REAL8 pos[3],REAL8 *longitude, REAL8 *latitude)
-{
-	REAL8 longi,lat,dist;
-	dist=sqrt(pos[0]*pos[0]+pos[1]*pos[1]+pos[2]*pos[2]);
-	/*XLALMCMCSetParameter(parameter,"distMpc",dist);*/
-	longi=atan2(pos[1]/dist,pos[0]/dist);
-	if(longi<0.0) longi=LAL_TWOPI+longi;
-	lat=asin(pos[2]/dist);
-	*longitude=longi;
-	*latitude=lat;	
-	return;
-}
-
-void crossProduct(REAL8 out[3],REAL8 x[3],REAL8 y[3]);
-void crossProduct(REAL8 out[3],REAL8 x[3],REAL8 y[3])
-{
-	out[0]=x[1]*y[2] - x[2]*y[1];
-	out[1]=y[0]*x[2] - x[0]*y[2];
-	out[2]=x[0]*y[1] - x[1]*y[0];
-	return;
-}
-
-void normalise(REAL8 vec[3]);
-void normalise(REAL8 vec[3]){
-	REAL8 my_abs=0.0;
-	my_abs=sqrt(vec[0]*vec[0]+vec[1]*vec[1]+vec[2]*vec[2]);
-	vec[0]/=my_abs;
-	vec[1]/=my_abs;
-	vec[2]/=my_abs;
-	return;
-}
-
-
-void PTMCMCLALInferenceRotateSky(
-						   LALInferenceRunState *state,
-						   LALInferenceVariables *parameter
-						   )
-{ /* Function to rotate the current sample around the vector between two random detectors */
-	static LALStatus status;
-	INT4 IFO1,IFO2;
-	REAL4 randnum;
-	REAL8 vec[3];
-	REAL8 cur[3];
-	REAL8 longi,lat;
-	REAL8 vec_abs=0.0,theta,c,s;
-	UINT4 i,j;
-	
-	LALInferenceCopyVariables(state->currentParams, parameter);
-	
-	UINT4 nIFO=0;
-	LALInferenceIFOData *ifodata1=state->data;
-	while(ifodata1){
-		nIFO++;
-		ifodata1=ifodata1->next;
-	}
-	
-	LALInferenceIFOData **IFOs=calloc(nIFO,sizeof(LALInferenceIFOData *));
-	for(i=0,ifodata1=state->data;i<nIFO;i++){
-		IFOs[i]=ifodata1;
-		ifodata1=ifodata1->next;
-	}
-	
-	
-	if(nIFO<2) return;
-	if(nIFO==2 && IFOs[0]==IFOs[1]) return;
-	
-	longi = *(REAL8 *)LALInferenceGetVariable(parameter,"rightascension");
-	lat = *(REAL8 *)LALInferenceGetVariable(parameter,"declination");
-	
-	/* Convert the RA/dec to geodetic coordinates, as the detectors use these */
-	SkyPosition geodetic,equatorial;
-	equatorial.longitude=longi;
-	equatorial.latitude=lat;
-	equatorial.system=COORDINATESYSTEM_EQUATORIAL;
-	geodetic.system=COORDINATESYSTEM_GEOGRAPHIC;
-	LALEquatorialToGeographic(&status,&geodetic,&equatorial,&(IFOs[0]->epoch));
-	longi=geodetic.longitude;
-	lat=geodetic.latitude;
-	cur[0]=cos(lat)*cos(longi);
-	cur[1]=cos(lat)*sin(longi);
-	cur[2]=sin(lat);
-	
-	IFO1 = gsl_rng_uniform_int(state->GSLrandom,nIFO);
-	do{ /* Pick random interferometer other than the first one */
-		IFO2 = gsl_rng_uniform_int(state->GSLrandom,nIFO);
-	}while(IFO2==IFO1 || IFOs[IFO1]->detector==IFOs[IFO2]->detector);
-	
-	/*	fprintf(stderr,"Rotating around %s-%s vector\n",inputMCMC->ifoID[IFO1],inputMCMC->ifoID[IFO2]);*/
-	/* Calc normalised direction vector */
-	for(i=0;i<3;i++) vec[i]=IFOs[IFO2]->detector->location[i]-IFOs[IFO1]->detector->location[i];
-	for(i=0;i<3;i++) vec_abs+=vec[i]*vec[i];
-	vec_abs=sqrt(vec_abs);
-	for(i=0;i<3;i++) vec[i]/=vec_abs;
-	
-	/* Chose random rotation angle */
-	randnum=gsl_rng_uniform(state->GSLrandom);
-	theta=LAL_TWOPI*randnum;
-	c=cos(-theta); s=sin(-theta);
-	/* Set up rotation matrix */
-	double R[3][3] = {{c+vec[0]*vec[0]*(1.0-c), 
-		vec[0]*vec[1]*(1.0-c)-vec[2]*s,
-		vec[0]*vec[2]*(1.0-c)+vec[1]*s},
-		{vec[1]*vec[0]*(1.0-c)+vec[2]*s,
-			c+vec[1]*vec[1]*(1.0-c),
-			vec[1]*vec[2]*(1.0-c)-vec[0]*s},
-		{vec[2]*vec[0]*(1.0-c)-vec[1]*s,
-			vec[2]*vec[1]*(1.0-c)+vec[0]*s,
-			c+vec[2]*vec[2]*(1.0-c)}};
-	REAL8 new[3]={0.0,0.0,0.0};
-	for (i=0; i<3; ++i)
-		for (j=0; j<3; ++j)
-			new[i] += R[i][j]*cur[j];
-	double newlong = atan2(new[1],new[0]);
-	if(newlong<0.0) newlong=LAL_TWOPI+newlong;
-	
-	geodetic.longitude=newlong;
-	geodetic.latitude=asin(new[2]);
-	/* Convert back into equatorial (sky) coordinates */
-	LALGeographicToEquatorial(&status,&equatorial,&geodetic,&(IFOs[0]->epoch));
-	newlong=equatorial.longitude;
-	double newlat=equatorial.latitude;
-	
-	/* Compute change in tgeocentre for this change in sky location */
-	REAL8 dtold,dtnew,deltat;
-	dtold = XLALTimeDelayFromEarthCenter(IFOs[0]->detector->location, longi, lat, &(IFOs[0]->epoch)); /* Compute time delay */
-	dtnew = XLALTimeDelayFromEarthCenter(IFOs[0]->detector->location, newlong, newlat, &(IFOs[0]->epoch)); /* Compute time delay */
-	deltat=dtold-dtnew; /* deltat is change in arrival time at geocentre */
-	deltat+=*(REAL8 *)LALInferenceGetVariable(parameter,"time");
-	LALInferenceSetVariable(parameter,"time",&deltat);	
-	LALInferenceSetVariable(parameter,"declination",&newlat);
-	LALInferenceSetVariable(parameter,"rightascension",&newlong);
-	/*fprintf(stderr,"Skyrotate: new pos = %lf %lf %lf => %lf %lf\n",new[0],new[1],new[2],newlong,asin(new[2]));*/
-	LALInferenceCyclicReflectiveBound(parameter,state->priorArgs);
-	free(IFOs);
-	return;
-}
-
-
-INT4 PTMCMCLALInferenceReflectDetPlane(
-								 LALInferenceRunState *state,
-								 LALInferenceVariables *parameter
-								 )
-{ /* Function to reflect a point on the sky about the plane of 3 detectors */
-	/* Returns -1 if not possible */
-	static LALStatus status;
-	UINT4 i;
-	int DetCollision=0;
-//	REAL4 randnum; - set but not used error 
-	REAL8 longi,lat;
-	REAL8 dist;
-	REAL8 pos[3];
-	REAL8 normal[3];
-	REAL8 w1[3]; /* work vectors */
-	REAL8 w2[3];
-	INT4 IFO1,IFO2,IFO3;
-	REAL8 detvec[3];
-	
-	LALInferenceCopyVariables(state->currentParams, parameter);
-	
-	UINT4 nIFO=0;
-	LALInferenceIFOData *ifodata1=state->data;
-	LALInferenceIFOData *ifodata2=NULL;
-	while(ifodata1){
-		nIFO++;
-		ifodata1=ifodata1->next;
-	}
-	
-	LALInferenceIFOData **IFOs=calloc(nIFO,sizeof(LALInferenceIFOData *));
-	if(!IFOs) {
-		printf("Unable to allocate memory for %i LALInferenceIFOData *s\n",nIFO);
-		exit(1);
-	}
-	for(i=0,ifodata1=state->data;i<nIFO;i++){
-		IFOs[i]=ifodata1;
-		ifodata1=ifodata1->next;
-	}
-	
-	if(nIFO<3) return(-1) ; /* not enough IFOs to construct a plane */
-	for(ifodata1=state->data;ifodata1;ifodata1=ifodata1->next)
-		for(ifodata2=ifodata1->next;ifodata2;ifodata2=ifodata2->next)
-			if(ifodata1->detector==ifodata2->detector) DetCollision+=1;
-	
-	if(nIFO-DetCollision<3) return(-1); /* Not enough independent IFOs */
-	
-	/* Select IFOs to use */
-	IFO1=gsl_rng_uniform_int(state->GSLrandom,nIFO);
-	do {
-		IFO2=gsl_rng_uniform_int(state->GSLrandom,nIFO);
-	}while(IFO1==IFO2 || IFOs[IFO1]==IFOs[IFO2]);
-	//randnum=gsl_rng_uniform(state->GSLrandom); - set but not used
-	do {
-		IFO3 = gsl_rng_uniform_int(state->GSLrandom,nIFO);
-	}while(IFO3==IFO1
-		   || IFO3==IFO2
-		   || IFOs[IFO3]==IFOs[IFO1]
-		   || IFOs[IFO3]==IFOs[IFO2]);
-	/*fprintf(stderr,"Using %s, %s and %s for plane\n",inputMCMC->ifoID[IFO1],inputMCMC->ifoID[IFO2],inputMCMC->ifoID[IFO3]);*/
-	
-	longi = *(REAL8 *)LALInferenceGetVariable(parameter,"rightascension");
-	lat = *(REAL8 *)LALInferenceGetVariable(parameter,"declination");
-	
-	double deltalong=0;
-	
-	/* Convert to earth coordinates */
-	SkyPosition geodetic,equatorial;
-	equatorial.longitude=longi;
-	equatorial.latitude=lat;
-	equatorial.system=COORDINATESYSTEM_EQUATORIAL;
-	geodetic.system=COORDINATESYSTEM_GEOGRAPHIC;
-	LALEquatorialToGeographic(&status,&geodetic,&equatorial,&(state->data->epoch));
-	//LALEquatorialToGeographic(&status,&geodetic,&equatorial,&(state->data->epoch));
-        deltalong=geodetic.longitude-equatorial.longitude;
-	
-	/* Add offset to RA to convert to earth-fixed */
-	
-	/* Calculate cartesian version of earth-fixed sky position */
-	GetCartesianPos(pos,geodetic.longitude,lat); /* Get sky position in cartesian coords */
-	
-	
-	/* calculate the unit normal vector of the detector plane */
-	for(i=0;i<3;i++){ /* Two vectors in the plane */
-		w1[i]=IFOs[IFO2]->detector->location[i] - IFOs[IFO1]->detector->location[i];
-		w2[i]=IFOs[IFO3]->detector->location[i] - IFOs[IFO1]->detector->location[i];
-		detvec[i]=IFOs[IFO1]->detector->location[i];
-	}
-	crossProduct(normal,w1,w2);
-	normalise(normal);
-	normalise(detvec);
-	
-	/* Calculate the distance between the point and the plane n.(point-IFO1) */
-	for(dist=0.0,i=0;i<3;i++) dist+=pow(normal[i]*(pos[i]-detvec[i]),2.0);
-	dist=sqrt(dist);
-	/* Reflect the point pos across the plane */
-	for(i=0;i<3;i++) pos[i]=pos[i]-2.0*dist*normal[i];
-	
-	REAL8 newLongGeo,newLat;
-	CartesianToSkyPos(pos,&newLongGeo,&newLat);
-	REAL8 newLongSky=newLongGeo-deltalong;
-	
-	
-	LALInferenceSetVariable(parameter,"rightascension",&newLongSky);
-	LALInferenceSetVariable(parameter,"declination",&newLat);
-	
-	/* Compute change in tgeocentre for this change in sky location */
-	REAL8 dtold,dtnew,deltat;
-	dtold = XLALTimeDelayFromEarthCenter(IFOs[0]->detector->location, longi, lat, &(IFOs[0]->epoch)); /* Compute time delay */
-	dtnew = XLALTimeDelayFromEarthCenter(IFOs[0]->detector->location, newLongSky, newLat, &(IFOs[0]->epoch)); /* Compute time delay */
-	deltat=dtold-dtnew; /* deltat is change in arrival time at geocentre */
-	deltat+=*(REAL8 *)LALInferenceGetVariable(parameter,"time");
-	LALInferenceSetVariable(parameter,"time",&deltat);
-	
-	LALInferenceCyclicReflectiveBound(parameter,state->priorArgs);
-	free(IFOs);
-	
-	return(0);
-}
-
-
-
-static REAL8 dot(REAL8 v[3], REAL8 w[3]) {
-  return v[0]*w[0] + v[1]*w[1] + v[2]*w[2];
-}
-
-static REAL8 norm3(REAL8 v[3]) { return sqrt(dot(v,v)); }
-
-static void cross(REAL8 x[3], REAL8 y[3], REAL8 z[3]) {
-  z[0] = x[1]*y[2] - x[2]*y[1];
-  z[1] = x[2]*y[0] - x[0]*y[2];
-  z[2] = x[0]*y[1] - x[1]*y[0];
-}
-
-static void rotateVectorAboutVector(REAL8 v[3], REAL8 axis[3], REAL8 theta) {
-  REAL8 an = norm3(axis);
-  REAL8 x[3], y[3], z[3];
-  REAL8 zdotv, xnorm;
-  INT4 i;
-
-  for (i = 0; i < 3; i++) {
-    z[i] = axis[i]/an; /* zhat = axisHat */
-  }
-
-  zdotv = dot(z, v);
-
-  for (i = 0; i < 3; i++) {
-    x[i] = v[i] - zdotv*z[i]; /* Remove the z component from v, store in x. */
-  }
-
-  xnorm = norm3(x);
-
-  if (xnorm == 0.0) return; /* v is along axis, rotation is done. */
-
-  for (i = 0; i < 3; i++) {
-    x[i] /= xnorm;
-  }
-
-  cross(z, x, y);  /* y = z \times x*/
-
-  for (i = 0; i < 3; i++) {
-    v[i] = zdotv*z[i] + xnorm*(cos(theta)*x[i]+sin(theta)*y[i]);
-  }
-}
-
-static void thetaPhiToVector(REAL8 norm, REAL8 theta, REAL8 phi, REAL8 v[3]) {
-  v[2] = norm*cos(theta);
-  v[0] = norm*sin(theta)*cos(phi);
-  v[1] = norm*sin(theta)*sin(phi);
-}
-
-static void vectorToThetaPhi(REAL8 *nrm, REAL8 *theta, REAL8 *phi, REAL8 v[3]) {
-  *nrm = norm3(v);
-
-  *theta = acos(v[2]/(*nrm));
-
-  *phi = atan2(v[1], v[0]);
-
-  if (*phi < 0.0) {
-    *phi += 2.0*M_PI; /* We use 0 <= phi < 2*M_PI, while atan2 uses -M_PI < phi <= M_PI. */
-  }
-}
-
-void PTMCMCLALInferenceRotateSpins(LALInferenceRunState *runState, LALInferenceVariables *proposedParams) {
-  REAL8 inc, theta1, theta2, phi1, phi2;
-  REAL8 L[3], A1[3], A2[3];
-  REAL8 rotAngle;
-  REAL8 selector;
-  REAL8 dummy;
-
-  LALInferenceCopyVariables(runState->currentParams, proposedParams);
-
-  inc = *((REAL8 *)LALInferenceGetVariable(proposedParams, "inclination"));
-  theta1 = *((REAL8 *)LALInferenceGetVariable(proposedParams, "theta_spin1"));
-  phi1 = *((REAL8 *)LALInferenceGetVariable(proposedParams, "phi_spin1"));
-  theta2 = *((REAL8 *)LALInferenceGetVariable(proposedParams, "theta_spin2"));
-  phi2 = *((REAL8 *)LALInferenceGetVariable(proposedParams, "phi_spin2"));
-
-  thetaPhiToVector(1.0, inc, 0.0, L); 
-  thetaPhiToVector(1.0, theta1, phi1, A1);
-  thetaPhiToVector(1.0, theta2, phi2, A2);
-
-  rotAngle = 2.0*M_PI*gsl_rng_uniform(runState->GSLrandom);
-
-  selector = gsl_rng_uniform(runState->GSLrandom);
-  
-  if (selector < 1.0/3.0) {
-    /* Rotate both spins about L */
-    rotateVectorAboutVector(A1, L, rotAngle);
-    rotateVectorAboutVector(A2, L, rotAngle);
-  } else if (selector < 2.0 / 3.0) {
-    /* Rotate only A1 */
-    rotateVectorAboutVector(A1, L, rotAngle);
-  } else {
-    /* Rotate only A2 */
-    rotateVectorAboutVector(A2, L, rotAngle);
-  }
-
-  vectorToThetaPhi(&dummy, &theta1, &phi1, A1);
-  vectorToThetaPhi(&dummy, &theta2, &phi2, A2);
-
-  LALInferenceSetVariable(proposedParams, "theta_spin1", &theta1);
-  LALInferenceSetVariable(proposedParams, "phi_spin1", &phi1);
-  LALInferenceSetVariable(proposedParams, "theta_spin2", &theta2);
-  LALInferenceSetVariable(proposedParams, "phi_spin2", &phi2);
-}
-
-void PTMCMCLALInferenceInclinationFlip(LALInferenceRunState *runState, LALInferenceVariables *proposedParams) {
->>>>>>> db8984fd
   REAL8 iota;
 
   LALInferenceCopyVariables(runState->currentParams, proposedParams);
@@ -1168,21 +544,7 @@
   LALInferenceSetVariable(proposedParams, "rightascension", &newRA);
   LALInferenceSetVariable(proposedParams, "declination", &newDEC);
 
-<<<<<<< HEAD
   LALInferenceSetLogProposalRatio(runState, log(cos(DEC)/cos(newDEC)));
-=======
-  dNew = fabs((fPlus*(0.5*(1.0 + cosIotaNew*cosIotaNew)) + fCross*cosIotaNew) / norm);
-
-  LALInferenceSetVariable(proposedParams, "distance", &dNew);
-  if(LALInferenceCheckVariable(proposedParams,"logdistance")){
-    REAL8 logdist=log(dNew);
-    LALInferenceSetVariable(proposedParams,"logdistance",&logdist);
-  }
-  LALInferenceSetVariable(proposedParams, "inclination", &iotaNew);
-
-  LALInferenceCyclicReflectiveBound(proposedParams, runState->priorArgs);
-  
->>>>>>> db8984fd
 }
 
 void LALInferenceDifferentialEvolutionFull(LALInferenceRunState *runState, LALInferenceVariables *proposedParams) {
@@ -1272,7 +634,7 @@
 }
 
 /*draws a value from the prior, uniformly in individual parameters used for jumps.*/
-void LALInferenceDrawFromPrior(LALInferenceRunState *runState, LALInferenceVariables *proposedParams) {
+void LALInferenceMCMCDrawFromPrior(LALInferenceRunState *runState, LALInferenceVariables *proposedParams) {
 
   REAL8 value=0, min=0, max=0;
   //printf("%s\n",runState->currentParams->head->name);
