/*
 *  LALInferenceReadData.c:  Bayesian Followup functions
 *
 *  Copyright (C) 2009,2012 Ilya Mandel, Vivien Raymond, Christian
 *  Roever, Marc van der Sluys, John Veitch, Salvatore Vitale, and
 *  Will M. Farr
 *
 *
 *  This program is free software; you can redistribute it and/or modify
 *  it under the terms of the GNU General Public License as published by
 *  the Free Software Foundation; either version 2 of the License, or
 *  (at your option) any later version.
 *
 *  This program is distributed in the hope that it will be useful,
 *  but WITHOUT ANY WARRANTY; without even the implied warranty of
 *  MERCHANTABILITY or FITNESS FOR A PARTICULAR PURPOSE.  See the
 *  GNU General Public License for more details.
 *
 *  You should have received a copy of the GNU General Public License
 *  along with with program; see the file COPYING. If not, write to the
 *  Free Software Foundation, Inc., 59 Temple Place, Suite 330, Boston,
 *  MA  02111-1307  USA
 */

#include <stdio.h>
#include <stdlib.h>
#include <errno.h>
#include <unistd.h>

#include <lal/LALStdio.h>
#include <lal/LALStdlib.h>

#include <lal/LALInspiral.h>
#include <lal/LALCache.h>
#include <lal/LALFrStream.h>
#include <lal/TimeFreqFFT.h>
#include <lal/LALDetectors.h>
#include <lal/AVFactories.h>
#include <lal/ResampleTimeSeries.h>
#include <lal/Sequence.h>
#include <lal/TimeSeries.h>
#include <lal/FrequencySeries.h>
#include <lal/Units.h>
#include <lal/Date.h>
#include <lal/StringInput.h>
#include <lal/VectorOps.h>
#include <lal/Random.h>
#include <lal/LALNoiseModels.h>
#include <lal/XLALError.h>
#include <lal/GenerateInspiral.h>
#include <lal/LIGOLwXMLRead.h>
#include <lal/LIGOLwXMLInspiralRead.h>

#include <lal/SeqFactories.h>
#include <lal/DetectorSite.h>
#include <lal/GenerateInspiral.h>
#include <lal/GeneratePPNInspiral.h>
#include <lal/SimulateCoherentGW.h>
#include <lal/Inject.h>
#include <lal/LIGOMetadataTables.h>
#include <lal/LIGOMetadataUtils.h>
#include <lal/LIGOMetadataInspiralUtils.h>
#include <lal/LIGOMetadataRingdownUtils.h>
#include <lal/LALInspiralBank.h>
#include <lal/FindChirp.h>
#include <lal/LALInspiralBank.h>
#include <lal/GenerateInspiral.h>
#include <lal/NRWaveInject.h>
#include <lal/GenerateInspRing.h>
#include <math.h>
#include <lal/LALInspiral.h>
#include <lal/LALSimulation.h>

#include <lal/LALInference.h>
#include <lal/LALInferenceReadData.h>
#include <lal/LALInferenceLikelihood.h>
#include <lal/LALInferenceTemplate.h>
#include <lal/LALInferenceInit.h>
#include <lal/LALSimNoise.h>
#include <LALInferenceRemoveLines.h>
/* LIB deps */
#include <lal/LALInferenceBurstRoutines.h>
#include <lal/LIGOLwXMLBurstRead.h>
#include <assert.h>

struct fvec {
  REAL8 f;
  REAL8 x;
};

#define LALINFERENCE_DEFAULT_FLOW "40.0"

static void LALInferenceSetGPSTrigtime(LIGOTimeGPS *GPStrig, ProcessParamsTable *commandLine);
struct fvec *interpFromFile(char *filename, REAL8 squareinput);

struct fvec *interpFromFile(char *filename, REAL8 squareinput){
	UINT4 fileLength=0;
	UINT4 i=0;
	UINT4 minLength=100; /* size of initial file buffer, and also size of increment */
	FILE *interpfile=NULL;
	struct fvec *interp=NULL;
	interp=XLALCalloc(minLength,sizeof(struct fvec)); /* Initialise array */
	if(!interp) {printf("Unable to allocate memory buffer for reading interpolation file\n");}
	fileLength=minLength;
	REAL8 f=0.0,x=0.0;
	interpfile = fopen(filename,"r");
	if (interpfile==NULL){
		printf("Unable to open file %s\n",filename);
		exit(1);
	}
	while(2==fscanf(interpfile," %lf %lf ", &f, &x )){
		interp[i].f=f;
		if (squareinput) {
			interp[i].x=x*x;
		}
		else {
			interp[i].x=x;
		}
		i++;
		if(i>fileLength-1){ /* Grow the array */
			interp=XLALRealloc(interp,(fileLength+minLength)*sizeof(struct fvec));
			fileLength+=minLength;
		}
	}
	interp[i].f=0.0; interp[i].x=0.0;
	fileLength=i+1;
	interp=XLALRealloc(interp,fileLength*sizeof(struct fvec)); /* Resize array */
	fclose(interpfile);
	printf("Read %i records from %s\n",fileLength-1,filename);
    if(fileLength-1 <1)
    {
            XLALPrintError("Error: read no records from %s\n",filename);
            exit(1);
    }
    return interp;
}

REAL8 interpolate(struct fvec *fvec, REAL8 f);
REAL8 interpolate(struct fvec *fvec, REAL8 f){
	int i=0;
	REAL8 a=0.0; /* fractional distance between bins */
	if(f<fvec[1].f) return(INFINITY); /* Frequency below minimum */
	while(fvec[i].f<f && (fvec[i].x!=0.0 )){i++;}; //&& fvec[i].f!=0.0)){i++;};
	if (fvec[i].f==0.0 && fvec[i].x==0.0) /* Frequency above maximum */
	{
		return (INFINITY);
	}
	a=(fvec[i].f-f)/(fvec[i].f-fvec[i-1].f);
	return (fvec[i-1].x*a + fvec[i].x*(1.0-a));
}

void InjectFD(LALInferenceIFOData *IFOdata, SimInspiralTable *inj_table, ProcessParamsTable *commandLine);
int enforce_m1_larger_m2(SimInspiralTable* injEvent);

typedef void (NoiseFunc)(LALStatus *statusPtr,REAL8 *psd,REAL8 f);
void MetaNoiseFunc(LALStatus *status, REAL8 *psd, REAL8 f, struct fvec *interp, NoiseFunc *noisefunc);

void MetaNoiseFunc(LALStatus *status, REAL8 *psd, REAL8 f, struct fvec *interp, NoiseFunc *noisefunc){
	if(interp==NULL&&noisefunc==NULL){
		printf("ERROR: Trying to calculate PSD with NULL inputs\n");
		exit(1);
	}
	if(interp!=NULL && noisefunc!=NULL){
		printf("ERROR: You have specified both an interpolation vector and a function to calculate the PSD\n");
		exit(1);
	}
	if(noisefunc!=NULL){
		noisefunc(status,psd,f);
		return;
	}
	if(interp!=NULL){ /* Use linear interpolation of the interp vector */
		*psd=interpolate(interp,f);
		return;
	}
}


static const LALUnit strainPerCount={0,{0,0,0,0,0,1,-1},{0,0,0,0,0,0,0}};

static REAL8TimeSeries *readTseries(LALCache *cache, CHAR *channel, LIGOTimeGPS start, REAL8 length);
static void makeWhiteData(LALInferenceIFOData *IFOdata);
static void PrintSNRsToFile(LALInferenceIFOData *IFOdata , char SNRpath[] );


static LALCache *GlobFramesPWD( char *ifo);
static LALCache *GlobFramesPWD(char *ifo)
{
        LALCache *frGlobCache = NULL;

        /* create a frame cache by globbing all *.gwf files in the pwd */
        /* FIXME: This should really open all the files and see if the desired channel is in there */
        char globPattern[8];
        sprintf(globPattern,"%c-*.gwf",ifo[0]);
        frGlobCache = XLALCacheGlob(NULL,globPattern);

        /* check we globbed at least one frame file */
        if ( ! frGlobCache->length )
        {
            fprintf( stderr, "error: no frame file files found\n");
            exit( 1 );
        }
        CHAR ifoRegExPattern[6];
        LALCache *frInCache=NULL;
        /* sieve out the requested data type */
        snprintf( ifoRegExPattern,
                        XLAL_NUM_ELEM(ifoRegExPattern), ".*%c.*",
                        ifo[0] );
        fprintf(stderr,"GlobFramesPWD : Found unseived src files:\n");
        for(UINT4 i=0;i<frGlobCache->length;i++)
                        fprintf(stderr,"(%s,%s,%s)\n",frGlobCache->list[i].src,frGlobCache->list[i].dsc,frGlobCache->list[i].url);
        frInCache = XLALCacheDuplicate(frGlobCache);
        XLALCacheSieve(frInCache, 0, 0, ifoRegExPattern, NULL, NULL);
        if ( ! frGlobCache->length )
        {
            fprintf( stderr, "error: no frame file files found after sieving\n");
            exit( 1 );
        }
        else
        {
                fprintf(stderr,"GlobFramesPWD : Sieved frames with pattern %s. Found src files:\n",ifoRegExPattern);
                for(UINT4 i=0;i<frInCache->length;i++)
                        fprintf(stderr,"(%s,%s,%s)\n",frInCache->list[i].src,frInCache->list[i].dsc,frInCache->list[i].url);
        }

        return(frGlobCache);
}

static REAL8TimeSeries *readTseries(LALCache *cache, CHAR *channel, LIGOTimeGPS start, REAL8 length)
{
    /* This function attempts to read the data from the given cache file. If it failes to open the data
	 * it waits for a period and tries again, up to 5 times. This is an attempt to get around overloading
	 * of file servers when many jobs are run at the time same */
	LALStatus status;
	UINT4 max_tries=5,tries=0,delay=5;
	memset(&status,0,sizeof(status));
	LALFrStream *stream = NULL;
	REAL8TimeSeries *out = NULL;
	if(cache==NULL) fprintf(stderr,"readTseries ERROR: Received NULL pointer for channel %s\n",channel);
	for (tries=0,delay=5;tries<max_tries;tries++,delay*=2) {
			stream = XLALFrStreamCacheOpen( cache );
			if(stream) break;
			sleep(delay);
	}
	if(stream==NULL) {fprintf(stderr,"readTseries ERROR: Unable to open stream from frame cache file\n"); exit(-1);}

	for (tries=0,delay=5;tries<max_tries;tries++,delay*=2) {
			out = XLALFrStreamInputREAL8TimeSeries( stream, channel, &start, length , 0 );
			if(out) break;
			sleep(delay);
	}
	if(out==NULL) fprintf(stderr,"readTseries ERROR: unable to read channel %s at times %i - %f\nCheck the specified data duration is not too long\n",channel,start.gpsSeconds,start.gpsSeconds+length);
	XLALFrStreamClose(stream);
	return out;
}

/**
 * Parse the command line looking for options of the kind --ifo H1 --H1-channel H1:LDAS_STRAIN --H1-cache H1.cache --H1-flow 40.0 --H1-fhigh 4096.0 --H1-timeslide 100.0 --H1-asd asd_ascii.txt --H1-psd psd_ascii.txt ...
 * It is necessary to use this method instead of the old method for the pipeline to work in DAX mode. Warning: do not mix options between
 * the old and new style.
 */
static INT4 getDataOptionsByDetectors(ProcessParamsTable *commandLine, char ***ifos, char ***caches, char ***channels, char ***flows , char ***fhighs, char ***timeslides, char ***asds, char ***psds, UINT4 *N)
{
    /* Check that the input has no lists with [ifo,ifo] */
    ProcessParamsTable *this=commandLine;
    UINT4 i=0;
    *caches=*ifos=*channels=*flows=*fhighs=*timeslides=*asds=*psds=NULL;
    *N=0;
    char tmp[128];
    if(!this) {fprintf(stderr,"No command line arguments given!\n"); exit(1);}
    /* Construct a list of IFOs */
    for(this=commandLine;this;this=this->next)
    {
        if(!strcmp(this->param,"--ifo"))
        {
            (*N)++;
            *ifos=XLALRealloc(*ifos,*N*sizeof(char *));
            (*ifos)[*N-1]=XLALStringDuplicate(this->value);
        }
    }
    *caches=XLALCalloc(*N,sizeof(char *));
    *channels=XLALCalloc(*N,sizeof(char *));
    *flows=XLALCalloc(*N,sizeof(REAL8));
    *fhighs=XLALCalloc(*N,sizeof(REAL8));
    *timeslides=XLALCalloc(*N,sizeof(REAL8));
    *asds=XLALCalloc(*N,sizeof(char *));
    *psds=XLALCalloc(*N,sizeof(char *));

    int globFrames=!!LALInferenceGetProcParamVal(commandLine,"--glob-frame-data");

    /* For each IFO, fetch the other options if available */
    for(i=0;i<*N;i++)
    {
        /* Cache */
        if(!globFrames){
            sprintf(tmp,"--%s-cache",(*ifos)[i]);
            this=LALInferenceGetProcParamVal(commandLine,tmp);
            if(!this){fprintf(stderr,"ERROR: Must specify a cache file for %s with --%s-cache\n",(*ifos)[i],(*ifos)[i]); exit(1);}
            (*caches)[i]=XLALStringDuplicate(this->value);
        }

        /* Channel */
        sprintf(tmp,"--%s-channel",(*ifos)[i]);
        this=LALInferenceGetProcParamVal(commandLine,tmp);
        (*channels)[i]=XLALStringDuplicate(this?this->value:"Unknown channel");

        /* flow */
        sprintf(tmp,"--%s-flow",(*ifos)[i]);
        this=LALInferenceGetProcParamVal(commandLine,tmp);
        (*flows)[i]=XLALStringDuplicate(this?this->value:LALINFERENCE_DEFAULT_FLOW);

        /* fhigh */
        sprintf(tmp,"--%s-fhigh",(*ifos)[i]);
        this=LALInferenceGetProcParamVal(commandLine,tmp);
        (*fhighs)[i]=this?XLALStringDuplicate(this->value):NULL;

        /* timeslides */
        sprintf(tmp,"--%s-timeslide",(*ifos)[i]);
        this=LALInferenceGetProcParamVal(commandLine,tmp);
        (*timeslides)[i]=XLALStringDuplicate(this?this->value:"0.0");

        /* ASD */
        sprintf(tmp,"--%s-asd",(*ifos)[i]);
        this=LALInferenceGetProcParamVal(commandLine,tmp);
        (*asds)[i]=this?XLALStringDuplicate(this->value):NULL;

        /* PSD */
        sprintf(tmp,"--%s-psd",(*ifos)[i]);
        this=LALInferenceGetProcParamVal(commandLine,tmp);
        (*psds)[i]=this?XLALStringDuplicate(this->value):NULL;
    }
    return(1);
}

/**
 * Parse the command line looking for options of the kind ---IFO-name value
 * Unlike the function above, this one does not have a preset list of names to lookup, but instead uses the option "name"
 * It is necessary to use this method instead of the old method for the pipeline to work in DAX mode. Warning: do not mix options between
 * the old and new style.
 * Return 0 if the number of options --IFO-name doesn't much the number of ifos, 1 otherwise. Fills in the pointer out with the values that were found.
 */
static INT4 getNamedDataOptionsByDetectors(ProcessParamsTable *commandLine, char ***ifos, char ***out, const char *name, UINT4 *N)
{
    /* Check that the input has no lists with [ifo,ifo] */
    ProcessParamsTable *this=commandLine;
    UINT4 i=0;
    *out=*ifos=NULL;
    *N=0;
    char tmp[128];
    if(!this) {fprintf(stderr,"No command line arguments given!\n"); exit(1);}
    /* Construct a list of IFOs */
    for(this=commandLine;this;this=this->next)
    {
        if(!strcmp(this->param,"--ifo"))
        {
            (*N)++;
            *ifos=XLALRealloc(*ifos,*N*sizeof(char *));
            (*ifos)[*N-1]=XLALStringDuplicate(this->value);
        }
    }
    *out=XLALCalloc(*N,sizeof(char *));

    UINT4 found=0;
    /* For each IFO, fetch the other options if available */
    for(i=0;i<*N;i++)
    {
        /* Channel */
        sprintf(tmp,"--%s-%s",(*ifos)[i],name);
        this=LALInferenceGetProcParamVal(commandLine,tmp);
        (*out)[i]=this?XLALStringDuplicate(this->value):NULL;
	if (this) found++;

    }
    if (found==*N)
      return(1);
    else
      return 0;
}

static void LALInferencePrintDataWithInjection(LALInferenceIFOData *IFOdata, ProcessParamsTable *commandLine){

  LALStatus status;
  memset(&status,0,sizeof(status));
  UINT4 Nifo=0,i,j;
  LALInferenceIFOData *thisData=IFOdata;
  UINT4 q=0;
  UINT4 event=0;
  char *chartmp=NULL;
  ProcessParamsTable *procparam=NULL,*ppt=NULL;
  SimInspiralTable *injTable=NULL;
  //ProcessParamsTable *pptdatadump=NULL;
  LIGOTimeGPS GPStrig;
  while(thisData){
    thisData=thisData->next;
    Nifo++;
  }

  procparam=LALInferenceGetProcParamVal(commandLine,"--inj");
  if(procparam){
    SimInspiralTableFromLIGOLw(&injTable,procparam->value,0,0);
    if(!injTable){
      fprintf(stderr,"Unable to open injection file(LALInferenceReadData) %s\n",procparam->value);
      exit(1);
    }
    procparam=LALInferenceGetProcParamVal(commandLine,"--event");
    if(procparam) {
      event=atoi(procparam->value);
      while(q<event) {q++; injTable=injTable->next;}
    }
    else if ((procparam=LALInferenceGetProcParamVal(commandLine,"--event-id")))
    {
      while(injTable)
      {
        if(injTable->simulation_id == (UINT4)atoi(procparam->value)) break;
        else injTable=injTable->next;
      }
      if(!injTable){
        fprintf(stderr,"Error, cannot find simulation id %s in injection file\n",procparam->value);
        exit(1);
      }
    }
  }

  if(LALInferenceGetProcParamVal(commandLine,"--trigtime")){
    procparam=LALInferenceGetProcParamVal(commandLine,"--trigtime");
    LALStringToGPS(&status,&GPStrig,procparam->value,&chartmp);
  }
  else{
    if(injTable) memcpy(&GPStrig,&(injTable->geocent_end_time),sizeof(GPStrig));
    else {
      fprintf(stderr,"+++ Error: No trigger time specifed and no injection given \n");
      exit(1);
    }
  }

  if (LALInferenceGetProcParamVal(commandLine, "--data-dump")) {
    //pptdatadump=LALInferenceGetProcParamVal(commandLine,"--data-dump");
    const UINT4 nameLength=FILENAME_MAX+50;
    char filename[nameLength];
    FILE *out;

    for (i=0;i<Nifo;i++) {

      ppt=LALInferenceGetProcParamVal(commandLine,"--outfile");
      if(ppt) {
        if((int)nameLength<=snprintf(filename, nameLength, "%s%s-timeDataWithInjection.dat", ppt->value, IFOdata[i].name))
            XLAL_ERROR_VOID(XLAL_EINVAL, "Output filename too long!");
      }
      //else if(strcmp(pptdatadump->value,"")) {
      //  snprintf(filename, nameLength, "%s/%s-timeDataWithInjection.dat", pptdatadump->value, IFOdata[i].name);
      //}
      else
        snprintf(filename, nameLength, "%.3f_%s-timeDataWithInjection.dat", GPStrig.gpsSeconds+1e-9*GPStrig.gpsNanoSeconds, IFOdata[i].name);
      out = fopen(filename, "w");
      if(!out){
        fprintf(stderr,"Unable to open the path %s for writing time data with injection files\n",filename);
        exit(1);
      }
      for (j = 0; j < IFOdata[i].timeData->data->length; j++) {
        REAL8 t = XLALGPSGetREAL8(&(IFOdata[i].timeData->epoch)) +
        j * IFOdata[i].timeData->deltaT;
        REAL8 d = IFOdata[i].timeData->data->data[j];

        fprintf(out, "%.6f %g\n", t, d);
      }
      fclose(out);

      ppt=LALInferenceGetProcParamVal(commandLine,"--outfile");
      if(ppt) {
        snprintf(filename, nameLength, "%s%s-freqDataWithInjection.dat", ppt->value, IFOdata[i].name)        ;
      }
      //else if(strcmp(pptdatadump->value,"")) {
      //  snprintf(filename, nameLength, "%s/%s-freqDataWithInjection.dat", pptdatadump->value, IFOdata[i].name);
      //}
      else
        snprintf(filename, nameLength, "%.3f_%s-freqDataWithInjection.dat", GPStrig.gpsSeconds+1e-9*GPStrig.gpsNanoSeconds, IFOdata[i].name);
      out = fopen(filename, "w");
      if(!out){
        fprintf(stderr,"Unable to open the path %s for writing freq data with injection files\n",filename);
        exit(1);
      }
      for (j = 0; j < IFOdata[i].freqData->data->length; j++) {
        REAL8 f = IFOdata[i].freqData->deltaF * j;
        REAL8 dre = creal(IFOdata[i].freqData->data->data[j]);
        REAL8 dim = cimag(IFOdata[i].freqData->data->data[j]);

        fprintf(out, "%10.10g %10.10g %10.10g\n", f, dre, dim);
      }
      fclose(out);

    }

  }

}

#define USAGE "\
    ----------------------------------------------\n\
    --- Data Parameters --------------------------\n\
    ----------------------------------------------\n\
    --ifo IFO1 [--ifo IFO2 ...] IFOs can be H1,L1,V1\n\
    --IFO1-cache cache1         Cache files \n\
    [--IFO2-cache2 cache2 ...]      lal PSDs: LAL{Ad}LIGO, LALVirgo\n\
                                    lalsimuation PSDs: LALSim{Ad}LIGO, LALSim{Ad}Virgo\n\
                                    interpolate from file: interp:asd_file.txt\n\
    --psdstart GPStime          GPS start time of PSD estimation data\n\
    --psdlength length          Length of PSD estimation data in seconds\n\
    --seglen length             Length of segments for PSD estimation and analysis in seconds\n\
    (--dont-dump-extras)        If given, won't save PSD and SNR files\n\
    (--trigtime GPStime)        GPS time of the trigger to analyse\n\
                                    (optional when using --margtime or --margtimephi)\n\
    (--segment-start)           GPS time of the start of the segment\n\
                                     (optional with --trigtime,\n\
                                      default: seglen-2 s before --trigtime)\n\
    (--srate rate)              Downsample data to rate in Hz (4096.0,)\n\
    (--padding PAD [sec]        Override default 0.4 seconds padding\n\
    (--injectionsrate rate)     Downsample injection signal to rate in Hz (--srate)\n\
    (--IFO1-flow freq1          Specify lower frequency cutoff for overlap integral (40.0)\n\
     [--IFO2-flow freq2 ...])\n\
    (--IFO1-fhigh freq1         Specify higher frequency cutoff for overlap integral (Nyquist\n\
     [--IFO2-fhigh freq2 ...])      freq 0.5*srate)\n\
    (--IFO1-channel chan1       Specify channel names when reading cache files\n\
     [--IFO2-channel chan2 ...])\n\
         (--IFO1-asd asd1-ascii.txt        Read in ASD from ascii file. This is not equivalent \n\
     [--IFO2-asd asd2-ascii.txt ...])     to using --IFO1-cache interp:asd_file.txt since the former\n\
                                          won't use the ascii ASD to generate fake noise. \n\
    (--IFO1-psd psd1-ascii.txt        Read in PSD from ascii file. This is not equivalent \n\
     [--IFO2-psd psd2-ascii.txt ...])     to using --IFO1-cache interp:asd_file.txt since the former\n\
                                          won't use the ascii PSD to generate fake noise. \n\
    (--dataseed number)         Specify random seed to use when generating data\n\
    (--lalinspiralinjection)    Enables injections via the LALInspiral package\n\
    (--inj-fref)                Reference frequency of parameters in injection XML (default 100Hz)\n\
    (--inj-lambda1)             value of lambda1 to be injected, LALSimulation only (0)\n\
    (--inj-lambda2)             value of lambda2 to be injected, LALSimulation only (0)\n\
    (--inj-lambdaT              value of lambdaT to be injected (0)\n\
    (--inj-dlambdaT             value of dlambdaT to be injected (0)\n\
    (--inj-logp1)               value of logp1 to be injected\n\
    (--inj-gamma1)              value of gamma1 to be injected\n\
    (--inj-gamma2)              value of gamma2 to be injected\n\
    (--inj-gamma3)              value of gamma3 to be injected\n\
    (--inj-spinOrder PNorder)   Specify twice the injection PN order (e.g. 5 <==> 2.5PN)\n\
                                    of spin effects effects to use, only for LALSimulation\n\
                                    (default: -1 <==> Use all spin effects).\n\
    (--inj-tidalOrder PNorder)  Specify twice the injection PN order (e.g. 10 <==> 5PN)\n\
                                    of tidal effects to use, only for LALSimulation\n\
                                    (default: -1 <==> Use all tidal effects).\n\
    (--inj-spin-frame FRAME     Specify injection spin frame: choice of total-j, orbital-l, view.\n\
                                    (Default = OrbitalL).\n\
    (--inj-numreldata FileName) Location of NR data file for the injection of NR waveforms (with NR_hdf5 in injection XML file).\n\
    (--0noise)                  Sets the noise realisation to be identically zero\n\
                                    (for the fake caches above only)\n\
    \n"

LALInferenceIFOData *LALInferenceReadData(ProcessParamsTable *commandLine)
/* Read in the data and store it in a LALInferenceIFOData structure */
{
    LALStatus status;
    INT4 dataseed=0;
    memset(&status,0,sizeof(status));
    ProcessParamsTable *procparam=NULL,*ppt=NULL;
    //ProcessParamsTable *pptdatadump=NULL;
    LALInferenceIFOData *headIFO=NULL,*IFOdata=NULL;
    REAL8 SampleRate=4096.0,SegmentLength=0;
    if(LALInferenceGetProcParamVal(commandLine,"--srate")) SampleRate=atof(LALInferenceGetProcParamVal(commandLine,"--srate")->value);
    REAL8 defaultFLow = atof(LALINFERENCE_DEFAULT_FLOW);
    int nSegs=0;
    size_t seglen=0;
    REAL8TimeSeries *PSDtimeSeries=NULL;
    REAL8 padding=0.4;//Default was 1.0 second. However for The Event the Common Inputs specify a Tukey parameter of 0.1, so 0.4 second of padding for 8 seconds of data.
    UINT4 Ncache=0,Nifo=0,Nchannel=0,NfLow=0,NfHigh=0;
    UINT4 i,j;
    //int FakeFlag=0; - set but not used
    char strainname[]="LSC-STRAIN";
    //typedef void (NoiseFunc)(LALStatus *statusPtr,REAL8 *psd,REAL8 f);
    NoiseFunc *PSD=NULL;
    REAL8 scalefactor=1;
    RandomParams *datarandparam;
    int globFrames=0; // 0 = no, 1 = will search for frames in PWD
    char *chartmp=NULL;
    char **channels=NULL;
    char **caches=NULL;
    char **asds=NULL;
    char **psds=NULL;
    char **IFOnames=NULL;
    char **fLows=NULL,**fHighs=NULL;
    char **timeslides=NULL;
    UINT4 Ntimeslides=0;
    LIGOTimeGPS GPSstart,GPStrig,segStart;
    REAL8 PSDdatalength=0;
    REAL8 AIGOang=0.0; //orientation angle for the proposed Australian detector.
    procparam=LALInferenceGetProcParamVal(commandLine,"--aigoang");
    if(!procparam) procparam=LALInferenceGetProcParamVal(commandLine,"--AIGOang");
    if(procparam)
        AIGOang=atof(procparam->value)*LAL_PI/180.0;

    struct fvec *interp;
    int interpFlag=0;
    REAL8 asdFlag=0;

    if(LALInferenceGetProcParamVal(commandLine,"--glob-frame-data")) globFrames=1;

    /* Check if the new style command line arguments are used */
    INT4 dataOpts=getDataOptionsByDetectors(commandLine, &IFOnames, &caches, &channels, &fLows, &fHighs, &timeslides, &asds, &psds, &Nifo);
    /* Check for options if not given in the new style */
    if(!dataOpts){
        if(!(globFrames||LALInferenceGetProcParamVal(commandLine,"--cache"))||!(LALInferenceGetProcParamVal(commandLine,"--IFO")||LALInferenceGetProcParamVal(commandLine,"--ifo")))
            {fprintf(stderr,USAGE); return(NULL);}
        if(LALInferenceGetProcParamVal(commandLine,"--channel")){
            LALInferenceParseCharacterOptionString(LALInferenceGetProcParamVal(commandLine,"--channel")->value,&channels,&Nchannel);
        }
        LALInferenceParseCharacterOptionString(LALInferenceGetProcParamVal(commandLine,"--cache")->value,&caches,&Ncache);
        ppt=LALInferenceGetProcParamVal(commandLine,"--ifo");
        LALInferenceParseCharacterOptionString(ppt->value,&IFOnames,&Nifo);

        ppt=LALInferenceGetProcParamVal(commandLine,"--flow");
        if(!ppt) ppt=LALInferenceGetProcParamVal(commandLine,"--fLow");
        if(ppt){
            LALInferenceParseCharacterOptionString(ppt->value,&fLows,&NfLow);
        }
        ppt=LALInferenceGetProcParamVal(commandLine,"--fhigh");
        if(!ppt) ppt=LALInferenceGetProcParamVal(commandLine,"--fHigh");
        if(ppt){
            LALInferenceParseCharacterOptionString(ppt->value,&fHighs,&NfHigh);
        }

        if((ppt=LALInferenceGetProcParamVal(commandLine,"--timeslide"))) LALInferenceParseCharacterOptionString(ppt->value,&timeslides,&Ntimeslides);
        if(Nifo!=Ncache) {fprintf(stderr,"ERROR: Must specify equal number of IFOs and Cache files\n"); exit(1);}
        if(Nchannel!=0 && Nchannel!=Nifo) {fprintf(stderr,"ERROR: Please specify a channel for all caches, or omit to use the defaults\n"); exit(1);}
    }
    else
    {
        NfHigh=Ntimeslides=Ncache=Nchannel=NfLow=Nifo;

    }
    /* Check for remaining required options */
	if(!LALInferenceGetProcParamVal(commandLine,"--seglen"))
    {fprintf(stderr,USAGE); return(NULL);}

    if(LALInferenceGetProcParamVal(commandLine,"--dataseed")){
        procparam=LALInferenceGetProcParamVal(commandLine,"--dataseed");
        dataseed=atoi(procparam->value);
    }

    IFOdata=headIFO=XLALCalloc(sizeof(LALInferenceIFOData),Nifo);
    if(!IFOdata) XLAL_ERROR_NULL(XLAL_ENOMEM);

    procparam=LALInferenceGetProcParamVal(commandLine,"--psdstart");
    if (procparam) {
        LALStringToGPS(&status,&GPSstart,procparam->value,&chartmp);
        if(status.statusCode) REPORTSTATUS(&status);
    } else
        XLALINT8NSToGPS(&GPSstart, 0);

    /*Set trigtime in GPStrig using either inj file or --trigtime*/
    LALInferenceSetGPSTrigtime(&GPStrig,commandLine);

    if(status.statusCode) REPORTSTATUS(&status);

    SegmentLength=atof(LALInferenceGetProcParamVal(commandLine,"--seglen")->value);
    seglen=(size_t)(SegmentLength*SampleRate);

    ppt=LALInferenceGetProcParamVal(commandLine,"--psdlength");
    if(ppt) {
        PSDdatalength=atof(ppt->value);
        nSegs=(int)floor(PSDdatalength/SegmentLength);
    }

    CHAR df_argument_name[262];
    REAL8 dof;

    for(i=0;i<Nifo;i++) {
        IFOdata[i].fLow=fLows?atof(fLows[i]):defaultFLow;
        if(fHighs) IFOdata[i].fHigh=fHighs[i]?atof(fHighs[i]):(SampleRate/2.0-(1.0/SegmentLength));
        else IFOdata[i].fHigh=(SampleRate/2.0-(1.0/SegmentLength));
        strncpy(IFOdata[i].name, IFOnames[i], DETNAMELEN);

        dof=4.0 / M_PI * nSegs; /* Degrees of freedom parameter */
        sprintf(df_argument_name,"--dof-%s",IFOdata[i].name);
        if((ppt=LALInferenceGetProcParamVal(commandLine,df_argument_name)))
            dof=atof(ppt->value);

        IFOdata[i].STDOF = dof;
        XLALPrintInfo("Detector %s will run with %g DOF if Student's T likelihood used.\n",
                IFOdata[i].name, IFOdata[i].STDOF);
    }

    /* Only allocate this array if there weren't channels read in from the command line */
    if(!dataOpts && !Nchannel) channels=XLALCalloc(Nifo,sizeof(char *));
    for(i=0;i<Nifo;i++) {
        if(!dataOpts && !Nchannel) channels[i]=XLALMalloc(VARNAME_MAX);
        IFOdata[i].detector=XLALCalloc(1,sizeof(LALDetector));

        if(!strcmp(IFOnames[i],"H1")) {
            memcpy(IFOdata[i].detector,&lalCachedDetectors[LALDetectorIndexLHODIFF],sizeof(LALDetector));
            if(!Nchannel) sprintf((channels[i]),"H1:%s",strainname); continue;}
        if(!strcmp(IFOnames[i],"H2")) {
            memcpy(IFOdata[i].detector,&lalCachedDetectors[LALDetectorIndexLHODIFF],sizeof(LALDetector));
            if(!Nchannel) sprintf((channels[i]),"H2:%s",strainname); continue;}
        if(!strcmp(IFOnames[i],"LLO")||!strcmp(IFOnames[i],"L1")) {
            memcpy(IFOdata[i].detector,&lalCachedDetectors[LALDetectorIndexLLODIFF],sizeof(LALDetector));
            if(!Nchannel) sprintf((channels[i]),"L1:%s",strainname); continue;}
        if(!strcmp(IFOnames[i],"V1")||!strcmp(IFOnames[i],"VIRGO")) {
            memcpy(IFOdata[i].detector,&lalCachedDetectors[LALDetectorIndexVIRGODIFF],sizeof(LALDetector));
            if(!Nchannel) sprintf((channels[i]),"V1:h_16384Hz"); continue;}
        if(!strcmp(IFOnames[i],"GEO")||!strcmp(IFOnames[i],"G1")) {
            memcpy(IFOdata[i].detector,&lalCachedDetectors[LALDetectorIndexGEO600DIFF],sizeof(LALDetector));
            if(!Nchannel) sprintf((channels[i]),"G1:DER_DATA_H"); continue;}

        if(!strcmp(IFOnames[i],"E1")){
            memcpy(IFOdata[i].detector,&lalCachedDetectors[LALDetectorIndexE1DIFF],sizeof(LALDetector));
            if(!Nchannel) sprintf((channels[i]),"E1:STRAIN"); continue;}
        if(!strcmp(IFOnames[i],"E2")){
            memcpy(IFOdata[i].detector,&lalCachedDetectors[LALDetectorIndexE2DIFF],sizeof(LALDetector));
            if(!Nchannel) sprintf((channels[i]),"E2:STRAIN"); continue;}
        if(!strcmp(IFOnames[i],"E3")){
            memcpy(IFOdata[i].detector,&lalCachedDetectors[LALDetectorIndexE3DIFF],sizeof(LALDetector));
            if(!Nchannel) sprintf((channels[i]),"E3:STRAIN"); continue;}
        if(!strcmp(IFOnames[i],"K1")){
            memcpy(IFOdata[i].detector, &lalCachedDetectors[LALDetectorIndexKAGRADIFF],sizeof(LALDetector));
            if(!Nchannel) sprintf((channels[i]),"K1:STRAIN"); continue;}
	    if(!strcmp(IFOnames[i],"I1")){
	        memcpy(IFOdata[i].detector, &lalCachedDetectors[LALDetectorIndexLIODIFF],sizeof(LALDetector));
	        if(!Nchannel) sprintf((channels[i]),"I1:STRAIN"); continue;}
        if(!strcmp(IFOnames[i],"A1")||!strcmp(IFOnames[i],"LIGOSouth")){
            /* Construct a detector at AIGO with 4k arms */
            LALFrDetector LIGOSouthFr;
            sprintf(LIGOSouthFr.name,"LIGO-South");
            sprintf(LIGOSouthFr.prefix,"A1");
            /* Location of the AIGO detector vertex is */
            /* 31d21'27.56" S, 115d42'50.34"E */
            LIGOSouthFr.vertexLatitudeRadians = - (31. + 21./60. + 27.56/3600.)*LAL_PI/180.0;
            LIGOSouthFr.vertexLongitudeRadians = (115. + 42./60. + 50.34/3600.)*LAL_PI/180.0;
            LIGOSouthFr.vertexElevation=0.0;
            LIGOSouthFr.xArmAltitudeRadians=0.0;
            LIGOSouthFr.xArmAzimuthRadians=AIGOang+LAL_PI/2.;
            LIGOSouthFr.yArmAltitudeRadians=0.0;
            LIGOSouthFr.yArmAzimuthRadians=AIGOang;
            LIGOSouthFr.xArmMidpoint=2000.;
            LIGOSouthFr.yArmMidpoint=2000.;
            IFOdata[i].detector=XLALMalloc(sizeof(LALDetector));
            memset(IFOdata[i].detector,0,sizeof(LALDetector));
            XLALCreateDetector(IFOdata[i].detector,&LIGOSouthFr,LALDETECTORTYPE_IFODIFF);
            printf("Created LIGO South detector, location: %lf, %lf, %lf\n",IFOdata[i].detector->location[0],IFOdata[i].detector->location[1],IFOdata[i].detector->location[2]);
            printf("Detector tensor:\n");
            for(int jdx=0;jdx<3;jdx++){
                for(j=0;j<3;j++) printf("%f ",IFOdata[i].detector->response[jdx][j]);
                printf("\n");
            }
            continue;
        }
        fprintf(stderr,"Unknown interferometer %s. Valid codes: H1 H2 L1 V1 GEO A1 K1 I1 E1 E2 E3 HM1 HM2 EM1 EM2\n",IFOnames[i]); exit(-1);
    }

    /* Set up FFT structures and window */
    for (i=0;i<Nifo;i++){
        /* Create FFT plans (flag 1 to measure performance) */
        IFOdata[i].timeToFreqFFTPlan = XLALCreateForwardREAL8FFTPlan((UINT4) seglen, 1 );
        if(!IFOdata[i].timeToFreqFFTPlan) XLAL_ERROR_NULL(XLAL_ENOMEM);
        IFOdata[i].freqToTimeFFTPlan = XLALCreateReverseREAL8FFTPlan((UINT4) seglen, 1 );
        if(!IFOdata[i].freqToTimeFFTPlan) XLAL_ERROR_NULL(XLAL_ENOMEM);
        IFOdata[i].margFFTPlan = XLALCreateReverseREAL8FFTPlan((UINT4) seglen, 1);
        if(!IFOdata[i].margFFTPlan) XLAL_ERROR_NULL(XLAL_ENOMEM);
        /* Setup windows */
        ppt=LALInferenceGetProcParamVal(commandLine,"--padding");
        if (ppt){
            padding=atof(ppt->value);
            fprintf(stdout,"Using %lf seconds of padding for IFO %s \n",padding, IFOdata[i].name);
        }
        if ((REAL8)2.0*padding*SampleRate/(REAL8)seglen <0.0 ||(REAL8)2.0*padding*SampleRate/(REAL8)seglen >1 ){
            fprintf(stderr,"Padding is negative or 2*padding is bigger than the whole segment. Consider reducing it using --padding or increase --seglen. Exiting\n");
            exit(1);
        }
        IFOdata[i].padding=padding;
        IFOdata[i].window=XLALCreateTukeyREAL8Window(seglen,(REAL8)2.0*padding*SampleRate/(REAL8)seglen);
        if(!IFOdata[i].window) XLAL_ERROR_NULL(XLAL_EFUNC);
    }

    if(!(ppt=LALInferenceGetProcParamVal(commandLine,"--segment-start")))
    {
        /* Trigger time = 2 seconds before end of segment (was 1 second, but Common Inputs for The Events are -6 +2*/
        memcpy(&segStart,&GPStrig,sizeof(LIGOTimeGPS));
        REAL8 offset=SegmentLength-2.;
        /* If we are using a burst approximant, put at the center */
        if ((ppt=LALInferenceGetProcParamVal(commandLine,"--approx"))){
          if (XLALCheckBurstApproximantFromString(ppt->value)) offset=SegmentLength/2.;
        }
        XLALGPSAdd(&segStart,-offset);
    }
    else
    {
        /* Segment starts at given time */
        REAL8 segstartR8 = atof(ppt->value);
        XLALGPSSetREAL8(&segStart,segstartR8);
    }


    /* Read the PSD data */
    for(i=0;i<Nifo;i++) {
        memcpy(&(IFOdata[i].epoch),&segStart,sizeof(LIGOTimeGPS));
        /* Check to see if an interpolation file is specified */
        interpFlag=0;
        interp=NULL;
        if( (globFrames)?0:strstr(caches[i],"interp:")==caches[i]){
          /* Extract the file name */
         char *interpfilename=&(caches[i][7]);
         printf("Looking for ASD interpolation file %s\n",interpfilename);
         interpFlag=1;
         asdFlag=1;
         interp=interpFromFile(interpfilename, asdFlag);
        }
        /* Check if fake data is requested */
       if( (globFrames)?0:(interpFlag || (!(strcmp(caches[i],"LALLIGO") && strcmp(caches[i],"LALVirgo") && strcmp(caches[i],"LALGEO") && strcmp(caches[i],"LALEGO") && strcmp(caches[i],"LALSimLIGO") && strcmp(caches[i],"LALSimAdLIGO") && strcmp(caches[i],"LALSimVirgo") && strcmp(caches[i],"LALSimAdVirgo") && strcmp(caches[i],"LALAdLIGO")))))
        {
            if (!LALInferenceGetProcParamVal(commandLine,"--dataseed")){
                fprintf(stderr,"Error: You need to specify a dataseed when generating data with --dataseed <number>.\n\
                        (--dataseed 0 uses a non-reproducible number from the system clock, and no parallel run is then possible.)\n" );
                exit(-1);
            }
            /* Offset the seed in a way that depends uniquely on the IFO name */
            int ifo_salt=0;
            ifo_salt+=(int)IFOnames[i][0]+(int)IFOnames[i][1];
            datarandparam=XLALCreateRandomParams(dataseed?dataseed+(int)ifo_salt:dataseed);
            if(!datarandparam) XLAL_ERROR_NULL(XLAL_EFUNC);
            IFOdata[i].oneSidedNoisePowerSpectrum=(REAL8FrequencySeries *)
                XLALCreateREAL8FrequencySeries("spectrum",&GPSstart,0.0,
                        (REAL8)(SampleRate)/seglen,&lalDimensionlessUnit,seglen/2 +1);
            if(!IFOdata[i].oneSidedNoisePowerSpectrum) XLAL_ERROR_NULL(XLAL_EFUNC);

            int LALSimPsd=0;
            /* Selection of the noise curve */
            if(!strcmp(caches[i],"LALLIGO")) {PSD = &LALLIGOIPsd; scalefactor=9E-46;}
            if(!strcmp(caches[i],"LALVirgo")) {PSD = &LALVIRGOPsd; scalefactor=1.0;}
            if(!strcmp(caches[i],"LALGEO")) {PSD = &LALGEOPsd; scalefactor=1E-46;}
            if(!strcmp(caches[i],"LALEGO")) {PSD = &LALEGOPsd; scalefactor=1.0;}
            if(!strcmp(caches[i],"LALAdLIGO")) {PSD = &LALAdvLIGOPsd; scalefactor = 1E-49;}
            if(!strcmp(caches[i],"LALSimLIGO")) {XLALSimNoisePSD(IFOdata[i].oneSidedNoisePowerSpectrum,IFOdata[i].fLow,XLALSimNoisePSDiLIGOSRD ) ; LALSimPsd=1;}
            if(!strcmp(caches[i],"LALSimVirgo")) {XLALSimNoisePSD(IFOdata[i].oneSidedNoisePowerSpectrum,IFOdata[i].fLow,XLALSimNoisePSDVirgo ); LALSimPsd=1;}
            if(!strcmp(caches[i],"LALSimAdLIGO")) {XLALSimNoisePSD(IFOdata[i].oneSidedNoisePowerSpectrum,IFOdata[i].fLow,XLALSimNoisePSDaLIGOZeroDetHighPower ) ;LALSimPsd=1;}
            if(!strcmp(caches[i],"LALSimAdVirgo")) {XLALSimNoisePSD(IFOdata[i].oneSidedNoisePowerSpectrum,IFOdata[i].fLow,XLALSimNoisePSDAdvVirgo) ;LALSimPsd=1;}
            if(interpFlag) {PSD=NULL; scalefactor=1.0;}
            if(PSD==NULL && !(interpFlag|| LALSimPsd)) {fprintf(stderr,"Error: unknown simulated PSD: %s\n",caches[i]); exit(-1);}

            if(LALSimPsd==0){
                for(j=0;j<IFOdata[i].oneSidedNoisePowerSpectrum->data->length;j++)
                {
                    MetaNoiseFunc(&status,&(IFOdata[i].oneSidedNoisePowerSpectrum->data->data[j]),j*IFOdata[i].oneSidedNoisePowerSpectrum->deltaF,interp,PSD);
                    IFOdata[i].oneSidedNoisePowerSpectrum->data->data[j]*=scalefactor;
                }
            }

            IFOdata[i].freqData = (COMPLEX16FrequencySeries *)XLALCreateCOMPLEX16FrequencySeries("stilde",&segStart,0.0,IFOdata[i].oneSidedNoisePowerSpectrum->deltaF,&lalDimensionlessUnit,seglen/2 +1);
            if(!IFOdata[i].freqData) XLAL_ERROR_NULL(XLAL_EFUNC);

            /* Create the fake data */
            int j_Lo = (int) IFOdata[i].fLow/IFOdata[i].freqData->deltaF;
            if(LALInferenceGetProcParamVal(commandLine,"--0noise")){
                for(j=j_Lo;j<IFOdata[i].freqData->data->length;j++){
                    IFOdata[i].freqData->data->data[j] = 0.0;
                }
            } else {
                for(j=j_Lo;j<IFOdata[i].freqData->data->length;j++){
                    IFOdata[i].freqData->data->data[j] = crect(
                      XLALNormalDeviate(datarandparam)*(0.5*sqrt(IFOdata[i].oneSidedNoisePowerSpectrum->data->data[j]/IFOdata[i].freqData->deltaF)),
                      XLALNormalDeviate(datarandparam)*(0.5*sqrt(IFOdata[i].oneSidedNoisePowerSpectrum->data->data[j]/IFOdata[i].freqData->deltaF))
                      );
                }
            }
            IFOdata[i].freqData->data->data[0] = 0;
            const char timename[]="timeData";
            IFOdata[i].timeData=(REAL8TimeSeries *)XLALCreateREAL8TimeSeries(timename,&segStart,0.0,(REAL8)1.0/SampleRate,&lalDimensionlessUnit,(size_t)seglen);
            if(!IFOdata[i].timeData) XLAL_ERROR_NULL(XLAL_EFUNC);
            XLALREAL8FreqTimeFFT(IFOdata[i].timeData,IFOdata[i].freqData,IFOdata[i].freqToTimeFFTPlan);
            if(*XLALGetErrnoPtr()) printf("XLErr: %s\n",XLALErrorString(*XLALGetErrnoPtr()));
            XLALDestroyRandomParams(datarandparam);
        }
        else{ /* Not using fake data, load the data from a cache file */

            LALCache *cache=NULL;
            if(!globFrames)
            {
                cache  = XLALCacheImport( caches[i] );
                int err;
                err = *XLALGetErrnoPtr();
                if(cache==NULL) {fprintf(stderr,"ERROR: Unable to import cache file \"%s\",\n       XLALError: \"%s\".\n",caches[i], XLALErrorString(err)); exit(-1);}
            }
            else
            {
                printf("Looking for frames for %s in PWD\n",IFOnames[i]);
                cache= GlobFramesPWD(IFOnames[i]);

            }
            if(!cache) {fprintf(stderr,"ERROR: Cannot find any frame data!\n"); exit(1);}
            if ((!((psds[i])==NULL)) && (!((asds[i])==NULL))) {fprintf(stderr,"ERROR: Cannot provide both ASD and PSD file from command line!\n"); exit(1);}
            if (!((asds)==NULL || (asds[i])==NULL)){
                interp=NULL;
                asdFlag=1;
                char *interpfilename=&(asds[i][0]);
                fprintf(stderr,"Reading ASD for %s using %s\n",IFOnames[i],interpfilename);
                printf("Looking for ASD file %s for PSD interpolation\n",interpfilename);
                interp=interpFromFile(interpfilename, asdFlag);
                IFOdata[i].oneSidedNoisePowerSpectrum=(REAL8FrequencySeries *)
                    XLALCreateREAL8FrequencySeries("spectrum",&GPSstart,0.0,
                            (REAL8)(SampleRate)/seglen,&lalDimensionlessUnit,seglen/2 +1);
                if(!IFOdata[i].oneSidedNoisePowerSpectrum) XLAL_ERROR_NULL(XLAL_EFUNC);
                for(j=0;j<IFOdata[i].oneSidedNoisePowerSpectrum->data->length;j++)
                {
                    MetaNoiseFunc(&status,&(IFOdata[i].oneSidedNoisePowerSpectrum->data->data[j]),j*IFOdata[i].oneSidedNoisePowerSpectrum->deltaF,interp,NULL);
                    //fprintf(stdout,"%lf\n",IFOdata[i].oneSidedNoisePowerSpectrum->data->data[j]);
                }
             }else if(!((psds)==NULL || (psds[i])==NULL)){
                interp=NULL;
                asdFlag=0;
                char *interpfilename=&(psds[i][0]);
                fprintf(stderr,"Reading PSD for %s using %s\n",IFOnames[i],interpfilename);
                printf("Looking for PSD file %s for PSD interpolation\n",interpfilename);
                interp=interpFromFile(interpfilename, asdFlag);
                IFOdata[i].oneSidedNoisePowerSpectrum=(REAL8FrequencySeries *)
                    XLALCreateREAL8FrequencySeries("spectrum",&GPSstart,0.0,
                            (REAL8)(SampleRate)/seglen,&lalDimensionlessUnit,seglen/2 +1);
                if(!IFOdata[i].oneSidedNoisePowerSpectrum) XLAL_ERROR_NULL(XLAL_EFUNC);
                for(j=0;j<IFOdata[i].oneSidedNoisePowerSpectrum->data->length;j++)
                {
                    MetaNoiseFunc(&status,&(IFOdata[i].oneSidedNoisePowerSpectrum->data->data[j]),j*IFOdata[i].oneSidedNoisePowerSpectrum->deltaF,interp,NULL);
                    //fprintf(stdout,"%lf\n",IFOdata[i].oneSidedNoisePowerSpectrum->data->data[j]);
                }
            }else{
                /* Make sure required PSD arguments were provided */
                if(!LALInferenceGetProcParamVal(commandLine,"--psdstart") ||
                        !LALInferenceGetProcParamVal(commandLine,"--psdlength"))
                {fprintf(stderr,USAGE); return(NULL);}

                fprintf(stderr,"Estimating PSD for %s using %i segments of %i samples (%lfs)\n",IFOnames[i],nSegs,(int)seglen,SegmentLength);
                LIGOTimeGPS trueGPSstart=GPSstart;
                if(Ntimeslides) {
                  REAL4 deltaT=-atof(timeslides[i]);
                  XLALGPSAdd(&GPSstart, deltaT);
                  fprintf(stderr,"Slid PSD estimation of %s by %f s from %10.10lf to %10.10lf\n",IFOnames[i],deltaT,trueGPSstart.gpsSeconds+1e-9*trueGPSstart.gpsNanoSeconds,GPSstart.gpsSeconds+1e-9*GPSstart.gpsNanoSeconds);
                }
                PSDtimeSeries=readTseries(cache,channels[i],GPSstart,PSDdatalength);
                GPSstart=trueGPSstart;
                if(!PSDtimeSeries) {XLALPrintError("Error reading PSD data for %s\n",IFOnames[i]); exit(1);}
                XLALResampleREAL8TimeSeries(PSDtimeSeries,1.0/SampleRate);
                PSDtimeSeries=(REAL8TimeSeries *)XLALShrinkREAL8TimeSeries(PSDtimeSeries,(size_t) 0, (size_t) seglen*nSegs);
                if(!PSDtimeSeries) {
                    fprintf(stderr,"ERROR while estimating PSD for %s\n",IFOnames[i]);
                    XLAL_ERROR_NULL(XLAL_EFUNC);
                }
                IFOdata[i].oneSidedNoisePowerSpectrum=(REAL8FrequencySeries *)XLALCreateREAL8FrequencySeries("spectrum",&PSDtimeSeries->epoch,0.0,(REAL8)(SampleRate)/seglen,&lalDimensionlessUnit,seglen/2 +1);
                if(!IFOdata[i].oneSidedNoisePowerSpectrum) XLAL_ERROR_NULL(XLAL_EFUNC);
                if (LALInferenceGetProcParamVal(commandLine, "--PSDwelch"))
                    XLALREAL8AverageSpectrumWelch(IFOdata[i].oneSidedNoisePowerSpectrum ,PSDtimeSeries, seglen, (UINT4)seglen, IFOdata[i].window, IFOdata[i].timeToFreqFFTPlan);
                else
                    XLALREAL8AverageSpectrumMedian(IFOdata[i].oneSidedNoisePowerSpectrum ,PSDtimeSeries, seglen, (UINT4)seglen, IFOdata[i].window, IFOdata[i].timeToFreqFFTPlan);

                if(LALInferenceGetProcParamVal(commandLine, "--binFit")) {

                    LIGOTimeGPS GPStime=segStart;

                    const UINT4 nameLength=256;
                    char filename[nameLength];

                    snprintf(filename, nameLength, "%s-BinFitLines.dat", IFOdata[i].name);

                    printf("Running PSD bin fitting... ");
                    LALInferenceAverageSpectrumBinFit(IFOdata[i].oneSidedNoisePowerSpectrum ,PSDtimeSeries, seglen, (UINT4)seglen, IFOdata[i].window, IFOdata[i].timeToFreqFFTPlan,filename,GPStime);
                    printf("completed!\n");
                }

                if (LALInferenceGetProcParamVal(commandLine, "--chisquaredlines")){

                    double deltaF = IFOdata[i].oneSidedNoisePowerSpectrum->deltaF;
                    int lengthF = IFOdata[i].oneSidedNoisePowerSpectrum->data->length;

                    REAL8 *pvalues;
                    pvalues = XLALMalloc( lengthF * sizeof( *pvalues ) );

                    printf("Running chi-squared tests... ");
                    LALInferenceRemoveLinesChiSquared(IFOdata[i].oneSidedNoisePowerSpectrum,PSDtimeSeries, seglen, (UINT4)seglen, IFOdata[i].window, IFOdata[i].timeToFreqFFTPlan,pvalues);
                    printf("completed!\n");

                    const UINT4 nameLength=256;
                    char filename[nameLength];
                    FILE *out;

                    double lines_width;
                    ppt = LALInferenceGetProcParamVal(commandLine, "--chisquaredlinesWidth");
                    if(ppt) lines_width = atof(ppt->value);
                    else lines_width = deltaF;

                    double lines_threshold;
                    ppt = LALInferenceGetProcParamVal(commandLine, "--chisquaredlinesThreshold");
                    if(ppt) lines_threshold = atof(ppt->value);
                    else lines_threshold = 2*pow(10.0,-14.0);

                    printf("Using chi squared threshold of %g\n",lines_threshold);

                    snprintf(filename, nameLength, "%s-ChiSquaredLines.dat", IFOdata[i].name);
                    out = fopen(filename, "w");
                    for (int k = 0; k < lengthF; ++k ) {
                        if (pvalues[k] < lines_threshold) {
                            fprintf(out,"%g %g\n",((double) k) * deltaF,lines_width);
                        }
                    }
                    fclose(out);

                    snprintf(filename, nameLength, "%s-ChiSquaredLines-pvalues.dat", IFOdata[i].name);
                    out = fopen(filename, "w");
                    for (int k = 0; k < lengthF; ++k ) {
                        fprintf(out,"%g %g\n",((double) k) * deltaF,pvalues[k]);
                    }
                    fclose(out);

                }

                if (LALInferenceGetProcParamVal(commandLine, "--KSlines")){

                    double deltaF = IFOdata[i].oneSidedNoisePowerSpectrum->deltaF;
                    int lengthF = IFOdata[i].oneSidedNoisePowerSpectrum->data->length;

                    REAL8 *pvalues;
                    pvalues = XLALMalloc( lengthF * sizeof( *pvalues ) );

                    printf("Running KS tests... ");
                    LALInferenceRemoveLinesKS(IFOdata[i].oneSidedNoisePowerSpectrum,PSDtimeSeries, seglen, (UINT4)seglen, IFOdata[i].window, IFOdata[i].timeToFreqFFTPlan,pvalues);
                    printf("completed!\n");

                    const UINT4 nameLength=256;
                    char filename[nameLength];
                    FILE *out;

                    double lines_width;
                    ppt = LALInferenceGetProcParamVal(commandLine, "--KSlinesWidth");
                    if(ppt) lines_width = atof(ppt->value);
                    else lines_width = deltaF;

                    double lines_threshold;
                    ppt = LALInferenceGetProcParamVal(commandLine, "--KSlinesThreshold");
                    if(ppt) lines_threshold = atof(ppt->value);
                    else lines_threshold = 0.134558;

                    printf("Using KS threshold of %g\n",lines_threshold);

                    snprintf(filename, nameLength, "%s-KSLines.dat", IFOdata[i].name);
                    out = fopen(filename, "w");
                    for (int k = 0; k < lengthF; ++k ) {
                        if (pvalues[k] < lines_threshold) {
                            fprintf(out,"%g %g\n",((double) k) * deltaF,lines_width);
                        }
                    }
                    fclose(out);

                    snprintf(filename, nameLength, "%s-KSLines-pvalues.dat", IFOdata[i].name);
                    out = fopen(filename, "w");
                    for (int k = 0; k < lengthF; ++k ) {
                        fprintf(out,"%g %g\n",((double) k) * deltaF,pvalues[k]);
                    }
                    fclose(out);

                }

                if (LALInferenceGetProcParamVal(commandLine, "--powerlawlines")){

                    double deltaF = IFOdata[i].oneSidedNoisePowerSpectrum->deltaF;
                    int lengthF = IFOdata[i].oneSidedNoisePowerSpectrum->data->length;

                    REAL8 *pvalues;
                    pvalues = XLALMalloc( lengthF * sizeof( *pvalues ) );

                    printf("Running power law tests... ");
                    LALInferenceRemoveLinesPowerLaw(IFOdata[i].oneSidedNoisePowerSpectrum,PSDtimeSeries, seglen, (UINT4)seglen, IFOdata[i].window, IFOdata[i].timeToFreqFFTPlan,pvalues);
                    printf("completed!\n");

                    const UINT4 nameLength=256;
                    char filename[nameLength];
                    FILE *out;

                    double lines_width;
                    ppt = LALInferenceGetProcParamVal(commandLine, "--powerlawlinesWidth");
                    if(ppt) lines_width = atof(ppt->value);
                    else lines_width = deltaF;

                    double lines_threshold;
                    ppt = LALInferenceGetProcParamVal(commandLine, "--powerlawlinesThreshold");
                    if(ppt) lines_threshold = atof(ppt->value);
                    else lines_threshold = 0.7197370;

                    printf("Using power law threshold of %g\n",lines_threshold);

                    snprintf(filename, nameLength, "%s-PowerLawLines.dat", IFOdata[i].name);
                    out = fopen(filename, "w");
                    for (int k = 0; k < lengthF; ++k ) {
                        if (pvalues[k] < lines_threshold) {
                            fprintf(out,"%g %g\n",((double) k) * deltaF,lines_width);
                        }
                    }
                    fclose(out);

                    snprintf(filename, nameLength, "%s-PowerLawLines-pvalues.dat", IFOdata[i].name);
                    out = fopen(filename, "w");
                    for (int k = 0; k < lengthF; ++k ) {
                        fprintf(out,"%g %g\n",((double) k) * deltaF,pvalues[k]);
                    }
                    fclose(out);

                }

                if (LALInferenceGetProcParamVal(commandLine, "--xcorrbands")){

                    int lengthF = IFOdata[i].oneSidedNoisePowerSpectrum->data->length;

                    REAL8 *pvalues;
                    pvalues = XLALMalloc( lengthF * sizeof( *pvalues ) );

                    const UINT4 nameLength=256;
                    char filename[nameLength];
                    FILE *out;

                    snprintf(filename, nameLength, "%s-XCorrVals.dat", IFOdata[i].name);

                    printf("Running xcorr tests... ");
                    LALInferenceXCorrBands(IFOdata[i].oneSidedNoisePowerSpectrum,PSDtimeSeries, seglen, (UINT4)seglen, IFOdata[i].window, IFOdata[i].timeToFreqFFTPlan,pvalues,filename);
                    printf("completed!\n");

                    snprintf(filename, nameLength, "%s-XCorrBands.dat", IFOdata[i].name);
                    out = fopen(filename, "w");
                    fprintf(out,"%g %g\n",10.0,75.0);
                    fprintf(out,"%g %g\n",16.0,40.0);
                    fprintf(out,"%g %g\n",40.0,330.0);
                    fclose(out);

                }

                XLALDestroyREAL8TimeSeries(PSDtimeSeries);
            }

            /* Read the data segment */
            LIGOTimeGPS truesegstart=segStart;
            if(Ntimeslides) {
                REAL4 deltaT=-atof(timeslides[i]);
                XLALGPSAdd(&segStart, deltaT);
                fprintf(stderr,"Slid %s by %f s from %10.10lf to %10.10lf\n",IFOnames[i],deltaT,truesegstart.gpsSeconds+1e-9*truesegstart.gpsNanoSeconds,segStart.gpsSeconds+1e-9*segStart.gpsNanoSeconds);
            }
            IFOdata[i].timeData=readTseries(cache,channels[i],segStart,SegmentLength);
            segStart=truesegstart;
            if(Ntimeslides) IFOdata[i].timeData->epoch=truesegstart;

            if(!IFOdata[i].timeData) {
                XLALPrintError("Error reading segment data for %s at %i\n",IFOnames[i],segStart.gpsSeconds);
                XLAL_ERROR_NULL(XLAL_EFUNC);
            }
            XLALResampleREAL8TimeSeries(IFOdata[i].timeData,1.0/SampleRate);
            if(!IFOdata[i].timeData) {XLALPrintError("Error reading segment data for %s\n",IFOnames[i]); XLAL_ERROR_NULL(XLAL_EFUNC);}
            IFOdata[i].freqData=(COMPLEX16FrequencySeries *)XLALCreateCOMPLEX16FrequencySeries("freqData",&(IFOdata[i].timeData->epoch),0.0,1.0/SegmentLength,&lalDimensionlessUnit,seglen/2+1);
            if(!IFOdata[i].freqData) XLAL_ERROR_NULL(XLAL_EFUNC);
            IFOdata[i].windowedTimeData=(REAL8TimeSeries *)XLALCreateREAL8TimeSeries("windowed time data",&(IFOdata[i].timeData->epoch),0.0,1.0/SampleRate,&lalDimensionlessUnit,seglen);
            if(!IFOdata[i].windowedTimeData) XLAL_ERROR_NULL(XLAL_EFUNC);
            XLALDDVectorMultiply(IFOdata[i].windowedTimeData->data,IFOdata[i].timeData->data,IFOdata[i].window->data);
            XLALREAL8TimeFreqFFT(IFOdata[i].freqData,IFOdata[i].windowedTimeData,IFOdata[i].timeToFreqFFTPlan);

            for(j=0;j<IFOdata[i].freqData->data->length;j++){
                IFOdata[i].freqData->data->data[j] /= sqrt(IFOdata[i].window->sumofsquares / IFOdata[i].window->data->length);
                IFOdata[i].windowedTimeData->data->data[j] /= sqrt(IFOdata[i].window->sumofsquares / IFOdata[i].window->data->length);
            }

        XLALDestroyCache(cache); // Clean up cache
        } /* End of data reading process */

        makeWhiteData(&(IFOdata[i]));

      /* Store ASD of noise spectrum to whiten glitch model */
      IFOdata[i].noiseASD=(REAL8FrequencySeries *)XLALCreateREAL8FrequencySeries("asd",&GPSstart,0.0,(REAL8)(SampleRate)/seglen,&lalDimensionlessUnit,seglen/2 +1);
      for(j=0;j<IFOdata[i].oneSidedNoisePowerSpectrum->data->length;j++)
        IFOdata[i].noiseASD->data->data[j]=sqrt(IFOdata[i].oneSidedNoisePowerSpectrum->data->data[j]);
        /* Save to file the PSDs so that they can be used in the PP pages */
        const UINT4 nameLength=FILENAME_MAX+100;
        char filename[nameLength];
        FILE *out;
        ppt=LALInferenceGetProcParamVal(commandLine,"--dont-dump-extras");
        if (!ppt){
          ppt=LALInferenceGetProcParamVal(commandLine,"--outfile");
          if(ppt) {
            snprintf(filename, nameLength, "%s%s-PSD.dat", ppt->value, IFOdata[i].name);
          }
          else
            snprintf(filename, nameLength, "%.3f_%s-PSD.dat",GPStrig.gpsSeconds+1e-9*GPStrig.gpsNanoSeconds, IFOdata[i].name);

          out = fopen(filename, "w");
          if(!out){
            fprintf(stderr,"Unable to open the path %s for writing PSD files\n",filename);
            exit(1);
          }
          for (j = 0; j < IFOdata[i].oneSidedNoisePowerSpectrum->data->length; j++) {
              REAL8 f = IFOdata[i].oneSidedNoisePowerSpectrum->deltaF*j;
              REAL8 psd = IFOdata[i].oneSidedNoisePowerSpectrum->data->data[j];

              fprintf(out, "%10.10g %10.10g\n", f, psd);
          }
          fclose(out);
        }
        if (LALInferenceGetProcParamVal(commandLine, "--data-dump")) {
            //pptdatadump=LALInferenceGetProcParamVal(commandLine,"--data-dump");

            ppt=LALInferenceGetProcParamVal(commandLine,"--outfile");

            if(ppt) {
              snprintf(filename, nameLength, "%s%s-timeData.dat", ppt->value, IFOdata[i].name);
            }
            //else if(strcmp(pptdatadump->value,"")) {
            //  snprintf(filename, nameLength, "%s/%s-timeData.dat", pptdatadump->value, IFOdata[i].name);
            //}
            else
              snprintf(filename, nameLength, "%.3f_%s-timeData.dat",GPStrig.gpsSeconds+1e-9*GPStrig.gpsNanoSeconds, IFOdata[i].name);
            out = fopen(filename, "w");
            if(!out){
                fprintf(stderr,"Unable to open the path %s for writing time data files\n",filename);
                exit(1);
            }
            for (j = 0; j < IFOdata[i].timeData->data->length; j++) {
                REAL8 t = XLALGPSGetREAL8(&(IFOdata[i].timeData->epoch)) +
                    j * IFOdata[i].timeData->deltaT;
                REAL8 d = IFOdata[i].timeData->data->data[j];

                fprintf(out, "%.6f %g\n", t, d);
            }
            fclose(out);

            ppt=LALInferenceGetProcParamVal(commandLine,"--outfile");
            if(ppt) {
              snprintf(filename, nameLength, "%s%s-freqData.dat", ppt->value, IFOdata[i].name);
            }
            //else if(strcmp(pptdatadump->value,"")) {
            //  snprintf(filename, nameLength, "%s/%s-freqData.dat", pptdatadump->value, IFOdata[i].name);
            //}
            else
              snprintf(filename, nameLength, "%.3f_%s-freqData.dat",GPStrig.gpsSeconds+1e-9*GPStrig.gpsNanoSeconds, IFOdata[i].name);
            out = fopen(filename, "w");
            if(!out){
                fprintf(stderr,"Unable to open the path %s for writing freq data files\n",filename);
                exit(1);
            }
            for (j = 0; j < IFOdata[i].freqData->data->length; j++) {
                REAL8 f = IFOdata[i].freqData->deltaF * j;
                REAL8 dre = creal(IFOdata[i].freqData->data->data[j]);
                REAL8 dim = cimag(IFOdata[i].freqData->data->data[j]);

                fprintf(out, "%10.10g %10.10g %10.10g\n", f, dre, dim);
            }
            fclose(out);

            ppt=LALInferenceGetProcParamVal(commandLine,"--outfile");
            if(ppt) {
              snprintf(filename, nameLength, "%s%s-ASD.dat", ppt->value, IFOdata[i].name);
            }
            else
              snprintf(filename, nameLength, "%.3f_%s-ASD.dat",GPStrig.gpsSeconds+1e-9*GPStrig.gpsNanoSeconds, IFOdata[i].name);
            out = fopen(filename, "w");
            if(!out){
              fprintf(stderr,"Unable to open the path %s for writing freq ASD files\n",filename);
              exit(1);
            }
            for (j = 0; j < IFOdata[i].oneSidedNoisePowerSpectrum->data->length; j++) {
              REAL8 f = IFOdata[i].oneSidedNoisePowerSpectrum->deltaF*j;
              REAL8 asd = sqrt(IFOdata[i].oneSidedNoisePowerSpectrum->data->data[j]);

              fprintf(out, "%10.10g %10.10g\n", f, asd);
            }
            fclose(out);

        }
    }

    for (i=0;i<Nifo;i++) IFOdata[i].SNR=0.0; //SNR of the injection ONLY IF INJECTION. Set to 0.0 by default.

    for (i=0;i<Nifo-1;i++) IFOdata[i].next=&(IFOdata[i+1]);

    for(i=0;i<Nifo;i++) {
        if(channels) if(channels[i]) XLALFree(channels[i]);
        if(caches) if(caches[i]) XLALFree(caches[i]);
        if(IFOnames) if(IFOnames[i]) XLALFree(IFOnames[i]);
        if(fLows) if(fLows[i]) XLALFree(fLows[i]);
        if(fHighs) if(fHighs[i]) XLALFree(fHighs[i]);
    }
    if(channels) XLALFree(channels);
    if(caches) XLALFree(caches);
    if(IFOnames) XLALFree(IFOnames);
    if(fLows) XLALFree(fLows);
    if(fHighs) XLALFree(fHighs);

    if (LALInferenceGetProcParamVal(commandLine, "--roqtime_steps")){

        LALInferenceSetupROQdata(IFOdata, commandLine);
        fprintf(stderr, "done LALInferenceSetupROQdata\n");

     }


    return headIFO;
}

static void makeWhiteData(LALInferenceIFOData *IFOdata) {
  REAL8 deltaF = IFOdata->freqData->deltaF;
  REAL8 deltaT = IFOdata->timeData->deltaT;

  IFOdata->whiteFreqData =
    XLALCreateCOMPLEX16FrequencySeries("whitened frequency data",
                                       &(IFOdata->freqData->epoch),
                                       0.0,
                                       deltaF,
                                       &lalDimensionlessUnit,
                                       IFOdata->freqData->data->length);
	if(!IFOdata->whiteFreqData) XLAL_ERROR_VOID(XLAL_EFUNC);
  IFOdata->whiteTimeData =
    XLALCreateREAL8TimeSeries("whitened time data",
                              &(IFOdata->timeData->epoch),
                              0.0,
                              deltaT,
                              &lalDimensionlessUnit,
                              IFOdata->timeData->data->length);
	if(!IFOdata->whiteTimeData) XLAL_ERROR_VOID(XLAL_EFUNC);

  REAL8 iLow = IFOdata->fLow / deltaF;
  REAL8 iHighDefaultCut = 0.95 * IFOdata->freqData->data->length;
  REAL8 iHighFromFHigh = IFOdata->fHigh / deltaF;
  REAL8 iHigh = (iHighDefaultCut < iHighFromFHigh ? iHighDefaultCut : iHighFromFHigh);
  REAL8 windowSquareSum = 0.0;

  UINT4 i;

  for (i = 0; i < IFOdata->freqData->data->length; i++) {
    IFOdata->whiteFreqData->data->data[i] = IFOdata->freqData->data->data[i] / IFOdata->oneSidedNoisePowerSpectrum->data->data[i];

    if (i == 0) {
      /* Cut off the average trend in the data. */
      IFOdata->whiteFreqData->data->data[i] = 0.0;
    }
    if (i <= iLow) {
      /* Need to taper to implement the fLow cutoff.  Tukey window
			 that starts at zero, and reaches 100% at fLow. */
      REAL8 weight = 0.5*(1.0 + cos(M_PI*(i-iLow)/iLow)); /* Starts at -Pi, runs to zero at iLow. */

      IFOdata->whiteFreqData->data->data[i] *= weight;

      windowSquareSum += weight*weight;
    } else if (i >= iHigh) {
      /* Also taper at high freq end, Tukey window that starts at 100%
			 at fHigh, then drops to zero at Nyquist.  Except that we
			 always taper at least 5% of the data at high freq to avoid a
			 sharp edge in freq space there. */
      REAL8 NWind = IFOdata->whiteFreqData->data->length - iHigh;
      REAL8 weight = 0.5*(1.0 + cos(M_PI*(i-iHigh)/NWind)); /* Starts at 0, runs to Pi at i = length */

      IFOdata->whiteFreqData->data->data[i] *= weight;

      windowSquareSum += weight*weight;
    } else {
      windowSquareSum += 1.0;
    }
  }

  REAL8 norm = sqrt(IFOdata->whiteFreqData->data->length / windowSquareSum);
  for (i = 0; i < IFOdata->whiteFreqData->data->length; i++) {
    IFOdata->whiteFreqData->data->data[i] *= norm;
  }

  XLALREAL8FreqTimeFFT(IFOdata->whiteTimeData, IFOdata->whiteFreqData, IFOdata->freqToTimeFFTPlan);
}

void LALInferenceInjectInspiralSignal(LALInferenceIFOData *IFOdata, ProcessParamsTable *commandLine)
{
	LALStatus status;
	memset(&status,0,sizeof(status));
	SimInspiralTable *injTable=NULL;
  SimInspiralTable *injEvent=NULL;
	UINT4 Ninj=0;
	UINT4 event=0;
	UINT4 i=0,j=0;
  REAL8 responseScale=1.0;
	LIGOTimeGPS injstart;
	REAL8 SNR=0,NetworkSNR=0;
	DetectorResponse det;
	memset(&injstart,0,sizeof(LIGOTimeGPS));
	COMPLEX16FrequencySeries *injF=NULL;
	FILE *rawWaveform=NULL;
	ProcessParamsTable *ppt=NULL;
	REAL8 bufferLength = 2048.0; /* Default length of buffer for injections (seconds) */
	UINT4 bufferN=0;
	LIGOTimeGPS bufferStart;

	LALInferenceIFOData *thisData=IFOdata->next;
	REAL8 minFlow=IFOdata->fLow;
	REAL8 MindeltaT=IFOdata->timeData->deltaT;
    REAL8 InjSampleRate=1.0/MindeltaT;
	REAL4TimeSeries *injectionBuffer=NULL;
    REAL8 padding=0.4; //default, set in LALInferenceReadData()
    char SNRpath[FILENAME_MAX+50]="";
    int flipped_masses=0;

	while(thisData){
          minFlow   = minFlow>thisData->fLow ? thisData->fLow : minFlow;
          MindeltaT = MindeltaT>thisData->timeData->deltaT ? thisData->timeData->deltaT : MindeltaT;
          thisData  = thisData->next;
	}
	thisData=IFOdata;

	if(!LALInferenceGetProcParamVal(commandLine,"--inj")) {fprintf(stdout,"No injection file specified, not injecting\n"); return;}
	if(LALInferenceGetProcParamVal(commandLine,"--event")){
    event= atoi(LALInferenceGetProcParamVal(commandLine,"--event")->value);
    fprintf(stdout,"Injecting event %d\n",event);
	}

	ppt = LALInferenceGetProcParamVal(commandLine,"--outfile");
	if (ppt)
	    sprintf(SNRpath, "%s_snr.txt", ppt->value);
	else
		sprintf(SNRpath, "snr.txt");

	Ninj=SimInspiralTableFromLIGOLw(&injTable,LALInferenceGetProcParamVal(commandLine,"--inj")->value,0,0);
	REPORTSTATUS(&status);
	printf("Ninj %d\n", Ninj);
	if(Ninj<=event){
          fprintf(stderr,"Error reading event %d from %s\n",event,LALInferenceGetProcParamVal(commandLine,"--inj")->value);
          exit(1);
        }
	while(i<event) {i++; injTable = injTable->next;} /* Select event */
	injEvent = injTable;
	injEvent->next = NULL;
	Approximant injapprox;
	injapprox = XLALGetApproximantFromString(injTable->waveform);
        if( (int) injapprox == XLAL_FAILURE)
          ABORTXLAL(&status);
	printf("Injecting approximant %i: %s\n", injapprox, injTable->waveform);
	REPORTSTATUS(&status);

	/* Check for frequency domain injection. All aproximants supported by XLALSimInspiralImplementedFDApproximants will work.
   * CAVEAT: FD spinning approximants will refer the spin to the lower frequency as given in the xml table. Templates instead will refer it to the lower cutoff of the likelihood integral. This means *different* values of spin will be recovered if one doesn't pay attention! */
	if(XLALSimInspiralImplementedFDApproximants(XLALGetApproximantFromString(injEvent->waveform)))
	{
	 InjectFD(IFOdata, injTable, commandLine);
	 LALInferencePrintDataWithInjection(IFOdata,commandLine);
	 return;
	}
        flipped_masses = enforce_m1_larger_m2(injEvent);
	/* Begin loop over interferometers */
	while(thisData){
		Approximant       approximant;        /* Get approximant value      */
		approximant = XLALGetApproximantFromString(injEvent->waveform);
		if( (int) approximant == XLAL_FAILURE)
			ABORTXLAL(&status);

		InjSampleRate=1.0/thisData->timeData->deltaT;
		if(LALInferenceGetProcParamVal(commandLine,"--injectionsrate")) InjSampleRate=atof(LALInferenceGetProcParamVal(commandLine,"--injectionsrate")->value);
		if(approximant == NumRelNinja2 && InjSampleRate != 16384) {
			fprintf(stderr, "WARNING: NINJA2 injections only work with 16384 Hz sampling rates.  Generating injection in %s at this rate, then downsample to the run's sampling rate.\n", thisData->name);
			InjSampleRate = 16384;
		}

		memset(&det,0,sizeof(det));
		det.site=thisData->detector;
		COMPLEX8FrequencySeries *resp = XLALCreateCOMPLEX8FrequencySeries("response",&thisData->timeData->epoch,
																		  0.0,
																		  thisData->freqData->deltaF,
																		  &strainPerCount,
																		  thisData->freqData->data->length);

		for(i=0;i<resp->data->length;i++) {resp->data->data[i] = 1.0;}
		/* Originally created for injecting into DARM-ERR, so transfer function was needed.
		But since we are injecting into h(t), the transfer function from h(t) to h(t) is 1.*/

		/* We need a long buffer to inject into so that FindChirpInjectSignals() works properly
		 for low mass systems. Use 100 seconds here */
		bufferN = (UINT4) (bufferLength*InjSampleRate);// /thisData->timeData->deltaT);
		memcpy(&bufferStart,&thisData->timeData->epoch,sizeof(LIGOTimeGPS));
		XLALGPSAdd(&bufferStart,(REAL8) thisData->timeData->data->length * thisData->timeData->deltaT);
		XLALGPSAdd(&bufferStart,-bufferLength);
		injectionBuffer=(REAL4TimeSeries *)XLALCreateREAL4TimeSeries(thisData->detector->frDetector.prefix,
																	 &bufferStart, 0.0, 1.0/InjSampleRate,//thisData->timeData->deltaT,
																	 &lalADCCountUnit, bufferN);
		REAL8TimeSeries *inj8Wave=(REAL8TimeSeries *)XLALCreateREAL8TimeSeries("injection8",
                                                                           &thisData->timeData->epoch,
                                                                           0.0,
                                                                           thisData->timeData->deltaT,
                                                                           //&lalDimensionlessUnit,
                                                                           &lalStrainUnit,
                                                                           thisData->timeData->data->length);
		if(!inj8Wave) XLAL_ERROR_VOID(XLAL_EFUNC);
		/* This marks the sample in which the real segment starts, within the buffer */
		for(i=0;i<injectionBuffer->data->length;i++) injectionBuffer->data->data[i]=0.0;
		for(i=0;i<inj8Wave->data->length;i++) inj8Wave->data->data[i]=0.0;
		INT4 realStartSample=(INT4)((thisData->timeData->epoch.gpsSeconds - injectionBuffer->epoch.gpsSeconds)/thisData->timeData->deltaT);
		realStartSample+=(INT4)((thisData->timeData->epoch.gpsNanoSeconds - injectionBuffer->epoch.gpsNanoSeconds)*1e-9/thisData->timeData->deltaT);

    if(LALInferenceGetProcParamVal(commandLine,"--lalinspiralinjection")){
      if ( approximant == NumRelNinja2) {
        XLALSimInjectNinjaSignals(injectionBuffer, thisData->name, 1./responseScale, injEvent);
      } else {
        /* Use this custom version for extra sites - not currently maintained */
	      /* Normal find chirp simulation cannot handle the extra sites */
	      LALFindChirpInjectSignals (&status,injectionBuffer,injEvent,resp);
      }
      printf("Using LALInspiral for injection\n");
      XLALResampleREAL4TimeSeries(injectionBuffer,thisData->timeData->deltaT); //downsample to analysis sampling rate.
      if(status.statusCode) REPORTSTATUS(&status);
      XLALDestroyCOMPLEX8FrequencySeries(resp);

      if ( approximant != NumRelNinja2 ) {
        /* Checking the lenght of the injection waveform with respect of thisData->timeData->data->length */
        CoherentGW            waveform;
        PPNParamStruc         ppnParams;
        memset( &waveform, 0, sizeof(CoherentGW) );
        memset( &ppnParams, 0, sizeof(PPNParamStruc) );
        ppnParams.deltaT   = 1.0/InjSampleRate;//thisData->timeData->deltaT;
        ppnParams.lengthIn = 0;
        ppnParams.ppn      = NULL;
        unsigned lengthTest = 0;

        LALGenerateInspiral(&status, &waveform, injEvent, &ppnParams ); //Recompute the waveform just to get access to ppnParams.tc and waveform.h->data->length or waveform.phi->data->length
        if(status.statusCode) REPORTSTATUS(&status);

        if(waveform.h){
          lengthTest = waveform.h->data->length*(thisData->timeData->deltaT*InjSampleRate);
        }
        if(waveform.phi){
          XLALResampleREAL8TimeSeries(waveform.phi,thisData->timeData->deltaT);
          lengthTest = waveform.phi->data->length;
        }


        if(lengthTest>thisData->timeData->data->length-(UINT4)ceil((2.0*padding+2.0)/thisData->timeData->deltaT)){
          fprintf(stderr, "WARNING: waveform length = %u is longer than thisData->timeData->data->length = %d minus the window width = %d and the 2.0 seconds after tc (total of %d points available).\n", lengthTest, thisData->timeData->data->length, (INT4)ceil((2.0*padding)/thisData->timeData->deltaT) , thisData->timeData->data->length-(INT4)ceil((2.0*padding+2.0)/thisData->timeData->deltaT));
          fprintf(stderr, "The waveform injected is %f seconds long. Consider increasing the %f seconds segment length (--seglen) to be greater than %f. (in %s, line %d)\n",ppnParams.tc , thisData->timeData->data->length * thisData->timeData->deltaT, ppnParams.tc + 2.0*padding + 2.0, __FILE__, __LINE__);
        }
        if(ppnParams.tc>bufferLength){
          fprintf(stderr, "ERROR: The waveform injected is %f seconds long and the buffer for FindChirpInjectSignal is %f seconds long. The end of the waveform will be cut ! (in %s, line %d)\n",ppnParams.tc , bufferLength, __FILE__, __LINE__);
          exit(1);
        }
      }

      /* Now we cut the injection buffer down to match the time domain wave size */
      injectionBuffer=(REAL4TimeSeries *)XLALCutREAL4TimeSeries(injectionBuffer,realStartSample,thisData->timeData->data->length);
      if (!injectionBuffer) XLAL_ERROR_VOID(XLAL_EFUNC);
      if(status.statusCode) REPORTSTATUS(&status);
      for(i=0;i<injectionBuffer->data->length;i++) inj8Wave->data->data[i]=(REAL8)injectionBuffer->data->data[i];
    }else{
      printf("Using LALSimulation for injection\n");
      REAL8TimeSeries *hplus=NULL;  /**< +-polarization waveform */
      REAL8TimeSeries *hcross=NULL; /**< x-polarization waveform */
      REAL8TimeSeries       *signalvecREAL8=NULL;
      LALPNOrder        order;              /* Order of the model             */
      INT4              amporder=0;         /* Amplitude order of the model   */

      order = XLALGetOrderFromString(injEvent->waveform);
      if ( (int) order == XLAL_FAILURE)
        ABORTXLAL(&status);
      amporder = injEvent->amp_order;
      //if(amporder<0) amporder=0;
      /* FIXME - tidal lambda's and interactionFlag are just set to command line values here.
       * They should be added to injEvent and set to appropriate values
       */

      // Inject (lambda1,lambda2)
      REAL8 lambda1 = 0.;
      if(LALInferenceGetProcParamVal(commandLine,"--inj-lambda1")) {
        lambda1= atof(LALInferenceGetProcParamVal(commandLine,"--inj-lambda1")->value);
      }
      REAL8 lambda2 = 0.;
      if(LALInferenceGetProcParamVal(commandLine,"--inj-lambda2")) {
        lambda2= atof(LALInferenceGetProcParamVal(commandLine,"--inj-lambda2")->value);
      }
	  if(flipped_masses)
	  {
			  /* Having previously flipped the masses so m1>m2, also flip lambdas */
			  REAL8 lambda_tmp = lambda1;
			  lambda1 = lambda2;
			  lambda2 = lambda_tmp;
			  fprintf(stdout,"Flipping lambdas since masses are flipped\n");
	  }
      if(LALInferenceGetProcParamVal(commandLine,"--inj-lambda1")) {
        fprintf(stdout,"Injection lambda1 set to %f\n",lambda1);
      }
      if(LALInferenceGetProcParamVal(commandLine,"--inj-lambda2")) {
        fprintf(stdout,"Injection lambda1 set to %f\n",lambda1);
      }

      // Inject (lambdaT,dLambdaT)
      REAL8 lambdaT = 0.;
      REAL8 dLambdaT = 0.;
      REAL8 m1=injEvent->mass1;
      REAL8 m2=injEvent->mass2;
      REAL8 Mt=m1+m2;
      REAL8 eta=m1*m2/(Mt*Mt);
      if(LALInferenceGetProcParamVal(commandLine,"--inj-lambdaT")&&LALInferenceGetProcParamVal(commandLine,"--inj-dLambdaT")) {
        lambdaT= atof(LALInferenceGetProcParamVal(commandLine,"--inj-lambdaT")->value);
        dLambdaT= atof(LALInferenceGetProcParamVal(commandLine,"--inj-dLambdaT")->value);
        LALInferenceLambdaTsEta2Lambdas(lambdaT,dLambdaT,eta,&lambda1,&lambda2);
        fprintf(stdout,"Injection lambdaT set to %f\n",lambdaT);
        fprintf(stdout,"Injection dLambdaT set to %f\n",dLambdaT);
        fprintf(stdout,"lambda1 set to %f\n",lambda1);
        fprintf(stdout,"lambda2 set to %f\n",lambda2);
      }

      // Inject 4-piece polytrope eos
      REAL8 logp1=0.0;
      REAL8 gamma1=0.0;
      REAL8 gamma2=0.0;
      REAL8 gamma3=0.0;
      if(LALInferenceGetProcParamVal(commandLine,"--inj-logp1")&&LALInferenceGetProcParamVal(commandLine,"--inj-gamma1")&&LALInferenceGetProcParamVal(commandLine,"--inj-gamma2")&&LALInferenceGetProcParamVal(commandLine,"--inj-gamma3")){
        logp1= atof(LALInferenceGetProcParamVal(commandLine,"--inj-logp1")->value);
        gamma1= atof(LALInferenceGetProcParamVal(commandLine,"--inj-gamma1")->value);
        gamma2= atof(LALInferenceGetProcParamVal(commandLine,"--inj-gamma2")->value);
        gamma3= atof(LALInferenceGetProcParamVal(commandLine,"--inj-gamma3")->value);
        // Find lambda1,2(m1,2|eos)
        LALInferenceLogp1GammasMasses2Lambdas(logp1, gamma1, gamma2, gamma3, m1, m2, &lambda1, &lambda2);
        fprintf(stdout,"Injection logp1 set to %f\n",logp1);
        fprintf(stdout,"Injection gamma1 set to %f\n",gamma1);
        fprintf(stdout,"Injection gamma2 set to %f\n",gamma2);
        fprintf(stdout,"Injection gamma3 set to %f\n",gamma3);
        fprintf(stdout,"lambda1 set to %f\n",lambda1);
        fprintf(stdout,"lambda2 set to %f\n",lambda2);

        /*
        For when tagSimInspiralTable is updated
        to include EOS params

        injEvent->logp1= logp1;
        injEvent->gamma1= gamma1;
        injEvent->gamma2= gamma2;
        injEvent->gamma3= gamma3;
        */
      }

      REAL8 fref = 100.;
      if(LALInferenceGetProcParamVal(commandLine,"--inj-fref")) {
        fref = atoi(LALInferenceGetProcParamVal(commandLine,"--inj-fref")->value);
      }

      LALDict *LALpars=XLALCreateDict();

      /* Set the spin-frame convention */

      LALSimInspiralSpinOrder spinO = -1;
      if(LALInferenceGetProcParamVal(commandLine,"--inj-spinOrder")) {
        spinO = atoi(LALInferenceGetProcParamVal(commandLine,"--inj-spinOrder")->value);
        XLALSimInspiralWaveformParamsInsertPNSpinOrder(LALpars, spinO);
      }
      LALSimInspiralTidalOrder tideO = -1;
      if(LALInferenceGetProcParamVal(commandLine,"--inj-tidalOrder")) {
        tideO = atoi(LALInferenceGetProcParamVal(commandLine,"--inj-tidalOrder")->value);
        XLALSimInspiralWaveformParamsInsertPNTidalOrder(LALpars, tideO);
      }

      LALSimInspiralFrameAxis frameAxis = LAL_SIM_INSPIRAL_FRAME_AXIS_DEFAULT;
      if((ppt=LALInferenceGetProcParamVal(commandLine,"--inj-spin-frame"))) {
        frameAxis = XLALSimInspiralGetFrameAxisFromString(ppt->value);
      }
      XLALSimInspiralWaveformParamsInsertFrameAxis(LALpars,(int) frameAxis);

      if((ppt=LALInferenceGetProcParamVal(commandLine,"--inj-numreldata"))) {
	XLALSimInspiralWaveformParamsInsertNumRelData(LALpars, ppt->value);
	fprintf(stdout,"Injection will use %s.\n",ppt->value);
      }
      else if (strlen(injEvent->numrel_data) > 0) {
        XLALSimInspiralWaveformParamsInsertNumRelData(LALpars, injEvent->numrel_data);
      }

      /* Print a line with information about approximant, amporder, phaseorder, tide order and spin order */
      fprintf(stdout,"Injection will run using Approximant %i (%s), phase order %i, amp order %i, spin order %i, tidal order %i, in the time domain with a reference frequency of %f.\n",approximant,XLALSimInspiralGetStringFromApproximant(approximant),order,amporder,(int) spinO, (int) tideO, (float) fref);

      /* ChooseWaveform starts the (2,2) mode of the waveform at the given minimum frequency.  We want the highest order contribution to start at the f_lower of the injection file */
      REAL8 f_min = XLALSimInspiralfLow2fStart(injEvent->f_lower, amporder, approximant);
      printf("Injecting with f_min = %f.\n", f_min);

      XLALSimInspiralWaveformParamsInsertTidalLambda1(LALpars,lambda1);
      XLALSimInspiralWaveformParamsInsertTidalLambda2(LALpars,lambda2);
      XLALSimInspiralWaveformParamsInsertPNAmplitudeOrder(LALpars,amporder);
      XLALSimInspiralWaveformParamsInsertPNPhaseOrder(LALpars,order);

      XLALSimInspiralChooseTDWaveform(&hplus, &hcross, injEvent->mass1*LAL_MSUN_SI, injEvent->mass2*LAL_MSUN_SI,
				      injEvent->spin1x, injEvent->spin1y, injEvent->spin1z,
				      injEvent->spin2x, injEvent->spin2y, injEvent->spin2z,
				      injEvent->distance*LAL_PC_SI * 1.0e6, injEvent->inclination,
				      injEvent->coa_phase, 0., 0., 0.,
				      1.0/InjSampleRate, f_min, fref,
				      LALpars,  approximant);
      XLALDestroyDict(LALpars);

      if(!hplus || !hcross) {
        fprintf(stderr,"Error: XLALSimInspiralChooseWaveform() failed to produce waveform.\n");
        exit(-1);
      }
      XLALResampleREAL8TimeSeries(hplus,thisData->timeData->deltaT);
      XLALResampleREAL8TimeSeries(hcross,thisData->timeData->deltaT);
      /* XLALSimInspiralChooseTDWaveform always ends the waveform at t=0 */
      /* So we can adjust the epoch so that the end time is as desired */
      XLALGPSAddGPS(&(hplus->epoch), &(injEvent->geocent_end_time));
      XLALGPSAddGPS(&(hcross->epoch), &(injEvent->geocent_end_time));

      signalvecREAL8=XLALSimDetectorStrainREAL8TimeSeries(hplus, hcross, injEvent->longitude, injEvent->latitude, injEvent->polarization, det.site);
      if (!signalvecREAL8) XLAL_ERROR_VOID(XLAL_EFUNC);

      for(i=0;i<signalvecREAL8->data->length;i++){
        if(isnan(signalvecREAL8->data->data[i])) signalvecREAL8->data->data[i]=0.0;
      }

      if(signalvecREAL8->data->length > thisData->timeData->data->length-(UINT4)ceil((2.0*padding+2.0)/thisData->timeData->deltaT)){
        fprintf(stderr, "WARNING: waveform length = %u is longer than thisData->timeData->data->length = %d minus the window width = %d and the 2.0 seconds after tc (total of %d points available).\n", signalvecREAL8->data->length, thisData->timeData->data->length, (INT4)ceil((2.0*padding)/thisData->timeData->deltaT) , thisData->timeData->data->length-(INT4)ceil((2.0*padding+2.0)/thisData->timeData->deltaT));
        fprintf(stderr, "The waveform injected is %f seconds long. Consider increasing the %f seconds segment length (--seglen) to be greater than %f. (in %s, line %d)\n",signalvecREAL8->data->length * thisData->timeData->deltaT , thisData->timeData->data->length * thisData->timeData->deltaT, signalvecREAL8->data->length * thisData->timeData->deltaT + 2.0*padding + 2.0, __FILE__, __LINE__);
      }

      XLALSimAddInjectionREAL8TimeSeries(inj8Wave, signalvecREAL8, NULL);

      if ( hplus ) XLALDestroyREAL8TimeSeries(hplus);
      if ( hcross ) XLALDestroyREAL8TimeSeries(hcross);

    }
    XLALDestroyREAL4TimeSeries(injectionBuffer);
    injF=(COMPLEX16FrequencySeries *)XLALCreateCOMPLEX16FrequencySeries("injF",
										&thisData->timeData->epoch,
										0.0,
										thisData->freqData->deltaF,
										&lalDimensionlessUnit,
										thisData->freqData->data->length);
    if(!injF) {
      XLALPrintError("Unable to allocate memory for injection buffer\n");
      XLAL_ERROR_VOID(XLAL_EFUNC);
    }
    /* Window the data */
    REAL4 WinNorm = sqrt(thisData->window->sumofsquares/thisData->window->data->length);
        for(j=0;j<inj8Wave->data->length;j++) inj8Wave->data->data[j]*=thisData->window->data->data[j]; /* /WinNorm; */ /* Window normalisation applied only in freq domain */
    XLALREAL8TimeFreqFFT(injF,inj8Wave,thisData->timeToFreqFFTPlan);
    if(thisData->oneSidedNoisePowerSpectrum){
      for(SNR=0.0,j=thisData->fLow/injF->deltaF;j<thisData->fHigh/injF->deltaF;j++){
        SNR += pow(creal(injF->data->data[j]), 2.0)/thisData->oneSidedNoisePowerSpectrum->data->data[j];
        SNR += pow(cimag(injF->data->data[j]), 2.0)/thisData->oneSidedNoisePowerSpectrum->data->data[j];
      }
      SNR*=4.0*injF->deltaF;
    }
    thisData->SNR=sqrt(SNR);
    NetworkSNR+=SNR;

    /* Actually inject the waveform */
    for(j=0;j<inj8Wave->data->length;j++) thisData->timeData->data->data[j]+=inj8Wave->data->data[j];
      fprintf(stdout,"Injected SNR in detector %s = %g\n",thisData->name,thisData->SNR);
      char filename[320];
      sprintf(filename,"%s_timeInjection.dat",thisData->name);
      FILE* file=fopen(filename, "w");
      for(j=0;j<inj8Wave->data->length;j++){
	fprintf(file, "%.6f\t%lg\n", XLALGPSGetREAL8(&thisData->timeData->epoch) + thisData->timeData->deltaT*j, inj8Wave->data->data[j]);
      }
      fclose(file);
      sprintf(filename,"%s_freqInjection.dat",thisData->name);
      file=fopen(filename, "w");
      for(j=0;j<injF->data->length;j++){
	thisData->freqData->data->data[j] += injF->data->data[j] / WinNorm;
	fprintf(file, "%lg %lg \t %lg\n", thisData->freqData->deltaF*j, creal(injF->data->data[j]), cimag(injF->data->data[j]));
      }
      fclose(file);

      XLALDestroyREAL8TimeSeries(inj8Wave);
      XLALDestroyCOMPLEX16FrequencySeries(injF);
      thisData=thisData->next;
    }
    ppt=LALInferenceGetProcParamVal(commandLine,"--dont-dump-extras");
    if (!ppt){
      PrintSNRsToFile(IFOdata , SNRpath);
    }
    NetworkSNR=sqrt(NetworkSNR);
    fprintf(stdout,"Network SNR of event %d = %g\n",event,NetworkSNR);

    /* Output waveform raw h-plus mode */
    if( (ppt=LALInferenceGetProcParamVal(commandLine,"--rawwaveform")) )
    {
        rawWaveform=fopen(ppt->value,"w");
        bufferN = (UINT4) (bufferLength/IFOdata->timeData->deltaT);
        memcpy(&bufferStart,&IFOdata->timeData->epoch,sizeof(LIGOTimeGPS));
        XLALGPSAdd(&bufferStart,(REAL8) IFOdata->timeData->data->length * IFOdata->timeData->deltaT);
        XLALGPSAdd(&bufferStart,-bufferLength);
        COMPLEX8FrequencySeries *resp = XLALCreateCOMPLEX8FrequencySeries("response",&IFOdata->timeData->epoch,0.0,IFOdata->freqData->deltaF,&strainPerCount,IFOdata->freqData->data->length);
        if(!resp) XLAL_ERROR_VOID(XLAL_EFUNC);
        injectionBuffer=(REAL4TimeSeries *)XLALCreateREAL4TimeSeries("None",&bufferStart, 0.0, IFOdata->timeData->deltaT,&lalADCCountUnit, bufferN);
        if(!injectionBuffer) XLAL_ERROR_VOID(XLAL_EFUNC);
        /* This marks the sample in which the real segment starts, within the buffer */
        INT4 realStartSample=(INT4)((IFOdata->timeData->epoch.gpsSeconds - injectionBuffer->epoch.gpsSeconds)/IFOdata->timeData->deltaT);
        realStartSample+=(INT4)((IFOdata->timeData->epoch.gpsNanoSeconds - injectionBuffer->epoch.gpsNanoSeconds)*1e-9/IFOdata->timeData->deltaT);
        LALFindChirpInjectSignals(&status,injectionBuffer,injEvent,resp);
        if(status.statusCode) REPORTSTATUS(&status);
        XLALDestroyCOMPLEX8FrequencySeries(resp);
        injectionBuffer=(REAL4TimeSeries *)XLALCutREAL4TimeSeries(injectionBuffer,realStartSample,IFOdata->timeData->data->length);
        for(j=0;j<injectionBuffer->data->length;j++) fprintf(rawWaveform,"%.6f\t%g\n", XLALGPSGetREAL8(&IFOdata->timeData->epoch) + IFOdata->timeData->deltaT*j, injectionBuffer->data->data[j]);
        fclose(rawWaveform);
        XLALDestroyREAL4TimeSeries(injectionBuffer);
    }

    LALInferencePrintDataWithInjection(IFOdata,commandLine);

    return;
}


void InjectFD(LALInferenceIFOData *IFOdata, SimInspiralTable *inj_table, ProcessParamsTable *commandLine)
///*-------------- Inject in Frequency domain -----------------*/
{
  /* Inject a gravitational wave into the data in the frequency domain */
  LALStatus status;
  memset(&status,0,sizeof(LALStatus));
  INT4 errnum;
  char SNRpath[FILENAME_MAX+50];
  ProcessParamsTable *ppt=NULL;
  int flipped_masses=0;
  LALInferenceIFOData *dataPtr;

  ppt = LALInferenceGetProcParamVal(commandLine,"--outfile");
  if (ppt)
    sprintf(SNRpath, "%s_snr.txt", ppt->value);
  else
    sprintf(SNRpath, "snr.txt");

  Approximant approximant = XLALGetApproximantFromString(inj_table->waveform);
  if( (int) approximant == XLAL_FAILURE)
      ABORTXLAL(&status);

  LALPNOrder phase_order = XLALGetOrderFromString(inj_table->waveform);
  if ( (int) phase_order == XLAL_FAILURE)
      ABORTXLAL(&status);

  LALPNOrder amp_order = (LALPNOrder) inj_table->amp_order;

  flipped_masses = enforce_m1_larger_m2(inj_table);

  REAL8 injtime=0.0;
  injtime=(REAL8) inj_table->geocent_end_time.gpsSeconds + (REAL8) inj_table->geocent_end_time.gpsNanoSeconds*1.0e-9;

  // Inject (lambda1,lambda2)
  REAL8 lambda1 = 0.;
  if(LALInferenceGetProcParamVal(commandLine,"--inj-lambda1")) {
    lambda1= atof(LALInferenceGetProcParamVal(commandLine,"--inj-lambda1")->value);
  }
  REAL8 lambda2 = 0.;
  if(LALInferenceGetProcParamVal(commandLine,"--inj-lambda2")) {
    lambda2= atof(LALInferenceGetProcParamVal(commandLine,"--inj-lambda2")->value);
  }
  if(flipped_masses) /* If flipped masses, also flip lambda */
  {
		REAL8 lambda_tmp=lambda1;
		lambda1=lambda2;
		lambda2=lambda_tmp;
		fprintf(stdout,"Flipping lambdas since masses are flipped\n");
  }
  if(LALInferenceGetProcParamVal(commandLine,"--inj-lambda1")) {
    fprintf(stdout,"Injection lambda1 set to %f\n",lambda1);
  }
  if(LALInferenceGetProcParamVal(commandLine,"--inj-lambda2")) {
    fprintf(stdout,"Injection lambda2 set to %f\n",lambda2);
  }


  // Inject (lambdaT,dLambdaT)
  REAL8 lambdaT = 0.;
  REAL8 dLambdaT = 0.;
  if(LALInferenceGetProcParamVal(commandLine,"--inj-lambdaT")&&LALInferenceGetProcParamVal(commandLine,"--inj-dLambdaT")) {
    lambdaT= atof(LALInferenceGetProcParamVal(commandLine,"--inj-lambdaT")->value);
    dLambdaT= atof(LALInferenceGetProcParamVal(commandLine,"--inj-dLambdaT")->value);
    // Find lambda1,2(LambdaT,dLambdaT,eta)
    LALInferenceLambdaTsEta2Lambdas(lambdaT, dLambdaT, inj_table->eta, &lambda1, &lambda2);
    fprintf(stdout,"Injection lambdaT set to %f\n",lambdaT);
    fprintf(stdout,"Injection dLambdaT set to %f\n",dLambdaT);
    fprintf(stdout,"lambda1 set to %f\n",lambda1);
    fprintf(stdout,"lambda2 set to %f\n",lambda2);
  }

   // Inject 4-piece polytrope eos
   REAL8 logp1=0.0;
   REAL8 gamma1=0.0;
   REAL8 gamma2=0.0;
   REAL8 gamma3=0.0;
   if(LALInferenceGetProcParamVal(commandLine,"--inj-logp1")&&LALInferenceGetProcParamVal(commandLine,"--inj-gamma1")&&LALInferenceGetProcParamVal(commandLine,"--inj-gamma2")&&LALInferenceGetProcParamVal(commandLine,"--inj-gamma3")){
     logp1= atof(LALInferenceGetProcParamVal(commandLine,"--inj-logp1")->value);
     gamma1= atof(LALInferenceGetProcParamVal(commandLine,"--inj-gamma1")->value);
     gamma2= atof(LALInferenceGetProcParamVal(commandLine,"--inj-gamma2")->value);
     gamma3= atof(LALInferenceGetProcParamVal(commandLine,"--inj-gamma3")->value);
     // Find lambda1,2(m1,2|eos)
     LALInferenceLogp1GammasMasses2Lambdas(logp1, gamma1, gamma2, gamma3, inj_table->mass1, inj_table->mass2, &lambda1, &lambda2);
     fprintf(stdout,"Injection logp1 set to %f\n",logp1);
     fprintf(stdout,"Injection gamma1 set to %f\n",gamma1);
     fprintf(stdout,"Injection gamma2 set to %f\n",gamma2);
     fprintf(stdout,"Injection gamma3 set to %f\n",gamma3);
     fprintf(stdout,"lambda1 set to %f\n",lambda1);
     fprintf(stdout,"lambda2 set to %f\n",lambda2);

     /*
     For when tagSimInspiralTable is updated
     to include EOS params

     injEvent->logp1= logp1;
     injEvent->gamma1= gamma1;
     injEvent->gamma2= gamma2;
     injEvent->gamma3= gamma3;
     */
   }

	/* FIXME: One also need to code the same manipulations done to f_max in LALInferenceTemplateXLALSimInspiralChooseWaveform line 856 circa*/

  /* Set up LAL dictionary */
  LALDict* LALpars=XLALCreateDict();

  /* Set the spin-frame convention */
  ppt = LALInferenceGetProcParamVal(commandLine,"--inj-spin-frame");
  if(ppt) {
      if (!strcmp(ppt->value, "view"))
          XLALSimInspiralWaveformParamsInsertFrameAxis(LALpars, LAL_SIM_INSPIRAL_FRAME_AXIS_VIEW);
      else if (!strcmp(ppt->value, "orbital-l"))
          XLALSimInspiralWaveformParamsInsertFrameAxis(LALpars, LAL_SIM_INSPIRAL_FRAME_AXIS_ORBITAL_L);
      else if (!strcmp(ppt->value, "total-j"))
          XLALSimInspiralWaveformParamsInsertFrameAxis(LALpars, LAL_SIM_INSPIRAL_FRAME_AXIS_TOTAL_J);
  }

  LALSimInspiralSpinOrder spinO = LAL_SIM_INSPIRAL_SPIN_ORDER_ALL;
  if(LALInferenceGetProcParamVal(commandLine, "--inj-spinOrder")) {
    spinO = atoi(LALInferenceGetProcParamVal(commandLine, "--inj-spinOrder")->value);
    XLALSimInspiralWaveformParamsInsertPNSpinOrder(LALpars, spinO);
  }

  LALSimInspiralTidalOrder tideO = LAL_SIM_INSPIRAL_TIDAL_ORDER_ALL;
  if(LALInferenceGetProcParamVal(commandLine, "--inj-tidalOrder")) {
    tideO = atoi(LALInferenceGetProcParamVal(commandLine, "--inj-tidalOrder")->value);
    XLALSimInspiralWaveformParamsInsertPNTidalOrder(LALpars, tideO);
  }

  REAL8 deltaT = IFOdata->timeData->deltaT;
  REAL8 deltaF = IFOdata->freqData->deltaF;

  REAL8 f_min = XLALSimInspiralfLow2fStart(inj_table->f_lower, amp_order, approximant);
  REAL8 f_max = 0.0;

  REAL8 fref = 100.;
  if(LALInferenceGetProcParamVal(commandLine,"--inj-fref")) {
    fref = atoi(LALInferenceGetProcParamVal(commandLine,"--inj-fref")->value);
  }
  
  if (approximant == TaylorF2)
      f_max = 0.0; /* this will stop at ISCO */
  else{
	  /* get the max f_max as done in Template. Has to do this since I cannot  access LALInferenceModel here*/
	  dataPtr=IFOdata;
	  while(dataPtr){
      	if(dataPtr->fHigh>f_max) f_max=dataPtr->fHigh;
		dataPtr=dataPtr->next;
	  }
  }
 /* Print a line with information about approximant, amp_order, phaseorder, tide order and spin order */
  fprintf(stdout,"\n\n---\t\t ---\n");
 fprintf(stdout,"Injection will run using Approximant %i (%s), phase order %i, amp order %i, spin order %i, tidal order %i, in the frequency domain.\n",approximant,XLALSimInspiralGetStringFromApproximant(approximant),phase_order,amp_order,(int) spinO,(int) tideO);
   fprintf(stdout,"---\t\t ---\n\n");

  COMPLEX16FrequencySeries *hptilde=NULL, *hctilde=NULL;

  XLALSimInspiralWaveformParamsInsertTidalLambda1(LALpars,lambda1);
  XLALSimInspiralWaveformParamsInsertTidalLambda2(LALpars,lambda2);
  XLALSimInspiralWaveformParamsInsertPNAmplitudeOrder(LALpars,amp_order);
  XLALSimInspiralWaveformParamsInsertPNPhaseOrder(LALpars,phase_order);

  XLALSimInspiralChooseFDWaveform(&hptilde, &hctilde, inj_table->mass1*LAL_MSUN_SI, inj_table->mass2*LAL_MSUN_SI,
				  inj_table->spin1x, inj_table->spin1y, inj_table->spin1z,
				  inj_table->spin2x, inj_table->spin2y, inj_table->spin2z,
				  inj_table->distance*LAL_PC_SI * 1.0e6, inj_table->inclination,
				  inj_table->coa_phase, 0., 0., 0., deltaF, f_min, f_max, fref,
				  LALpars, approximant);
  XLALDestroyDict(LALpars);

  /* Fail if injection waveform generation was not successful */
  errnum = *XLALGetErrnoPtr();
  if (errnum != XLAL_SUCCESS) {
    XLALPrintError(" ERROR in InjectFD(): error encountered when injecting waveform. errnum=%d\n",errnum);
    exit(1);
  }

  REAL8 Fplus, Fcross;
  REAL8 plainTemplateReal, plainTemplateImag;
  REAL8 templateReal, templateImag;
  LIGOTimeGPS GPSlal;
  REAL8 gmst;
  REAL8 chisquared;
  REAL8 timedelay;  /* time delay b/w iterferometer & geocenter w.r.t. sky location */
  REAL8 timeshift;  /* time shift (not necessarily same as above)                   */
  REAL8 twopit, re, im, dre, dim, newRe, newIm;
  UINT4 i, lower, upper;

  REAL8 temp=0.0;
  REAL8 NetSNR=0.0;

  /* figure out GMST: */
  XLALGPSSetREAL8(&GPSlal, injtime);
  gmst=XLALGreenwichMeanSiderealTime(&GPSlal);

  /* loop over data (different interferometers): */
  dataPtr = IFOdata;

  while (dataPtr != NULL) {
    /*-- WF to inject is now in hptilde and hctilde. --*/
    /* determine beam pattern response (Fplus and Fcross) for given Ifo: */
    XLALComputeDetAMResponse(&Fplus, &Fcross,
                                (const REAL4(*)[3])dataPtr->detector->response,
                                inj_table->longitude, inj_table->latitude,
                                inj_table->polarization, gmst);

    /* signal arrival time (relative to geocenter); */
    timedelay = XLALTimeDelayFromEarthCenter(dataPtr->detector->location,
                                                inj_table->longitude, inj_table->latitude,
                                                &GPSlal);

    /* (negative timedelay means signal arrives earlier at Ifo than at geocenter, etc.) */
    /* amount by which to time-shift template (not necessarily same as above "timedelay"): */
    REAL8 instant = dataPtr->timeData->epoch.gpsSeconds + 1e-9*dataPtr->timeData->epoch.gpsNanoSeconds;

    timeshift = (injtime - instant) + timedelay;
    twopit    = LAL_TWOPI * (timeshift);

    dataPtr->fPlus = Fplus;
    dataPtr->fCross = Fcross;
    dataPtr->timeshift = timeshift;

    char InjFileName[320];
    sprintf(InjFileName,"injection_%s.dat",dataPtr->name);
    FILE *outInj=fopen(InjFileName,"w");

     /* determine frequency range & loop over frequency bins: */
    lower = (UINT4)ceil(dataPtr->fLow / deltaF);
    upper = (UINT4)floor(dataPtr->fHigh / deltaF);
    chisquared = 0.0;

    re = cos(twopit * deltaF * lower);
    im = -sin(twopit * deltaF * lower);
    for (i=lower; i<=upper; ++i){
      /* derive template (involving location/orientation parameters) from given plus/cross waveforms: */
      if (i < hptilde->data->length) {
          plainTemplateReal = Fplus * creal(hptilde->data->data[i])
                              +  Fcross * creal(hctilde->data->data[i]);
          plainTemplateImag = Fplus * cimag(hptilde->data->data[i])
                              +  Fcross * cimag(hctilde->data->data[i]);
      } else {
          plainTemplateReal = 0.0;
          plainTemplateImag = 0.0;
      }

      /* do time-shifting...             */
      /* (also un-do 1/deltaT scaling): */
      /* real & imag parts of  exp(-2*pi*i*f*deltaT): */
      templateReal = (plainTemplateReal*re - plainTemplateImag*im);
      templateImag = (plainTemplateReal*im + plainTemplateImag*re);

      /* Incremental values, using cos(theta) - 1 = -2*sin(theta/2)^2 */
      dim = -sin(twopit*deltaF);
      dre = -2.0*sin(0.5*twopit*deltaF)*sin(0.5*twopit*deltaF);
      newRe = re + re*dre - im * dim;
      newIm = im + re*dim + im*dre;
      re = newRe;
      im = newIm;

      fprintf(outInj,"%lf %e %e %e\n",i*deltaF ,templateReal,templateImag,1.0/dataPtr->oneSidedNoisePowerSpectrum->data->data[i]);
      dataPtr->freqData->data->data[i] += crect( templateReal, templateImag );

      temp = ((2.0/( deltaT*(double) dataPtr->timeData->data->length) * (templateReal*templateReal+templateImag*templateImag)) / dataPtr->oneSidedNoisePowerSpectrum->data->data[i]);
      chisquared  += temp;
    }
    printf("injected SNR %.1f in IFO %s\n",sqrt(2.0*chisquared),dataPtr->name);
    NetSNR+=2.0*chisquared;
    dataPtr->SNR=sqrt(2.0*chisquared);
    dataPtr = dataPtr->next;

    fclose(outInj);
  }
  printf("injected Network SNR %.1f \n",sqrt(NetSNR));
  ppt=LALInferenceGetProcParamVal(commandLine,"--dont-dump-extras");
  if (!ppt){
    PrintSNRsToFile(IFOdata , SNRpath);
  }
  XLALDestroyCOMPLEX16FrequencySeries(hctilde);
  XLALDestroyCOMPLEX16FrequencySeries(hptilde);
}

static void PrintSNRsToFile(LALInferenceIFOData *IFOdata , char SNRpath[] ){
  REAL8 NetSNR=0.0;
  LALInferenceIFOData *thisData=IFOdata;
  int nIFO=0;

  while(thisData){
    thisData=thisData->next;
    nIFO++;
  }
  FILE * snrout = fopen(SNRpath,"w");
  if(!snrout){
    fprintf(stderr,"Unable to open the path %s for writing SNR files\n",SNRpath);
    fprintf(stderr,"Error code %i: %s\n",errno,strerror(errno));
    exit(errno);
  }
  thisData=IFOdata;
  while(thisData){
    fprintf(snrout,"%s:\t %4.2f\n",thisData->name,thisData->SNR);
    nIFO++;
    NetSNR+=(thisData->SNR*thisData->SNR);
    thisData=thisData->next;
  }
  if (nIFO>1){
    fprintf(snrout,"Network:\t");
    fprintf(snrout,"%4.2f\n",sqrt(NetSNR));
  }
  fclose(snrout);
}

/**
* Fill the variables passed in vars with the parameters of the injection passed in event
* will over-write and destroy any existing parameters. Param vary type will be fixed
*/
void LALInferenceInjectionToVariables(SimInspiralTable *theEventTable, LALInferenceVariables *vars)
{
  //UINT4 spinCheck=0;
  if(!vars) {
  XLALPrintError("Encountered NULL variables pointer");
  XLAL_ERROR_VOID(XLAL_EINVAL);
  }
  enforce_m1_larger_m2(theEventTable);
  REAL8 q = theEventTable->mass2 / theEventTable->mass1;
  if (q > 1.0) q = 1.0/q;

  REAL8 psi = theEventTable->polarization;
  if (psi>=M_PI) psi -= M_PI;

  REAL8 injGPSTime = XLALGPSGetREAL8(&(theEventTable->geocent_end_time));

  REAL8 dist = theEventTable->distance;
  //REAL8 cosinclination = cos(theEventTable->inclination);
  REAL8 phase = theEventTable->coa_phase;
  REAL8 dec = theEventTable->latitude;
  REAL8 ra = theEventTable->longitude;

  Approximant injapprox = XLALGetApproximantFromString(theEventTable->waveform);
  LALPNOrder order = XLALGetOrderFromString(theEventTable->waveform);

  REAL8 m1=theEventTable->mass1;
  REAL8 m2=theEventTable->mass2;
  REAL8 chirpmass = theEventTable->mchirp;

  LALInferenceAddVariable(vars, "chirpmass", &chirpmass, LALINFERENCE_REAL8_t, LALINFERENCE_PARAM_FIXED);
  LALInferenceAddVariable(vars, "q", &q, LALINFERENCE_REAL8_t, LALINFERENCE_PARAM_FIXED);
  if  (LALInferenceCheckVariable(vars,"distance"))
  	LALInferenceAddVariable(vars, "distance", &dist, LALINFERENCE_REAL8_t, LALINFERENCE_PARAM_FIXED);
  else if  (LALInferenceCheckVariable(vars,"logdistance")){
	  REAL8 logdistance=log(dist);
  	LALInferenceAddVariable(vars, "logdistance", &logdistance, LALINFERENCE_REAL8_t, LALINFERENCE_PARAM_FIXED);
  }
  LALInferenceAddVariable(vars, "polarisation", &(psi), LALINFERENCE_REAL8_t, LALINFERENCE_PARAM_FIXED);
  LALInferenceAddVariable(vars, "phase", &phase, LALINFERENCE_REAL8_t, LALINFERENCE_PARAM_FIXED);

  /* Those will work even if the user is working with the detector-frame variables because SKY_FRAME is set 
  to zero while calculating the injected logL in LALInferencePrintInjectionSample */  
  LALInferenceAddVariable(vars, "declination", &dec, LALINFERENCE_REAL8_t, LALINFERENCE_PARAM_FIXED);
  LALInferenceAddVariable(vars, "rightascension", &ra, LALINFERENCE_REAL8_t, LALINFERENCE_PARAM_FIXED);
  LALInferenceAddVariable(vars, "time", &injGPSTime, LALINFERENCE_REAL8_t, LALINFERENCE_PARAM_FIXED);


  LALInferenceAddVariable(vars, "LAL_APPROXIMANT", &injapprox, LALINFERENCE_UINT4_t, LALINFERENCE_PARAM_FIXED);
  LALInferenceAddVariable(vars, "LAL_PNORDER",&order,LALINFERENCE_INT4_t, LALINFERENCE_PARAM_FIXED);
  LALInferenceAddVariable(vars, "LAL_AMPORDER", &(theEventTable->amp_order), LALINFERENCE_INT4_t, LALINFERENCE_PARAM_FIXED);

	REAL8 thetaJN,phiJL,theta1,theta2,phi12,chi1,chi2;
	/* Convert cartesian spin coordinates to system-frame variables*/
	
	/* This fref is --inj-fref, which has been set previously by LALInferencePrintInjectionSample
	I don't call it inj_fref since LALInferenceTemplate looks for fref, and that is what will be called to calculate 
	the logL at injval
	*/
	REAL8 fref=100.0;
	if (LALInferenceCheckVariable(vars,"f_ref"))
		fref= *(REAL8*)  LALInferenceGetVariable(vars,"f_ref");
	
	XLALSimInspiralTransformPrecessingWvf2PE(&thetaJN,&phiJL,&theta1,&theta2,&phi12,&chi1,&chi2,theEventTable->inclination,theEventTable->spin1x,theEventTable->spin1y,theEventTable->spin1z,  theEventTable->spin2x, theEventTable->spin2y, theEventTable->spin2z,m1,m2,fref,phase);
	
	if (LALInferenceCheckVariable(vars,"a_spin1"))
		LALInferenceAddVariable(vars,"a_spin1", &chi1, LALINFERENCE_REAL8_t, LALINFERENCE_PARAM_FIXED);
	if (LALInferenceCheckVariable(vars,"a_spin2"))
		LALInferenceAddVariable(vars,"a_spin2", &chi2, LALINFERENCE_REAL8_t, LALINFERENCE_PARAM_FIXED);
	if (LALInferenceCheckVariable(vars,"tilt_spin1"))
		LALInferenceAddVariable(vars,"tilt_spin1", &theta1, LALINFERENCE_REAL8_t, LALINFERENCE_PARAM_FIXED);
	if (LALInferenceCheckVariable(vars,"tilt_spin2"))
		LALInferenceAddVariable(vars,"tilt_spin2", &theta2, LALINFERENCE_REAL8_t, LALINFERENCE_PARAM_FIXED);
	if (LALInferenceCheckVariable(vars,"phi_jl"))
		LALInferenceAddVariable(vars,"phi_jl", &phiJL, LALINFERENCE_REAL8_t, LALINFERENCE_PARAM_FIXED);
	if (LALInferenceCheckVariable(vars,"phi12"))
		LALInferenceAddVariable(vars,"phi12", &phi12, LALINFERENCE_REAL8_t, LALINFERENCE_PARAM_FIXED);
	REAL8 costhetajn=cos(thetaJN);
	LALInferenceAddVariable(vars, "costheta_jn", &costhetajn, LALINFERENCE_REAL8_t, LALINFERENCE_PARAM_FIXED);

}

LALInferenceVariables *LALInferencePrintInjectionSample(LALInferenceRunState *runState) {
    int errnum=0;
    char *fname=NULL;
    char defaultname[]="injection_params.dat";
    FILE *outfile=NULL;

    /* check if the --inj argument has been passed */
    ProcessParamsTable *ppt = LALInferenceGetProcParamVal(runState->commandLine,"--inj");
    if (!ppt)
        return(NULL);

    SimInspiralTable *injTable=NULL, *theEventTable=NULL;
    LALInferenceModel *model = LALInferenceInitCBCModel(runState);
    if (LALInferenceGetProcParamVal(runState->commandLine, "--roqtime_steps")){
      LALInferenceSetupROQmodel(model, runState->commandLine);
      fprintf(stderr, "done LALInferenceSetupROQmodel\n");
    } else {
      model->roq_flag=0;
    }
    LALInferenceVariables *injparams = XLALCalloc(1, sizeof(LALInferenceVariables));
    LALInferenceCopyVariables(model->params, injparams);

<<<<<<< HEAD
    ProcessParamsTable *ppt = LALInferenceGetProcParamVal(runState->commandLine,"--inj");
    if (!ppt)
        return(NULL);

=======
>>>>>>> 5148b049
    SimInspiralTableFromLIGOLw(&injTable, ppt->value, 0, 0);

    ppt = LALInferenceGetProcParamVal(runState->commandLine, "--outfile");
    if (ppt) {
        fname = XLALCalloc((strlen(ppt->value)+255)*sizeof(char),1);
        sprintf(fname,"%s.injection",ppt->value);
    }
    else
        fname = defaultname;

    ppt = LALInferenceGetProcParamVal(runState->commandLine, "--event");
    if (ppt) {
        UINT4 event = atoi(ppt->value);
        UINT4 i;
        theEventTable = injTable;
        for (i = 0; i < event; i++) {
            theEventTable = theEventTable->next;
        }
        theEventTable->next = NULL;
    } else {
        theEventTable=injTable;
        theEventTable->next = NULL;
    }

    LALPNOrder *order = LALInferenceGetVariable(injparams, "LAL_PNORDER");
    Approximant *approx = LALInferenceGetVariable(injparams, "LAL_APPROXIMANT");

    if (!(approx && order)){
        fprintf(stdout,"Unable to print injection sample: No approximant/PN order set\n");
        return(NULL);
    }

    REAL8 fref = 100.;
    if(LALInferenceGetProcParamVal(runState->commandLine,"--inj-fref")) {
      fref = atoi(LALInferenceGetProcParamVal(runState->commandLine,"--inj-fref")->value);
    }
	LALInferenceAddVariable(injparams,"f_ref",(void *)&fref,LALINFERENCE_REAL8_t,LALINFERENCE_PARAM_OUTPUT);

	UINT4 azero=0;
	LALInferenceAddVariable(injparams,"SKY_FRAME",(void *)&azero,LALINFERENCE_REAL8_t,LALINFERENCE_PARAM_OUTPUT);
	/* remove eventual SKY FRAME vars since they will contain garbage*/
	if (LALInferenceCheckVariable(injparams,"t0"))
		LALInferenceRemoveVariable(injparams,"t0");
	if (LALInferenceCheckVariable(injparams,"cosalpha"))
		LALInferenceRemoveVariable(injparams,"cosalpha");
	if (LALInferenceCheckVariable(injparams,"azimuth"))
		LALInferenceRemoveVariable(injparams,"azimuth");
	
    /* Fill named variables */
    LALInferenceInjectionToVariables(theEventTable, injparams);

    REAL8 injPrior = runState->prior(runState, injparams, model);
    LALInferenceAddVariable(injparams, "logPrior", &injPrior, LALINFERENCE_REAL8_t, LALINFERENCE_PARAM_OUTPUT);
    REAL8 injL=0.;
    if ( (int) *approx == XLALGetApproximantFromString(theEventTable->waveform)){
        XLAL_TRY(injL = runState->likelihood(injparams, runState->data, model), errnum);
        if(errnum){
            fprintf(stderr,"ERROR: Cannot print injection sample. Received error code %s\n",XLALErrorString(errnum));
        }
    }
    LALInferenceAddVariable(injparams, "logL", (void *)&injL,LALINFERENCE_REAL8_t, LALINFERENCE_PARAM_OUTPUT);
	REAL8 logZnoise=LALInferenceNullLogLikelihood(runState->data);
    REAL8 tmp2=injL-logZnoise;
    LALInferenceAddVariable(injparams,"deltalogL",(void *)&tmp2,LALINFERENCE_REAL8_t,LALINFERENCE_PARAM_OUTPUT);
    
    LALInferenceIFOData *data=runState->data;
    while(data) {
        char tmpName[320];
        REAL8 tmp=model->loglikelihood - data->nullloglikelihood;
        sprintf(tmpName,"deltalogl%s",data->name);
        LALInferenceAddVariable(injparams, tmpName, &tmp, LALINFERENCE_REAL8_t, LALINFERENCE_PARAM_OUTPUT);
        data=data->next;
    }
	
    /* Save to file */
    outfile=fopen(fname,"w");
    if(!outfile) {fprintf(stderr,"ERROR: Unable to open file %s for injection saving\n",fname); exit(1);}
    LALInferenceSortVariablesByName(injparams);
    LALInferenceFprintParameterHeaders(outfile, injparams);
    fprintf(outfile,"\n");
    LALInferencePrintSample(outfile, injparams);

    fclose(outfile);
    //LALInferenceClearVariables(injparams);
    return(injparams);
}

int enforce_m1_larger_m2(SimInspiralTable* injEvent){
    /* Template generator assumes m1>=m2 thus we must enfore the same convention while injecting, otherwise spin2 will be assigned to mass1
    *        We also shift the phase by pi to be sure the same WF in injected
	*        Returns: 1 if masses were flipped
    */
    REAL8 m1,m2,tmp;
    m1=injEvent->mass1;
    m2=injEvent->mass2;

    if (m1>=m2) return(0);
    else{
        fprintf(stdout, "Injtable has m1<m2. Flipping masses and spins in injection. Shifting phase by pi. \n");
        tmp=m1;
        injEvent->mass1=injEvent->mass2;
        injEvent->mass2=tmp;
        tmp=injEvent->spin1x;
        injEvent->spin1x=injEvent->spin2x;
        injEvent->spin2x=tmp;
        tmp=injEvent->spin1y;
        injEvent->spin1y=injEvent->spin2y;
        injEvent->spin2y=tmp;
        tmp=injEvent->spin1z;
        injEvent->spin1z=injEvent->spin2z;
        injEvent->spin2z=tmp;
    	injEvent->coa_phase=injEvent->coa_phase+LAL_PI;
        return(1);
        }
}

void LALInferenceSetupROQmodel(LALInferenceModel *model, ProcessParamsTable *commandLine){

  LALStatus status;
  memset(&status,0,sizeof(status));
  UINT4 q=0;
  UINT4 event=0;
  char *chartmp=NULL;
  ProcessParamsTable *procparam=NULL,*ppt=NULL;
  SimInspiralTable *injTable=NULL;
  FILE *tempfp;
  unsigned int n_basis_linear=0, n_basis_quadratic=0, n_samples=0, time_steps=0;

  LIGOTimeGPS GPStrig;
  REAL8 endtime=0.0;

	  model->roq = XLALMalloc(sizeof(LALInferenceROQModel));
	  model->roq_flag = 1;
	  procparam=LALInferenceGetProcParamVal(commandLine,"--inj");
	  if(procparam){
	    SimInspiralTableFromLIGOLw(&injTable,procparam->value,0,0);
	    if(!injTable){
	      fprintf(stderr,"Unable to open injection file(LALInferenceReadData) %s\n",procparam->value);
	      exit(1);
	    }
	    procparam=LALInferenceGetProcParamVal(commandLine,"--event");
	    if(procparam) {
	      event=atoi(procparam->value);
	      while(q<event) {q++; injTable=injTable->next;}
	    }
	    else if ((procparam=LALInferenceGetProcParamVal(commandLine,"--event-id")))
	    {
	      while(injTable)
	      {
		if(injTable->simulation_id == (UINT4)atoi(procparam->value)) break;
		else injTable=injTable->next;
	      }
	      if(!injTable){
		fprintf(stderr,"Error, cannot find simulation id %s in injection file\n",procparam->value);
		exit(1);
	      }
	    }
	  }

	  if(LALInferenceGetProcParamVal(commandLine,"--trigtime")){
	    procparam=LALInferenceGetProcParamVal(commandLine,"--trigtime");
	    LALStringToGPS(&status,&GPStrig,procparam->value,&chartmp);
	  }
	  else{
	    if(injTable) memcpy(&GPStrig,&(injTable->geocent_end_time),sizeof(GPStrig));
	    else {
	      fprintf(stderr,">>> Error: No trigger time specifed and no injection given \n");
	      exit(1);
	    }
	  }

	  endtime=XLALGPSGetREAL8(&GPStrig);

	  if(LALInferenceGetProcParamVal(commandLine,"--roqtime_steps")){
	    ppt=LALInferenceGetProcParamVal(commandLine,"--roqtime_steps");
	    tempfp = fopen (ppt->value,"r");
	    fscanf (tempfp, "%u", &time_steps);
	    fscanf (tempfp, "%u", &n_basis_linear);
	    fscanf (tempfp, "%u", &n_basis_quadratic);
	    fscanf (tempfp, "%u", &n_samples);
	    fprintf(stderr, "loaded --roqtime_steps\n");
	  }


	  model->roq->frequencyNodesLinear = XLALCreateREAL8Sequence(n_basis_linear);
	  model->roq->frequencyNodesQuadratic = XLALCreateREAL8Sequence(n_basis_quadratic);

	  model->roq->trigtime = endtime;

          model->roq->frequencyNodesLinear = XLALCreateREAL8Sequence(n_basis_linear);
          model->roq->frequencyNodesQuadratic = XLALCreateREAL8Sequence(n_basis_quadratic);
          model->roq->calFactorLinear = XLALCreateCOMPLEX16Sequence(model->roq->frequencyNodesLinear->length);
          model->roq->calFactorQuadratic = XLALCreateCOMPLEX16Sequence(model->roq->frequencyNodesQuadratic->length);

	  if(LALInferenceGetProcParamVal(commandLine,"--roqnodesLinear")){
	    ppt=LALInferenceGetProcParamVal(commandLine,"--roqnodesLinear");

	    model->roq->nodesFileLinear = fopen(ppt->value, "rb");
	    if (!(model->roq->nodesFileLinear)) {
		fprintf(stderr,"Error: cannot find file %s \n", ppt->value);
		exit(1);} // check file exists
	    fprintf(stderr, "read model->roq->frequencyNodesLinear");

	    for(unsigned int linsize = 0; linsize < n_basis_linear; linsize++){
	      fread(&(model->roq->frequencyNodesLinear->data[linsize]), sizeof(REAL8), 1, model->roq->nodesFileLinear);
	    }
		fprintf(stderr, "loaded --roqnodesLinear\n");
	  }

	  if(LALInferenceGetProcParamVal(commandLine,"--roqnodesQuadratic")){
	    ppt=LALInferenceGetProcParamVal(commandLine,"--roqnodesQuadratic");

	     model->roq->nodesFileQuadratic = fopen(ppt->value, "rb");
	    if (!(model->roq->nodesFileQuadratic)) {
	      fprintf(stderr,"Error: cannot find file %s \n", ppt->value);
	      exit(1);} // check file exists

	    for(unsigned int quadsize = 0; quadsize < n_basis_quadratic; quadsize++){
	      fread(&(model->roq->frequencyNodesQuadratic->data[quadsize]), sizeof(REAL8), 1, model->roq->nodesFileQuadratic);
	    }
	fprintf(stderr, "loaded --roqnodesQuadratic\n");



  }


}

void LALInferenceSetupROQdata(LALInferenceIFOData *IFOdata, ProcessParamsTable *commandLine){

  LALStatus status;
  memset(&status,0,sizeof(status));
  LALInferenceIFOData *thisData=IFOdata;
  UINT4 q=0;
  UINT4 event=0;
  ProcessParamsTable *procparam=NULL,*ppt=NULL;
  SimInspiralTable *injTable=NULL;
  unsigned int n_basis_linear, n_basis_quadratic, n_samples, time_steps;
  float dt=0.1;
  //REAL8 timeMin=0.0,timeMax=0.0;
  FILE *tempfp;
  char tmp[320];

	  procparam=LALInferenceGetProcParamVal(commandLine,"--inj");
	  if(procparam){
	    SimInspiralTableFromLIGOLw(&injTable,procparam->value,0,0);
	    if(!injTable){
	      fprintf(stderr,"Unable to open injection file(LALInferenceReadData) %s\n",procparam->value);
	      exit(1);
	    }
	    procparam=LALInferenceGetProcParamVal(commandLine,"--event");
	    if(procparam) {
	      event=atoi(procparam->value);
	      while(q<event) {q++; injTable=injTable->next;}
	    }
	    else if ((procparam=LALInferenceGetProcParamVal(commandLine,"--event-id")))
	    {
	      while(injTable)
	      {
		if(injTable->simulation_id == (UINT4)atoi(procparam->value)) break;
		else injTable=injTable->next;
	      }
	      if(!injTable){
		fprintf(stderr,"Error, cannot find simulation id %s in injection file\n",procparam->value);
		exit(1);
	      }
	    }
	  }

	  ppt=LALInferenceGetProcParamVal(commandLine,"--dt");
	  if(ppt){
	    dt=atof(ppt->value);
	  }

	  if(LALInferenceGetProcParamVal(commandLine,"--roqtime_steps")){
	    ppt=LALInferenceGetProcParamVal(commandLine,"--roqtime_steps");
	    tempfp = fopen (ppt->value,"r");
	    fscanf (tempfp, "%u", &time_steps);
	    fscanf (tempfp, "%u", &n_basis_linear);
	    fscanf (tempfp, "%u", &n_basis_quadratic);
	    fscanf (tempfp, "%u", &n_samples);
	    fprintf(stderr, "loaded --roqtime_steps\n");
	  }




    thisData=IFOdata;
    while (thisData) {



      thisData->roq = XLALMalloc(sizeof(LALInferenceROQData));

      thisData->roq->weights_linear = XLALMalloc(n_basis_linear*sizeof(LALInferenceROQSplineWeights));

      sprintf(tmp, "--%s-roqweightsLinear", thisData->name);
      ppt = LALInferenceGetProcParamVal(commandLine,tmp);

      thisData->roq->weightsFileLinear = fopen(ppt->value, "rb");
      assert(thisData->roq->weightsFileLinear!=NULL);
      thisData->roq->weightsLinear = (double complex*)malloc(n_basis_linear*time_steps*(sizeof(double complex)));

      //0.045 comes from the diameter of the earth in light seconds: the maximum time-delay between earth-based observatories
      thisData->roq->time_weights_width = 2*dt + 2*0.045;
      thisData->roq->time_step_size = thisData->roq->time_weights_width/time_steps;
      thisData->roq->n_time_steps = time_steps;


	fprintf(stderr, "basis_size = %d\n", n_basis_linear);
	fprintf(stderr, "time steps = %d\n", time_steps);

      double *tmp_real_weight = malloc(time_steps*(sizeof(double)));
      double *tmp_imag_weight = malloc(time_steps*(sizeof(double)));

      double *tmp_tcs = malloc(time_steps*(sizeof(double)));

      sprintf(tmp, "--roq-times");
      ppt = LALInferenceGetProcParamVal(commandLine,tmp);

	FILE *tcFile = fopen(ppt->value, "rb");
      assert(tcFile!=NULL);

	for(unsigned int gg=0;gg < time_steps; gg++){

		fread(&(tmp_tcs[gg]), sizeof(double), 1, tcFile);
	}


      for(unsigned int ii=0; ii<n_basis_linear;ii++){
		for(unsigned int jj=0; jj<time_steps;jj++){

      		fread(&(thisData->roq->weightsLinear[ii*time_steps + jj]), sizeof(double complex), 1, thisData->roq->weightsFileLinear);
		tmp_real_weight[jj] = creal(thisData->roq->weightsLinear[ii*time_steps + jj]);
		tmp_imag_weight[jj] = cimag(thisData->roq->weightsLinear[ii*time_steps + jj]);

      		}
  //gsl_interp_accel is not thread-safe, and each OpenMP thread will need its
  //own gsl_interp_accel object.
	thisData->roq->weights_linear[ii].acc_real_weight_linear = NULL;
 	thisData->roq->weights_linear[ii].acc_imag_weight_linear = NULL;

	thisData->roq->weights_linear[ii].spline_real_weight_linear = gsl_spline_alloc (gsl_interp_linear, time_steps);
        gsl_spline_init(thisData->roq->weights_linear[ii].spline_real_weight_linear, tmp_tcs, tmp_real_weight, time_steps);

        thisData->roq->weights_linear[ii].spline_imag_weight_linear = gsl_spline_alloc (gsl_interp_linear, time_steps);
        gsl_spline_init(thisData->roq->weights_linear[ii].spline_imag_weight_linear, tmp_tcs, tmp_imag_weight, time_steps);

      }


      fclose(thisData->roq->weightsFileLinear);
      fclose(tcFile);
      sprintf(tmp, "--%s-roqweightsQuadratic", thisData->name);

      ppt = LALInferenceGetProcParamVal(commandLine,tmp);

      thisData->roq->weightsQuadratic = (double*)malloc(n_basis_quadratic*sizeof(double));

      thisData->roq->weightsFileQuadratic = fopen(ppt->value, "rb");

      for(unsigned int ii=0; ii<n_basis_quadratic;ii++){

		fread(&(thisData->roq->weightsQuadratic[ii]), sizeof(double), 1, thisData->roq->weightsFileQuadratic);
      }



      fprintf(stderr, "loaded %s ROQ weights\n", thisData->name);
      thisData = thisData->next;
    }
}

static void LALInferenceSetGPSTrigtime(LIGOTimeGPS *GPStrig, ProcessParamsTable *commandLine){

    ProcessParamsTable *procparam;
    SimInspiralTable *inspiralTable=NULL;
    SimBurst *burstTable=NULL;
    char *chartmp=NULL;
    UINT4 event=0;
    UINT4 q=0;
    LALStatus status;
    memset(&status,0,sizeof(LALStatus));

    /* First check if trigtime has been given as an option */
    if(LALInferenceGetProcParamVal(commandLine,"--trigtime")){
        procparam=LALInferenceGetProcParamVal(commandLine,"--trigtime");
        LALStringToGPS(&status,GPStrig,procparam->value,&chartmp);
        fprintf(stdout,"Set trigtime to %.10f\n",GPStrig->gpsSeconds+1.0e-9 * GPStrig->gpsNanoSeconds);
        return;

    }
    else{
        /* If not check if we have an injtable passed with --inj */

        if(LALInferenceGetProcParamVal(commandLine,"--injXML"))
        {
            XLALPrintError("ERROR: --injXML option is deprecated. Use --inj and update your scripts\n");
            exit(1);
        }
        if((procparam=LALInferenceGetProcParamVal(commandLine,"--inj"))){
            fprintf(stdout,"Checking if the xml table is an inspiral table... \n");
            /* Check if it is a SimInspiralTable */
            SimInspiralTableFromLIGOLw(&inspiralTable,procparam->value,0,0);

            if (inspiralTable){
                procparam=LALInferenceGetProcParamVal(commandLine,"--event");
                if(procparam) {
                event=atoi(procparam->value);
                while(q<event) {q++; inspiralTable=inspiralTable->next;}
                }
                else if ((procparam=LALInferenceGetProcParamVal(commandLine,"--event-id")))
                {
                while(inspiralTable)
                {
                if(inspiralTable->simulation_id == (UINT4)atoi(procparam->value)) break;
                else inspiralTable=inspiralTable->next;
                }
                if(!inspiralTable){
                fprintf(stderr,"Error, cannot find simulation id %s in injection file\n",procparam->value);
                exit(1);
                }
                }
                else
                fprintf(stdout,"You did not provide an event number with the injtable. Using event 0 which may not be what you want!!!!!\n");
                memcpy(GPStrig,&(inspiralTable->geocent_end_time),sizeof(LIGOTimeGPS));
                printf("Set inspiral injtime %.10f\n",inspiralTable->geocent_end_time.gpsSeconds+1.0e-9* inspiralTable->geocent_end_time.gpsNanoSeconds);
                return;
            }
        }
        else if((procparam=LALInferenceGetProcParamVal(commandLine,"--binj"))){
            /* Check if it is a SimBurst table */
            fprintf(stdout,"Checking if the xml table is a burst table... \n");
            burstTable=XLALSimBurstTableFromLIGOLw(procparam->value,0,0);
            if(burstTable){
                procparam=LALInferenceGetProcParamVal(commandLine,"--event");
                if(procparam) {
                    event=atoi(procparam->value);
                    while(q<event) {q++; burstTable=burstTable->next;}
                }
                else if ((procparam=LALInferenceGetProcParamVal(commandLine,"--event-id")))
                {
                    fprintf(stderr,"Error, SimBurst tables do not currently support event_id tags \n");
                    exit(1);
                }
                else
                    fprintf(stdout,"You did not provide an event number with the injtable. Using event 0 which may not be what you want!!!!!\n");
                memcpy(GPStrig,&(burstTable->time_geocent_gps),sizeof(LIGOTimeGPS));
                fprintf(stdout,"Set trigtime from burstable to %.10f\n",GPStrig->gpsSeconds+1.0e-9 * GPStrig->gpsNanoSeconds);
                return;
            }
        }
        else if(!LALInferenceGetProcParamVal(commandLine,"--segment-start")){
            XLALPrintError("Error: No trigger time specifed and no injection given \n");
            //XLAL_ERROR_NULL(XLAL_EINVAL);
            exit(1);
        }

    }
}

void LALInferenceInjectFromMDC(ProcessParamsTable *commandLine, LALInferenceIFOData *IFOdata){

    /* Read time domain WF present in an mdc frame file, FFT it and inject into the frequency domain stream */

    char mdcname[]="GW";
    char **mdc_caches=NULL;
    char **mdc_channels=NULL;
    ProcessParamsTable * ppt=commandLine;

    UINT4 nIFO=0;
    int i=0;
    UINT4 j=0;
    LALInferenceIFOData *data=IFOdata;
    REAL8 prefactor =1.0;
    ppt=LALInferenceGetProcParamVal(commandLine,"--mdc-prefactor");
    if (ppt){

        prefactor=atof(ppt->value);
        fprintf(stdout,"Using prefactor=%f to scale the MDC injection\n",prefactor);
    }

    ppt=LALInferenceGetProcParamVal(commandLine,"--inj");
    if (ppt){

        fprintf(stderr,"You cannot use both injfile (--inj) and MDCs (--inject_from_mdc) Exiting... \n");
        exit(1);

    }
    ppt=LALInferenceGetProcParamVal(commandLine,"--binj");
    if (ppt){

        fprintf(stderr,"You cannot use both injfile (--binj) and MDCs (--inject_from_mdc) Exiting... \n");
        exit(1);

    }

    REAL8 tmp=0.0;
    REAL8 net_snr=0.0;
    while (data) {nIFO++; data=data->next;}
    UINT4 Nmdc=0,Nchannel=0;

    char mdc_caches_name[] = "injcache";
    char mdc_channels_name[] = "injchannel";
    char **IFOnames=NULL;
    INT4 rlceops= getNamedDataOptionsByDetectors(commandLine, &IFOnames,&mdc_caches ,mdc_caches_name, &Nmdc);
    if (!rlceops){
      fprintf(stderr,"Must provide a --IFO-injcache option for each IFO if --inject_from_mdc is given\n");
      exit(1);
    }

    rlceops= getNamedDataOptionsByDetectors(commandLine, &IFOnames,&mdc_channels ,mdc_channels_name, &Nchannel);
    if (!rlceops){
        fprintf(stdout,"WARNING: You did not provide the name(s) of channel(s) to use with the injection mdc. Using the default which may not be what you want!\n");
        mdc_channels=  malloc((nIFO+1)*sizeof(char*));
        data=IFOdata;
        i=0;
        while (data){
           mdc_channels[i] =  malloc(512*sizeof(char));
            if(!strcmp(data->name,"H1")) {
               sprintf(mdc_channels[i],"H1:%s-H",mdcname);}
            else if(!strcmp(data->name,"L1")) {
                 sprintf(mdc_channels[i],"L1:%s-H",mdcname); }
            else if(!strcmp(data->name,"V1")) {
                 sprintf(mdc_channels[i],"V1:%s-16K",mdcname);}
            data=data->next;
            i++;

            }
    }

    LIGOTimeGPS epoch=IFOdata->timeData->epoch;
    REAL8 deltaT=IFOdata->timeData->deltaT ;
    int seglen=IFOdata->timeData->data->length;
    REAL8 SampleRate=4096.0,SegmentLength=0.0;
    if(LALInferenceGetProcParamVal(commandLine,"--srate")) SampleRate=atof(LALInferenceGetProcParamVal(commandLine,"--srate")->value);
    SegmentLength=(REAL8) seglen/SampleRate;

    REAL8TimeSeries * timeData=NULL;
    REAL8TimeSeries * windTimeData=(REAL8TimeSeries *)XLALCreateREAL8TimeSeries("WindMDCdata",&epoch,0.0,deltaT,&lalDimensionlessUnit,(size_t)seglen);
    COMPLEX16FrequencySeries* injF=(COMPLEX16FrequencySeries *)XLALCreateCOMPLEX16FrequencySeries("injF",&IFOdata->timeData->epoch,0.0,IFOdata->freqData->deltaF,&lalDimensionlessUnit,	IFOdata->freqData->data->length);

    if(!injF) {
      XLALPrintError("Unable to allocate memory for injection buffer\n");
      XLAL_ERROR_VOID(XLAL_EFUNC);
    }

    REAL4 WinNorm = sqrt(IFOdata->window->sumofsquares/IFOdata->window->data->length);

    data=IFOdata;
    i=0;
    UINT4 lower = (UINT4)ceil(data->fLow / injF->deltaF);
    UINT4 upper = (UINT4)floor(data->fHigh /injF-> deltaF);
    //FIXME CHECK WNORM
    /* Inject into FD data stream and calculate optimal SNR */
    while(data){
      tmp=0.0;
        LALCache *mdc_cache=NULL;
        mdc_cache  = XLALCacheImport(mdc_caches[i] );

        /* Read MDC frame */
        timeData=readTseries(mdc_cache,mdc_channels[i],epoch,SegmentLength);
        /* downsample */
        XLALResampleREAL8TimeSeries(timeData,1.0/SampleRate);
        /* window timeData and store it in windTimeData */
        XLALDDVectorMultiply(windTimeData->data,timeData->data,IFOdata->window->data);

        /*for(j=0;j< timeData->data->length;j++)
            fprintf(out,"%lf %10.10e %10.10e %10.10e \n",epoch.gpsSeconds + j*deltaT,data->timeData->data->data[j],data->timeData->data->data[j]+timeData->data->data[j],timeData->data->data[j]);
        fclose(out);
        */

        /* set the whole seq to 0 */
        for(j=0;j<injF->data->length;j++) injF->data->data[j]=0.0;

        /* FFT */
        XLALREAL8TimeFreqFFT(injF,windTimeData,IFOdata->timeToFreqFFTPlan);


        for(j=lower;j<upper;j++){
                windTimeData->data->data[j] /= sqrt(data->window->sumofsquares / data->window->data->length);
                /* Add data in freq stream */
                data->freqData->data->data[j]+=crect(prefactor *creal(injF->data->data[j])/WinNorm,prefactor *cimag(injF->data->data[j])/WinNorm);
                tmp+= prefactor*prefactor*(creal(injF ->data->data[j])*creal(injF ->data->data[j])+cimag(injF ->data->data[j])*cimag(injF ->data->data[j]))/data->oneSidedNoisePowerSpectrum->data->data[j];
        }

        tmp*=2.*injF->deltaF;
        printf("Injected SNR %.3f in IFO %s from MDC \n",sqrt(2*tmp),data->name);
        data->SNR=sqrt(2*tmp);
        net_snr+=2*tmp;
        i++;
        data=data->next;
    }
    printf("Injected network SNR %.3f from MDC\n",sqrt(net_snr));

    char SNRpath[FILENAME_MAX+100];
    ppt=LALInferenceGetProcParamVal(commandLine,"--outfile");
    if(!ppt){
      fprintf(stderr,"Must specify --outfile <filename.dat>\n");
      exit(1);
    }
    char *outfile=ppt->value;
    snprintf(SNRpath,sizeof(SNRpath),"%s_snr.txt",outfile);
    ppt=LALInferenceGetProcParamVal(commandLine,"--dont-dump-extras");
    if (!ppt){
      PrintSNRsToFile(IFOdata , SNRpath);
    }
    return ;

}<|MERGE_RESOLUTION|>--- conflicted
+++ resolved
@@ -2212,13 +2212,10 @@
     LALInferenceVariables *injparams = XLALCalloc(1, sizeof(LALInferenceVariables));
     LALInferenceCopyVariables(model->params, injparams);
 
-<<<<<<< HEAD
     ProcessParamsTable *ppt = LALInferenceGetProcParamVal(runState->commandLine,"--inj");
     if (!ppt)
         return(NULL);
 
-=======
->>>>>>> 5148b049
     SimInspiralTableFromLIGOLw(&injTable, ppt->value, 0, 0);
 
     ppt = LALInferenceGetProcParamVal(runState->commandLine, "--outfile");
