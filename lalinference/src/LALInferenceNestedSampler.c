--- conflicted
+++ resolved
@@ -1317,13 +1317,8 @@
           tries++;
           sub_iter+=subchain_length;
           mcmc_iter++;
-<<<<<<< HEAD
           LALInferenceCopyVariables(&oldParams,threadState->currentParams);
           threadState->currentLikelihood=logLold;
-=======
-          LALInferenceCopyVariables(&oldParams,runState->currentParams);
-          runState->currentLikelihood=logLold;
->>>>>>> 35ac5010
           continue;
         }
         tries=0;
@@ -1342,12 +1337,8 @@
             ifo=0;
             while(data)
             {
-<<<<<<< HEAD
+               if(!threadState->model->ifo_loglikelihoods) break;
                tmp=threadState->model->ifo_loglikelihoods[ifo] - data->nullloglikelihood;
-=======
-               if(!runState->model->ifo_loglikelihoods) break;
-               tmp=runState->model->ifo_loglikelihoods[ifo] - data->nullloglikelihood;
->>>>>>> 35ac5010
                sprintf(tmpName,"deltalogl%s",data->name);
                LALInferenceAddVariable(threadState->currentParams,tmpName,&tmp,LALINFERENCE_REAL8_t,LALINFERENCE_PARAM_OUTPUT);
                ifo++;
