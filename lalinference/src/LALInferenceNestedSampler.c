/* Implementation of Nested Sampling for LALInference.
 * (C) John Veitch, 2010
 */

#include <lal/LALInferenceNestedSampler.h>
#include <lal/LALInferencePrior.h>
#include <lal/LALInferenceLikelihood.h>
#include <lal/LALInferenceProposal.h>
#include <stdio.h>
#include <stdlib.h>
#include <float.h>
#include <lal/TimeDelay.h>
#include <lal/LALInferenceConfig.h>

#include <lal/LALStdlib.h>

#ifdef HAVE_LIBLALXML
#include <lal/LALInferenceXML.h>
#endif

#define PROGRAM_NAME "LALInferenceNestedSampler.c"
#define CVS_ID_STRING "$Id$"
#define CVS_REVISION "$Revision$"
#define CVS_SOURCE "$Source$"
#define CVS_DATE "$Date$"
#define CVS_NAME_STRING "$Name$"


 static void LALInferenceProjectSampleOntoEigenvectors(LALInferenceVariables *params, gsl_matrix *eigenvectors, REAL8Vector **projection);
/* Prototypes for private "helper" functions. */
//static void SamplePriorDiscardAcceptance(LALInferenceRunState *runState);
static void crossProduct(REAL8 out[3],REAL8 x[3],REAL8 y[3]);
static void CartesianToSkyPos(REAL8 pos[3],REAL8 *longitude, REAL8 *latitude);
static void GetCartesianPos(REAL8 vec[3],REAL8 longitude, REAL8 latitude);
static double logadd(double a,double b);
static REAL8 mean(REAL8 *array,int N);
static void getMinMaxLivePointValue( LALInferenceVariables **livepoints, 
                                     const CHAR *pname, UINT4 Nlive, 
                                     REAL8 *minval, REAL8 *maxval );

static double logadd(double a,double b){
	if(a>b) return(a+log(1.0+exp(b-a)));
	else return(b+log(1.0+exp(a-b)));
}


static REAL8 mean(REAL8 *array,int N){
	REAL8 sum=0.0;
	int i;
	for(i=0;i<N;i++) sum+=array[i];
	return sum/((REAL8) N);
}

/* Calculate shortest angular distance between a1 and a2 */
REAL8 LALInferenceAngularDistance(REAL8 a1, REAL8 a2){
	double raw = (a2>a1 ? a2-a1 : a1-a2);
	return(raw>LAL_PI ? 2.0*LAL_PI - raw : raw);
}

/** Get the maximum value of a parameter from a set of live points */
static void getMinMaxLivePointValue( LALInferenceVariables **livepoints, 
                                     const CHAR *pname, UINT4 Nlive, 
                                     REAL8 *minval, REAL8 *maxval ){
  REAL8 maxvaltmp = -DBL_MAX, minvaltmp = DBL_MAX;
  UINT4 i = 0;
  
  for ( i = 0; i < Nlive; i++ ){
    REAL8 val = *(REAL8 *)LALInferenceGetVariable( livepoints[i], pname );
    
    if ( val < minvaltmp ) minvaltmp = val;
    if ( val > maxvaltmp ) maxvaltmp = val;
  }
  
  *minval = minvaltmp;
  *maxval = maxvaltmp;
  return;
}
  

 
/* Calculate the variance of a modulo-2pi distribution */
REAL8 LALInferenceAngularVariance(LALInferenceVariables **list,const char *pname, int N){
	int i=0;
	REAL8 ang_mean=0.0;
	REAL8 var=0.0;
	REAL8 ms,mc;
	/* Calc mean */
	for(i=0,ms=0.0,mc=0.0;i<N;i++) {
		ms+=sin(*(REAL8 *)LALInferenceGetVariable(list[i],pname));
		mc+=cos(*(REAL8 *)LALInferenceGetVariable(list[i],pname));
	}
	ms/=N; mc/=N;
	ang_mean=atan2(ms,mc);
	ang_mean = ang_mean<0? 2.0*LAL_PI + ang_mean : ang_mean;
	/* calc variance */
	for(i=0;i<N;i++) var+=LALInferenceAngularDistance(*(REAL8 *)LALInferenceGetVariable(list[i],pname),ang_mean)*LALInferenceAngularDistance(*(REAL8 *)LALInferenceGetVariable(list[i],pname),ang_mean);
	return(var/(REAL8)N);
}

REAL8 LALInferenceNSSample_logt(int Nlive,gsl_rng *RNG){
	REAL8 t=0.0;
	REAL8 a=0.0;
	while((Nlive--)>1) {a=gsl_rng_uniform(RNG); t = t>a ? t : a;}
	return(log(t));
}

/* estimateCovarianceMatrix reads the list of live points,
 and works out the covariance matrix of the varying parameters
 - CIRCULAR parameters are wrapped around before the calculation and must be
 scaled to the range 0 -> 2pi */
void LALInferenceNScalcCVM(gsl_matrix **cvm, LALInferenceVariables **Live, UINT4 Nlive)
{
	UINT4 i,j,k;
	UINT4 ND=0;
	LALInferenceVariableItem *item,*k_item,*j_item;
	REAL8 *means, *ms, *mc;
	
	/* Find the number of dimensions which vary in the covariance matrix */
	for(item=Live[0]->head;item!=NULL;item=item->next)
		if(item->vary==LALINFERENCE_PARAM_LINEAR || item->vary==LALINFERENCE_PARAM_CIRCULAR) ND++;
	
	/* Set up matrix if necessary */
	if(*cvm==NULL)
	{if(NULL==(*cvm=gsl_matrix_alloc(ND,ND))) {fprintf(stderr,"Unable to allocate matrix memory\n"); exit(1);}}
	else {
		if((*cvm)->size1!=(*cvm)->size2 || (*cvm)->size1!=ND)
		{	fprintf(stderr,"ERROR: Matrix wrong size. Something has gone wrong in LALInferenceNScalcCVM\n");
			exit(1);
		}
	}
	/* clear the matrix */
	for(i=0;i<(*cvm)->size1;i++) for(j=0;j<(*cvm)->size2;j++) gsl_matrix_set(*cvm,i,j,0.0);

	/* Find the means */
	if(NULL==(means = malloc((size_t)ND*sizeof(REAL8)))){fprintf(stderr,"Can't allocate RAM"); exit(-1);}
	if(NULL==(ms = malloc((size_t)ND*sizeof(REAL8)))){fprintf(stderr,"Can't allocate RAM"); exit(-1);}
	if(NULL==(mc = malloc((size_t)ND*sizeof(REAL8)))){fprintf(stderr,"Can't allocate RAM"); exit(-1);}
	for(i=0;i<ND;i++){ 
          means[i]=0.0;
          ms[i] = 0.;
          mc[i] = 0.;
        }
	for(i=0;i<Nlive;i++){
                   for(item=Live[i]->head,j=0;item;item=item->next) {
			/*if(item->vary==LALINFERENCE_PARAM_LINEAR || item->vary==LALINFERENCE_PARAM_CIRCULAR ) {
				if (item->type==LALINFERENCE_REAL4_t) means[j]+=*(REAL4 *)item->value;
				if (item->type==LALINFERENCE_REAL8_t) means[j]+=*(REAL8 *)item->value;
				j++;
			}*/
                        if(item->vary==LALINFERENCE_PARAM_LINEAR ) {
                                if (item->type==LALINFERENCE_REAL4_t) means[j]+=*(REAL4 *)item->value;
                                if (item->type==LALINFERENCE_REAL8_t) means[j]+=*(REAL8 *)item->value;
                                j++;
                        }
			else if( item->vary==LALINFERENCE_PARAM_CIRCULAR ){
                               if(item->type==LALINFERENCE_REAL4_t){
                                 ms[j] += sin(*(REAL4 *)item->value);
                                 mc[j] += cos(*(REAL4 *)item->value);
                               }
                               if(item->type==LALINFERENCE_REAL8_t){
                                 ms[j] += sin(*(REAL8 *)item->value);
                                 mc[j] += cos(*(REAL8 *)item->value);
                               }

                               j++;
                        }
		}
	}

        for(item=Live[0]->head,j=0;item;item=item->next){ 
          if( item->vary==LALINFERENCE_PARAM_LINEAR ){
            means[j]/=(REAL8)Nlive;
            j++;
          }
          if( item->vary==LALINFERENCE_PARAM_CIRCULAR ){
            ms[j]/=(REAL8)Nlive;
            mc[j]/=(REAL8)Nlive;
            
            means[j] = atan2(ms[j], mc[j]);
            means[j] = means[j]<0? 2.0*LAL_PI + means[j] : means[j];
            
            j++;
          }
        }
        
        free(ms);
        free(mc);
        
	/* Find the (co)-variances */
	for(i=0;i<Nlive;i++){
		k_item = j_item = item = Live[i]->head;

		for( j_item=item,j=0; j_item; j_item=j_item->next ){
		  REAL8 jval = 0.;	
                  if(j_item->vary!=LALINFERENCE_PARAM_LINEAR && j_item->vary!=LALINFERENCE_PARAM_CIRCULAR) {
				continue;}
			
			if( j_item->vary==LALINFERENCE_PARAM_CIRCULAR )
                          jval = LALInferenceAngularDistance(*(REAL8 *)j_item->value, means[j]);
                        else if( j_item->vary==LALINFERENCE_PARAM_LINEAR )
                          jval = *(REAL8 *)j_item->value - means[j];
			
			for( k_item=item, k=0; k<=j; k_item=k_item->next ){	
                          REAL8 kval = 0.;
                          if(k_item->vary!=LALINFERENCE_PARAM_LINEAR && k_item->vary!=LALINFERENCE_PARAM_CIRCULAR) {
					continue;}
                                        
                                        if( k_item->vary==LALINFERENCE_PARAM_CIRCULAR )
                                          kval = LALInferenceAngularDistance(*(REAL8 *)k_item->value, means[k]);
                                        else if( k_item->vary==LALINFERENCE_PARAM_LINEAR )
                                          kval = *(REAL8 *)k_item->value - means[k];

					gsl_matrix_set(*cvm,j,k,gsl_matrix_get(*cvm,j,k) +
							   kval*jval);
					k++;
			}
			j++;
		}
	}

	/* Normalise */
	for(i=0;i<ND;i++) for(j=0;j<ND;j++) gsl_matrix_set(*cvm,i,j,gsl_matrix_get(*cvm,i,j)/((REAL8) Nlive));
	free(means);
        
	/* Fill in variances for circular parameters */
	/*for(item=Live[0]->head,j=0;item;item=item->next) {
		if(item->vary!=LALINFERENCE_PARAM_CIRCULAR && item->vary!=LALINFERENCE_PARAM_LINEAR) continue;
		if(item->vary==LALINFERENCE_PARAM_CIRCULAR) {
			for(k=0;k<j;k++) gsl_matrix_set(*cvm,j,k,0.0);
			gsl_matrix_set(*cvm,j,j,LALInferenceAngularVariance(Live,item->name,Nlive));
			for(k=j+1;k<ND;k++) gsl_matrix_set(*cvm,k,j,0.0);
		}
		j++;
	}*/
	
	/* the other half */
	for(i=0;i<ND;i++) 
          for(j=0;j<i;j++)
            gsl_matrix_set(*cvm,j,i,gsl_matrix_get(*cvm,i,j));
       
	return;
}


/* NestedSamplingAlgorithm implements the nested sampling algorithm,
 see e.g. Sivia & Skilling "Data Analysis: A Bayesian Tutorial, 2nd edition.
 REQUIREMENTS:
	Calling routine must have set up runState->livePoints already to
	contain samples from the prior distribution.
	runState->algorithmParams must contain a variable "logLikelihoods"
	which contains a REAL8 array of likelihood values for the live
	points.
 */

void LALInferenceNestedSamplingAlgorithm(LALInferenceRunState *runState)
{
	UINT4 iter=0,i,j,minpos;
	UINT4 Nlive=*(UINT4 *)LALInferenceGetVariable(runState->algorithmParams,"Nlive");
	UINT4 Nruns=100;
	REAL8 *logZarray,*oldZarray,*Harray,*logwarray,*Wtarray,*logtarray,*logt2array;
	REAL8 TOLERANCE=0.1;
	REAL8 logZ,logZnew,logLmin,logLmax=-DBL_MAX,logLtmp,logw,H,logZnoise,dZ=0;//deltaZ - set but not used
	LALInferenceVariables *temp;
	FILE *fpout=NULL;
	gsl_matrix **cvm=calloc(1,sizeof(gsl_matrix *));
	REAL8 dblmax=-DBL_MAX;
	REAL8 zero=0.0;
	REAL8 *logLikelihoods=NULL;
	UINT4 verbose=0;
    REAL8 sloppyfrac;
	UINT4 displayprogress=0;
	LALInferenceVariableItem *param_ptr;
	LALInferenceVariables currentVars;
	memset(&currentVars,0,sizeof(currentVars));
	

	/* Default sample logging functions with and without XML */
#ifdef HAVE_LIBLALXML
  	char *outVOTable=NULL;
	if(!runState->logsample) runState->logsample=LALInferenceLogSampleToArray;
#else
	if(!runState->logsample) runState->logsample=LALInferenceLogSampleToFile;
#endif
	
        if ( !LALInferenceCheckVariable(runState->algorithmParams, "logZnoise" ) ){
          /*if (runState->data->modelDomain == LALINFERENCE_DOMAIN_FREQUENCY )*/
            logZnoise=LALInferenceNullLogLikelihood(runState->data);
	
          LALInferenceAddVariable(runState->algorithmParams,"logZnoise",&logZnoise,LALINFERENCE_REAL8_t,LALINFERENCE_PARAM_FIXED);
        }
        else{
          logZnoise = 
            *(REAL8 *)LALInferenceGetVariable(runState->algorithmParams,"logZnoise");
        }
        
        logLikelihoods=(REAL8 *)(*(REAL8Vector **)LALInferenceGetVariable(runState->algorithmParams,"logLikelihoods"))->data;

	verbose=LALInferenceCheckVariable(runState->algorithmParams,"verbose");
    displayprogress=verbose;
	
	/* Operate on parallel runs if requested */
	if(LALInferenceCheckVariable(runState->algorithmParams,"Nruns"))
		Nruns = *(UINT4 *) LALInferenceGetVariable(runState->algorithmParams,"Nruns");

	if(LALInferenceCheckVariable(runState->algorithmParams,"tolerance"))
		TOLERANCE = *(REAL8 *) LALInferenceGetVariable(runState->algorithmParams,"tolerance");

	/* Check that necessary parameters are created */
	if(!LALInferenceCheckVariable(runState->algorithmParams,"logLmin"))
		LALInferenceAddVariable(runState->algorithmParams,"logLmin",&dblmax,LALINFERENCE_REAL8_t,LALINFERENCE_PARAM_OUTPUT);

	if(!LALInferenceCheckVariable(runState->algorithmParams,"accept_rate"))
		LALInferenceAddVariable(runState->algorithmParams,"accept_rate",&zero,LALINFERENCE_REAL8_t,LALINFERENCE_PARAM_OUTPUT);
    if(!LALInferenceCheckVariable(runState->algorithmParams,"sub_accept_rate"))
        LALInferenceAddVariable(runState->algorithmParams,"sub_accept_rate",&zero,LALINFERENCE_REAL8_t,LALINFERENCE_PARAM_OUTPUT);

	/* Set up the proposal scale factor, for use in the multi-student jump step */
	REAL8 propScale = 0.1;
	LALInferenceAddVariable(runState->proposalArgs,"proposal_scale",&propScale,LALINFERENCE_REAL8_t,LALINFERENCE_PARAM_FIXED);

	/* Open output file */
        ProcessParamsTable *ppt = NULL; 
	ppt=LALInferenceGetProcParamVal(runState->commandLine,"--outfile");
	if(!ppt){
		fprintf(stderr,"Must specify --outfile <filename.dat>\n");
		exit(1);
	}
	char *outfile=ppt->value;
       
    if(LALInferenceGetProcParamVal(runState->commandLine,"--progress"))
        displayprogress=1;

#ifdef HAVE_LIBLALXML
	ppt=LALInferenceGetProcParamVal(runState->commandLine,"--outxml");
	if(!ppt){
		ppt=LALInferenceGetProcParamVal(runState->commandLine,"--outXML");
	}
	if(!ppt){
		fprintf(stderr,"Can specify --outXML <filename.dat> for VOTable output\n");
	}
	else{
		outVOTable=ppt->value;
	}
#endif	
	fpout=fopen(outfile,"w");

	if(fpout==NULL) fprintf(stderr,"Unable to open output file %s!\n",outfile);
	else
	  LALInferenceAddVariable(runState->algorithmParams,"outfile",&fpout,LALINFERENCE_void_ptr_t,LALINFERENCE_PARAM_FIXED);
	
	//fprintf(fpout,"chirpmass\tdistance\tLAL_APPROXIMANT\tLAL_PNORDER\tlogmc\tmassratio\ttime\tphase\tlogdistance\trightascension\tdeclination\tpolarisation\tinclination\ta_spin1\ta_spin2\ttheta_spin1\ttheta_spin2\tphi_spin1\tphi_spin2\t logL\n");	
	/* Set up arrays for parallel runs */
	minpos=0;
	        /*   for(param_ptr=runState->livePoints[minpos]->head;param_ptr;param_ptr=param_ptr->next)
   {
        fprintf(fpout,"%s\t",param_ptr->name);
    }	
	fprintf(fpout,"logL\n");*/
	logZarray = calloc(Nruns,sizeof(REAL8));
	oldZarray = calloc(Nruns,sizeof(REAL8));
	Harray = calloc(Nruns,sizeof(REAL8));
	logwarray = calloc(Nruns,sizeof(REAL8));
	logtarray=calloc(Nruns,sizeof(REAL8));
    logt2array=calloc(Nruns,sizeof(REAL8));
	Wtarray = calloc(Nruns,sizeof(REAL8));
	if(logZarray==NULL || Harray==NULL || oldZarray==NULL || logwarray==NULL || Wtarray==NULL)
		{fprintf(stderr,"Unable to allocate RAM\n"); exit(-1);}

	logw=log(1.0-exp(-1.0/Nlive));
	for(i=0;i<Nruns;i++)  {logwarray[i]=logw; logZarray[i]=-DBL_MAX; oldZarray[i]=-DBL_MAX; Harray[i]=0.0;logtarray[i]=-1.0/Nlive; logt2array[i]=-1.0/Nlive; }
	i=0;
	/* Find maximum likelihood */
	for(i=0;i<Nlive;i++)
	{
		logLtmp=logLikelihoods[i];
		logLmax=logLtmp>logLmax? logLtmp : logLmax;
	}
	/* Add the covariance matrix for proposal distribution */
	LALInferenceNScalcCVM(cvm,runState->livePoints,Nlive);
	runState->differentialPoints=runState->livePoints;
	runState->differentialPointsLength=(size_t) Nlive;
	/* Set up eigenvectors and eigenvalues. */
	UINT4 N=(*cvm)->size1;
	gsl_matrix *covCopy = gsl_matrix_alloc(N,N);
	gsl_matrix *eVectors = gsl_matrix_alloc(N,N);
	gsl_vector *eValues = gsl_vector_alloc(N);
	REAL8Vector *eigenValues = XLALCreateREAL8Vector(N);
	gsl_eigen_symmv_workspace *ws = gsl_eigen_symmv_alloc(N);
	int gsl_status;
	gsl_matrix_memcpy(covCopy, *cvm);
	
	if ((gsl_status = gsl_eigen_symmv(covCopy, eValues, eVectors, ws)) != GSL_SUCCESS) {
	  XLALPrintError("Error in gsl_eigen_symmv (in %s, line %d): %d: %s\n", __FILE__, __LINE__, gsl_status, gsl_strerror(gsl_status));
	  XLAL_ERROR_VOID(XLAL_EFAILED);
	}
	
	for (i = 0; i < N; i++) {
	  eigenValues->data[i] = gsl_vector_get(eValues,i);
	}
	
	LALInferenceAddVariable(runState->proposalArgs, "covarianceEigenvectors", &eVectors, LALINFERENCE_gslMatrix_t, LALINFERENCE_PARAM_FIXED);
	LALInferenceAddVariable(runState->proposalArgs, "covarianceEigenvalues", &eigenValues, LALINFERENCE_REAL8Vector_t, LALINFERENCE_PARAM_FIXED);
	
	LALInferenceAddVariable(runState->proposalArgs,"covarianceMatrix",cvm,LALINFERENCE_gslMatrix_t,LALINFERENCE_PARAM_OUTPUT);
      
        /* set up k-D tree if required and not already set */
        if ( ( LALInferenceGetProcParamVal(runState->commandLine,"--kDTree") ||
             LALInferenceGetProcParamVal(runState->commandLine,"--kdtree")) &&
         !LALInferenceCheckVariable( runState->proposalArgs, "kDTree" ) ){
          LALInferenceSetupkDTreeNSLivePoints( runState );
        }
        
	/* Sprinkle points */
	LALInferenceSetVariable(runState->algorithmParams,"logLmin",&dblmax);
	for(i=0;i<Nlive;i++) {
	  runState->currentParams=runState->livePoints[i];
	  runState->evolve(runState);
	  logLikelihoods[i]=runState->likelihood(runState->livePoints[i],runState->data,runState->template);
          LALInferenceAddVariable(runState->livePoints[i],"logw",&logw,LALINFERENCE_REAL8_t,LALINFERENCE_PARAM_OUTPUT);
	  if(XLALPrintProgressBar((double)i/(double)Nlive)) fprintf(stderr,"\n");
	}
	/* re-calculate the k-D tree from the new points if required */
	if ( LALInferenceCheckVariable( runState->proposalArgs, "kDTree" ) ) 
          LALInferenceSetupkDTreeNSLivePoints( runState );

	runState->currentParams=&currentVars;
	fprintf(stdout,"Starting nested sampling loop!\n");
	/* Iterate until termination condition is met */
	do {
                /* Find minimum likelihood sample to replace */
		minpos=0;
                for(i=1;i<Nlive;i++){
			if(logLikelihoods[i]<logLikelihoods[minpos])
				minpos=i;
		}
		logLmin=logLikelihoods[minpos];
	
	
		/* Update evidence array */
		for(j=0;j<Nruns;j++){
			Wtarray[j]=logwarray[j]+logLikelihoods[minpos]+logadd(0,logt2array[j]*logtarray[j])-log(2.0);
			logZarray[j]=logadd(logZarray[j],Wtarray[j]);
			Harray[j]= exp(Wtarray[j]-logZarray[j])*logLikelihoods[minpos]
			+ exp(oldZarray[j]-logZarray[j])*(Harray[j]+oldZarray[j])-logZarray[j];
		}
		logZnew=mean(logZarray,Nruns);
		//deltaZ=logZnew-logZ; - set but not used
		H=mean(Harray,Nruns);
		logZ=logZnew;
		for(j=0;j<Nruns;j++) oldZarray[j]=logZarray[j];
               
		if(runState->logsample) runState->logsample(runState,runState->livePoints[minpos]);
		
		UINT4 itercounter=0;
		
		/* Generate a new live point */
		do{ /* This loop is here in case it is necessary to find a different sample */
			/* Clone an old live point and evolve it */
                        while((j=gsl_rng_uniform_int(runState->GSLrandom,Nlive))==minpos){};
			LALInferenceCopyVariables(runState->livePoints[j],runState->currentParams);
			runState->currentLikelihood = logLikelihoods[j];
			LALInferenceSetVariable(runState->algorithmParams,"logLmin",(void *)&logLmin);
                        runState->evolve(runState);
                        itercounter++;
		}while( runState->currentLikelihood<=logLmin ||  *(REAL8*)LALInferenceGetVariable(runState->algorithmParams,"accept_rate")==0.0);

                LALInferenceCopyVariables(runState->currentParams,runState->livePoints[minpos]);
                logLikelihoods[minpos]=runState->currentLikelihood;
     
    //            for(param_ptr=runState->livePoints[minpos]->head;param_ptr;param_ptr=param_ptr->next)
   // {
      //  fprintf(fpout,"%s\t",param_ptr->name);
    //}        
	//fprintf(fpout,"chirpmass\tdistance\tLAL_APPROXIMANT\tLAL_PNORDER\tlogmc\tmassratio\ttime\tphase\tlogdistance\trightascension\tdeclination\tpolarisation\tinclination\ta_spin1\ta_spin2\ttheta_spin1\ttheta_spin2\tphi_spin1\tphi_spin2\t logL\n"); 
		if (runState->currentLikelihood>logLmax)
			logLmax=runState->currentLikelihood;
		for(j=0;j<Nruns;j++) {
          REAL8 *tmp=logtarray;
          logtarray=logt2array;
          logt2array=tmp;
		  logtarray[j]=LALInferenceNSSample_logt(Nlive,runState->GSLrandom);
		  logwarray[j]+=logtarray[j];
		}
		logw=mean(logwarray,Nruns);
		LALInferenceAddVariable(runState->livePoints[minpos],"logw",&logw,LALINFERENCE_REAL8_t,LALINFERENCE_PARAM_OUTPUT);
		dZ=logadd(logZ,logLmax-((double) iter)/((double)Nlive))-logZ;
<<<<<<< HEAD
		if(displayprogress) fprintf(stderr,"%i: (%2.1lf%%) accpt: %1.3f Nmcmc: %i H: %3.3lf nats (%3.3lf b) logL:%lf ->%lf logZ: %lf dZ: %lf Zratio: %lf db\n",
									   iter,100.0*((REAL8)iter)/(((REAL8) Nlive)*H),*(REAL8 *)LALInferenceGetVariable(runState->algorithmParams,"accept_rate")/(REAL8)itercounter,*(INT4 *)LALInferenceGetVariable(runState->algorithmParams,"Nmcmc")
                                                                           ,H,H/LAL_LN2,logLmin,runState->currentLikelihood,logZ,dZ,10.0*LAL_LOG10E*( logZ-*(REAL8 *)LALInferenceGetVariable(runState->algorithmParams,"logZnoise")));

=======
		sloppyfrac=*(REAL8 *)LALInferenceGetVariable(runState->algorithmParams,"sloppyfraction");
		if(displayprogress) fprintf(stderr,"%i: (%2.1lf%%) accpt: %1.3f Nmcmc: %i sub_accpt: %1.3f slpy: %2.1f%% H: %3.3lf nats (%3.3lf b) logL:%lf ->%lf logZ: %lf dZ: %lf Zratio: %lf db\n",\
		  iter,\
		  100.0*((REAL8)iter)/(((REAL8) Nlive)*H),\
		  *(REAL8 *)LALInferenceGetVariable(runState->algorithmParams,"accept_rate")/(REAL8)itercounter,\
		  *(INT4 *)LALInferenceGetVariable(runState->algorithmParams,"Nmcmc"),\
		  *(REAL8 *)LALInferenceGetVariable(runState->algorithmParams,"sub_accept_rate"),\
		  100.0*sloppyfrac,\
		  H,\
		  H/LAL_LN2,\
		  logLmin,\
		  runState->currentLikelihood,\
		  logZ,\
		  dZ,\
		  10.0*LAL_LOG10E*( logZ-*(REAL8 *)LALInferenceGetVariable(runState->algorithmParams,"logZnoise")));
>>>>>>> 68b56117
		/* Flush output file */
		if(fpout && !(iter%100)) fflush(fpout);
		iter++;
		/* Update the proposal */
<<<<<<< HEAD
		if(!(iter%(Nlive/4))) {                  
                  /* Update the covariance matrix */
                  if ( LALInferenceCheckVariable( runState->proposalArgs,"covarianceMatrix" ) ){
		    LALInferenceNScalcCVM(cvm,runState->livePoints,Nlive);
		    gsl_matrix_memcpy(covCopy, *cvm);
		    if ((gsl_status = gsl_eigen_symmv(covCopy, eValues, eVectors, ws)) != GSL_SUCCESS) {
		      XLALPrintError("Error in gsl_eigen_symmv (in %s, line %d): %d: %s\n", __FILE__, __LINE__, gsl_status, gsl_strerror(gsl_status));
		      XLAL_ERROR_VOID(XLAL_EFAILED);
		    }
		    for (i = 0; i < N; i++) {
		      eigenValues->data[i] = gsl_vector_get(eValues,i);
		    }
		    LALInferenceAddVariable(runState->proposalArgs, "covarianceEigenvectors", &eVectors, LALINFERENCE_gslMatrix_t, LALINFERENCE_PARAM_FIXED);
		    LALInferenceAddVariable(runState->proposalArgs, "covarianceEigenvalues", &eigenValues, LALINFERENCE_REAL8Vector_t, LALINFERENCE_PARAM_FIXED);
		    LALInferenceSetVariable(runState->proposalArgs,"covarianceMatrix",(void *)cvm);
                  }
                  
                  /* update k-d tree */
                if ( LALInferenceCheckVariable( runState->proposalArgs,"kDTree" ) )
                    LALInferenceSetupkDTreeNSLivePoints( runState ); 
		
		/* Measure Autocorrelations if asked */
		if(LALInferenceGetProcParamVal(runState->commandLine,"--auto-chain-length")){
		  printf("Calculating ACF");
		  INT4 max=*(INT4 *)LALInferenceGetVariable(runState->algorithmParams,"Nmcmc"); /* We will use this to go out 10* last ACL */
		  LALInferenceAddVariable(runState->algorithmParams,"current_iteration",&iter,LALINFERENCE_INT4_t,LALINFERENCE_PARAM_OUTPUT);
		  LALInferenceVariables *acls=LALInferenceComputeAutoCorrelation(runState, max*10);
		  max=1;
		  LALInferenceVariableItem *this;
		  for(this=acls->head;this;this=this->next) { if(*(REAL8 *)this->value>max) max=(INT4) *(REAL8 *)this->value;}
		  LALInferenceDestroyVariables(acls);
		  free(acls);
		  LALInferenceSetVariable(runState->algorithmParams,"Nmcmc",&max);
		}
=======
		if(!(iter%(Nlive/4))) {
            /* Update the covariance matrix */
            if ( LALInferenceCheckVariable( runState->proposalArgs,"covarianceMatrix" ) ){
		        LALInferenceNScalcCVM(cvm,runState->livePoints,Nlive);
		        gsl_matrix_memcpy(covCopy, *cvm);
		        if ((gsl_status = gsl_eigen_symmv(covCopy, eValues, eVectors, ws)) != GSL_SUCCESS) {
		            XLALPrintError("Error in gsl_eigen_symmv (in %s, line %d): %d: %s\n", __FILE__, __LINE__, gsl_status, gsl_strerror(gsl_status));
		            XLAL_ERROR_VOID(XLAL_EFAILED);
		        }
		        for (i = 0; i < N; i++) {
		            eigenValues->data[i] = gsl_vector_get(eValues,i);
		        }
		        LALInferenceAddVariable(runState->proposalArgs, "covarianceEigenvectors", &eVectors, LALINFERENCE_gslMatrix_t, LALINFERENCE_PARAM_FIXED);
		        LALInferenceAddVariable(runState->proposalArgs, "covarianceEigenvalues", &eigenValues, LALINFERENCE_REAL8Vector_t, LALINFERENCE_PARAM_FIXED);
		        LALInferenceSetVariable(runState->proposalArgs,"covarianceMatrix",(void *)cvm);
            }
                  
            /* update k-d tree */
            if ( LALInferenceCheckVariable( runState->proposalArgs,"kDTree" ) )
                LALInferenceSetupkDTreeNSLivePoints( runState ); 
		
            /* Measure Autocorrelations if asked */
		    if(LALInferenceGetProcParamVal(runState->commandLine,"--auto-chain-length")){
                LALInferenceAddVariable(runState->algorithmParams,"current_iteration",&iter,LALINFERENCE_INT4_t,LALINFERENCE_PARAM_OUTPUT);
                //INT4 meanmax=0.;
                //int Ntries=5;
                /* Calculate ACF of Prior MCMC sampler */
                //INT4 sloppyratio;
                //for (int try=0;try<Ntries;try++){
                //    sloppyratio=*(INT4 *)LALInferenceGetVariable(runState->algorithmParams,"sloppyratio");
                //    LALInferenceVariables *acls=LALInferenceComputeAutoCorrelation(runState, sloppyratio*10, SamplePriorDiscardAcceptance);
                //    INT4 max=1;
                //    for(LALInferenceVariableItem *this=acls->head;this;this=this->next) { if(*(REAL8 *)this->value>max) max=(INT4) *(REAL8 *)this->value;}
                //    LALInferenceDestroyVariables(acls);
                //    free(acls);
                //    meanmax+=max;
                //}
                //meanmax/=Ntries;
                //if(sloppyratio>meanmax)
                 //   LALInferenceSetVariable(runState->algorithmParams,"sloppyratio",&meanmax);
              
                /* Measure ACF of Actual evolution function */
		
		/* Reset the sloppy fraction as we have updated our proposal */
		//LALInferenceSetVariable(runState->algorithmParams,"sloppylogit",&zero);
			    INT4 MAX_MCMC=20000; /* Maximum chain length, set to be higher than expected from a reasonable run */
                INT4 max=4 * *(INT4 *)LALInferenceGetVariable(runState->algorithmParams,"Nmcmc"); /* We will use this to go out 4x last ACL */
                if(max>MAX_MCMC) max=MAX_MCMC;
                LALInferenceVariables *acls=LALInferenceComputeAutoCorrelation(runState, max*4, runState->evolve) ;
                max=10;
                for(LALInferenceVariableItem *this=acls->head;this;this=this->next) { if(*(REAL8 *)this->value>max) max=(INT4) *(REAL8 *)this->value;}
                LALInferenceDestroyVariables(acls);
                free(acls);
                LALInferenceSetVariable(runState->algorithmParams,"Nmcmc",&max);
		    }
>>>>>>> 68b56117
	      }
		
	}
	while( iter <= Nlive ||  dZ> TOLERANCE ); 

	/* Sort the remaining points (not essential, just nice)*/
		for(i=0;i<Nlive-1;i++){
			minpos=i;
			logLmin=logLikelihoods[i];
			for(j=i+1;j<Nlive;j++){
				if(logLikelihoods[j]<logLmin)
					{
						minpos=j;
						logLmin=logLikelihoods[j];
					}
			}
			temp=runState->livePoints[minpos]; /* Put the minimum remaining point in the current position */
			runState->livePoints[minpos]=runState->livePoints[i];
			runState->livePoints[i]=temp;
			logLikelihoods[minpos]=logLikelihoods[i];
			logLikelihoods[i]=logLmin;
		}
	/* final corrections */
        for(i=0;i<Nlive;i++){
		logZ=logadd(logZ,logLikelihoods[i]+logw);
		for(j=0;j<Nruns;j++){
			//logwarray[j]+=LALInferenceNSSample_logt(Nlive,runState->GSLrandom);
			logZarray[j]=logadd(logZarray[j],logLikelihoods[i]+logwarray[j]-log(Nlive));
		}

		if(runState->logsample) runState->logsample(runState,runState->livePoints[i]);

	}

	/* Write out the evidence */
	fclose(fpout);
	char bayesfile[FILENAME_MAX];
	sprintf(bayesfile,"%s_B.txt",outfile);
	fpout=fopen(bayesfile,"w");
	fprintf(fpout,"%lf %lf %lf %lf\n",logZ-logZnoise,logZ,logZnoise,logLmax);
	fclose(fpout);
	double logB=logZ-logZnoise;
	/* Pass output back through algorithmparams */
	LALInferenceAddVariable(runState->algorithmParams,"logZ",(void *)&logZ,LALINFERENCE_REAL8_t,LALINFERENCE_PARAM_OUTPUT);
	LALInferenceAddVariable(runState->algorithmParams,"logB",(void *)&logB,LALINFERENCE_REAL8_t,LALINFERENCE_PARAM_OUTPUT);
	LALInferenceAddVariable(runState->algorithmParams,"logLmax",(void *)&logLmax,LALINFERENCE_REAL8_t,LALINFERENCE_PARAM_OUTPUT);

#ifdef HAVE_LIBLALXML	
	/* Write out the XML if requested */
    LALInferenceVariables *output_array=NULL;
    UINT4 N_output_array=0;
	if(LALInferenceCheckVariable(runState->algorithmParams,"outputarray")
	  &&LALInferenceCheckVariable(runState->algorithmParams,"N_outputarray") )
	{
	  output_array=*(LALInferenceVariables **)LALInferenceGetVariable(runState->algorithmParams,"outputarray");
	  N_output_array=*(UINT4 *)LALInferenceGetVariable(runState->algorithmParams,"N_outputarray");
	}
	if(output_array && outVOTable && N_output_array>0){
		xmlNodePtr votable=XLALInferenceVariablesArray2VOTTable(output_array, N_output_array, "Nested Samples");
		xmlNewProp(votable, CAST_CONST_XMLCHAR("utype"), CAST_CONST_XMLCHAR("lalinference:results:nestedsamples"));
		
		xmlNodePtr stateResource=XLALInferenceStateVariables2VOTResource(runState, "Run State Configuration");
		
		xmlNodePtr nestResource=XLALCreateVOTResourceNode("lalinference:results","Nested sampling run",votable);
		
		if(stateResource)
			xmlAddChild(nestResource,stateResource);
		

		char *xmlString = XLALCreateVOTStringFromTree ( nestResource );
		
		/* Write to disk */
		fpout=fopen(outVOTable,"w");
		fprintf(fpout,"%s",xmlString);
		fclose(fpout);
		
		
	}
	if(output_array) free(output_array);

#endif
	/* Write out names of parameters */
	FILE *lout=NULL;
	char param_list[FILENAME_MAX];
	sprintf(param_list,"%s_params.txt",outfile);
	lout=fopen(param_list,"w");
	minpos=0;
	LALInferenceSortVariablesByName(runState->livePoints[0]);
	for(param_ptr=runState->livePoints[0]->head;param_ptr;param_ptr=param_ptr->next)
	{
	  fprintf(lout,"%s\t",param_ptr->name);
	}
	fclose(lout);
	free(logtarray); free(logwarray); free(logZarray);
}

/* Calculate the autocorrelation function of the sampler (runState->evolve) for each parameter
 * Evolves the sample starting with the value passed in temp, with a maximum of max_iterations steps.
 Return the ACL for each parameter as a LALInferenceVariables */
LALInferenceVariables *LALInferenceComputeAutoCorrelation(LALInferenceRunState *runState, UINT4 max_iterations, LALInferenceEvolveOneStepFunction *evolve)
{
  ProcessParamsTable *ppt=NULL;
  char chainfilename[128]="";
  char acf_file_name[128]="";
  FILE *chainfile=NULL;
  FILE *acffile=NULL;
  INT4 global_iter;
  UINT4 i,j;
  INT4 nPar=0; // = LALInferenceGetVariableDimensionNonFixed(runState->currentParams);
  REAL8 **data_array=NULL;
  REAL8 **acf_array=NULL;
  LALInferenceVariableItem *this;
  REAL8 tolerance=0.01;
  INT4 thinning=10;
  max_iterations/=thinning;
  for(this=runState->currentParams->head;this;this=this->next) if(this->vary!=LALINFERENCE_PARAM_FIXED && this->vary!=LALINFERENCE_PARAM_OUTPUT && this->type==LALINFERENCE_REAL8_t) nPar++;

  REAL8 ACF,ACL,max=0;
  LALInferenceVariables *acls=calloc(1,sizeof(LALInferenceVariables));

  global_iter=*(INT4 *)LALInferenceGetVariable(runState->algorithmParams,"current_iteration");
  /* Back up the algorithm state and replace with a clean version for logSampletoarray */
  LALInferenceVariables myAlgParams,*oldAlgParams=runState->algorithmParams;
  LALInferenceVariables myCurrentParams,*oldCurrentParams=runState->currentParams;
  memset(&myAlgParams,0,sizeof(LALInferenceVariables));
  memset(&myCurrentParams,0,sizeof(LALInferenceVariables));
  LALInferenceCopyVariables(runState->currentParams,&myCurrentParams);
  LALInferenceCopyVariables(oldAlgParams,&myAlgParams);
  LALInferenceRemoveVariable(&myAlgParams,"outputarray");
  LALInferenceRemoveVariable(&myAlgParams,"N_outputarray");
  LALInferenceRemoveVariable(&myAlgParams,"outfile");
  LALInferenceSetVariable(&myAlgParams,"Nmcmc",&thinning);

  REAL8Vector *projection=NULL;

  gsl_matrix *covarianceMatrix=NULL;
  runState->algorithmParams=&myAlgParams;
  runState->currentParams=&myCurrentParams;
  /* We can record write the MCMC chain to a file too */
  ppt=LALInferenceGetProcParamVal(runState->commandLine,"--acf-chainfile");
  if(ppt){
    sprintf(chainfilename,"%s.%i",ppt->value,global_iter);
    chainfile=fopen(chainfilename,"w");
    LALInferenceAddVariable(&myAlgParams,"outfile",&chainfile,LALINFERENCE_void_ptr_t,LALINFERENCE_PARAM_FIXED);
  }
  ppt=LALInferenceGetProcParamVal(runState->commandLine,"--acf-file");
  if(ppt){
    sprintf(acf_file_name,"%s.%i",ppt->value,global_iter);
    acffile=fopen(acf_file_name,"w");
  }
  LALInferenceVariables **livePoints=runState->livePoints;
  UINT4 Nlive = *(INT4 *)LALInferenceGetVariable(runState->algorithmParams,"Nlive");
  UINT4 BAILOUT=100; /* this should be the same as the bailout in the sampler */
  REAL8 accept=0.0;
  do{ /* Pick a random sample that isn't trapped in some corner*/
	UINT4 idx=gsl_rng_uniform_int(runState->GSLrandom,Nlive);
	runState->currentParams=livePoints[idx];
    i=0;
  	do {
        evolve(runState);
        i++;
        accept=*(REAL8*)LALInferenceGetVariable(runState->algorithmParams,"accept_rate");
        }
        while(accept==0.0 && i<BAILOUT);
  }
  while(0.==accept);
	/* log the first sample*/ 
  LALInferenceLogSampleToArray(runState,runState->currentParams);
  /* Evolve the initial sample (i starts at 1)*/
  for(i=1;i<max_iterations;i++)
  {
   evolve(runState);
   LALInferenceLogSampleToArray(runState,runState->currentParams);
  }
  
  /* Get the location of the sample array */
  LALInferenceVariables *variables_array=*(LALInferenceVariables **)LALInferenceGetVariable(runState->algorithmParams,"outputarray");
  LALInferenceVariables **pointer_array=calloc(max_iterations,sizeof(LALInferenceVariables *));
  for(i=0;i<max_iterations;i++) pointer_array[i]=&(variables_array[i]);
  
   	/* Calculate the eigenvectors of the correlation matrix*/
	LALInferenceNScalcCVM(&covarianceMatrix, pointer_array,max_iterations);

   free(pointer_array);
	/* Set up eigenvectors and eigenvalues. */
	UINT4 N=covarianceMatrix->size1;
	gsl_matrix *covCopy = gsl_matrix_alloc(N,N);
	gsl_matrix *eVectors = gsl_matrix_alloc(N,N);
	gsl_vector *eValues = gsl_vector_alloc(N);

	gsl_eigen_symmv_workspace *ws = gsl_eigen_symmv_alloc(N);
	int gsl_status;
	gsl_matrix_memcpy(covCopy, covarianceMatrix);
	
	if ((gsl_status = gsl_eigen_symmv(covCopy, eValues, eVectors, ws)) != GSL_SUCCESS) {
	  XLALPrintError("Error in gsl_eigen_symmv (in %s, line %d): %d: %s\n", __FILE__, __LINE__, gsl_status, gsl_strerror(gsl_status));
	  return ((LALInferenceVariables *)NULL);
	}
	
	gsl_matrix_free(covarianceMatrix);
	gsl_matrix_free(covCopy);
	gsl_vector_free(eValues);

  /* Convert to a 2D array for ACF calculation */
  data_array=calloc(nPar,sizeof(REAL8 *));
  acf_array=calloc(nPar,sizeof(REAL8 *));
  for (i=0;i<(UINT4)nPar;i++){
    data_array[i]=calloc(max_iterations,sizeof(REAL8));
    acf_array[i]=calloc(max_iterations/2,sizeof(REAL8));
  }

  for (i=0;i<max_iterations;i++){
    j=0;
    LALInferenceProjectSampleOntoEigenvectors( &variables_array[i], eVectors, &projection );
    data_array[j][i]=projection->data[j];
    //for(this=variables_array[i].head;this;this=this->next)
    //{
    //  switch(this->vary){
	//case LALINFERENCE_PARAM_CIRCULAR:
	//case LALINFERENCE_PARAM_LINEAR:
	//{
	 // if(this->type!=LALINFERENCE_REAL8_t) continue;
	 // else {
	 //   data_array[j][i]=*(REAL8 *)this->value;
	    j++;
	 // }
	//}
	//default:
	 // continue;
    //  }
    //}
    LALInferenceDestroyVariables(&variables_array[i]);
  }
  	gsl_matrix_free(eVectors);
	XLALDestroyREAL8Vector(projection);
  free(variables_array);
  this=myCurrentParams.head;
  for(i=0;i<(UINT4)nPar;i++){
   /* Subtract the mean */
   REAL8 this_mean = gsl_stats_mean(&data_array[i][0], 1, max_iterations);
   for(j=0;j<max_iterations;j++) data_array[i][j]-=this_mean;
   ACL=1;
   int startflag=1;
   ACF=1.;
   /* Use GSL to compute the ACF */
   for(UINT4 lag=0;ACF>=tolerance&&lag<max_iterations/2;lag++){
      ACF=(REAL8) gsl_stats_correlation(&data_array[i][0], 1, &data_array[i][lag], 1, max_iterations-lag);
      acf_array[i][lag]=ACF;
      ACL+=2.0*ACF;
      if((ACF<tolerance && startflag) || lag==max_iterations/2-1){
	    startflag=0;
        ACL*=(REAL8)thinning;
	    if(ACL>max) max=ACL;
	    LALInferenceAddVariable(acls,this->name,&ACL,LALINFERENCE_REAL8_t,LALINFERENCE_PARAM_OUTPUT);
        break;
      }
   }   
   do{this=this->next;}while(this && (this->vary==LALINFERENCE_PARAM_FIXED || this->vary==LALINFERENCE_PARAM_OUTPUT || this->type!=LALINFERENCE_REAL8_t));
  }
  if(acffile){
  /* Write out the ACF */
  for(i=0;i<max_iterations/2;i++){
    for(j=0;j<(UINT4)nPar;j++) fprintf(acffile,"%f ",acf_array[j][i]);
    fprintf(acffile,"\n");
  }
  }
/*  
  FILE *aclfile=fopen("acl.dat","a");
  FILE *aclfile_header=fopen("acl_params.txt","w");
  fprintf(aclfile,"%i ",global_iter);
  for(this=acls->head;this;this=this->next) {
    fprintf(aclfile,"%lf ",*(REAL8 *)this->value);
    fprintf(aclfile_header,"%s ",this->name);
  }
  fprintf(aclfile,"\n");
  fprintf(aclfile_header,"\n");
  fclose(aclfile_header);
  fclose(aclfile);
*/  
  /* Clean up */
  for(i=0;i<(UINT4)nPar;i++) {free(data_array[i]); free(acf_array[i]);}
  free(data_array); free(acf_array);
  LALInferenceDestroyVariables(&myAlgParams);
  LALInferenceDestroyVariables(&myCurrentParams);
  runState->currentParams=oldCurrentParams;
  runState->algorithmParams=oldAlgParams;
  if(chainfile) fclose(chainfile);
  if(acffile) fclose(acffile);
  return(acls);
}

//void SamplePriorDiscardAcceptance(LALInferenceRunState *runState)
//{
//    LALInferenceMCMCSamplePrior(runState);
//    return;
//}

/* Perform one MCMC iteration on runState->currentParams. Return 1 if accepted or 0 if not */
UINT4 LALInferenceMCMCSamplePrior(LALInferenceRunState *runState)
{
    LALInferenceVariables tempParams;
    REAL8 logProposalRatio=0.0;
    memset(&tempParams,0,sizeof(tempParams));
    LALInferenceVariables *oldParams=&tempParams;
    UINT4 accepted=0;

    REAL8 logPriorOld=*(REAL8 *)LALInferenceGetVariable(runState->currentParams,"logPrior");
    LALInferenceCopyVariables(runState->currentParams,oldParams);
    runState->proposal(runState,runState->currentParams);
    REAL8 logPriorNew=runState->prior(runState,runState->currentParams);
    if(LALInferenceCheckVariable(runState->proposalArgs,"logProposalRatio"))
       logProposalRatio=*(REAL8 *)LALInferenceGetVariable(runState->proposalArgs,"logProposalRatio");
    if(logPriorNew==-DBL_MAX || isnan(logPriorNew) || log(gsl_rng_uniform(runState->GSLrandom)) > (logPriorNew-logPriorOld) + logProposalRatio) 
    {
        LALInferenceCopyVariables(oldParams,runState->currentParams);
    } 
    else {
        accepted=1;
        LALInferenceSetVariable(runState->currentParams,"logPrior",&logPriorNew);
    }
    LALInferenceDestroyVariables(oldParams);

    return(accepted);
}

/* Sample the prior N times, returns number of acceptances */
UINT4 LALInferenceMCMCSamplePriorNTimes(LALInferenceRunState *runState, UINT4 N)
{
    UINT4 i=0;
    UINT4 Naccepted=0;
    for(i=0;i<N;i++) Naccepted+=LALInferenceMCMCSamplePrior(runState);
    return(Naccepted);
}

void LALInferenceProjectSampleOntoEigenvectors(LALInferenceVariables *params, gsl_matrix *eigenvectors, REAL8Vector **projection)
{
	  LALInferenceVariableItem *proposeIterator = params->head;
	  UINT4 j=0,i=0;
	  UINT4 N=eigenvectors->size1;

     if(!*projection) *projection=XLALCreateREAL8Vector(N);
	  if((*projection)->length==0) *projection=XLALCreateREAL8Vector(N);


	if (proposeIterator == NULL) {
    fprintf(stderr, "Bad proposed params in %s, line %d\n",
            __FILE__, __LINE__);
    exit(1);
  }
  for(i=0;i<N;i++){
  	j=0;
  	proposeIterator = params->head;
  	(*projection)->data[i]=0.0;
		do { 
		    if (proposeIterator->vary != LALINFERENCE_PARAM_FIXED && proposeIterator->vary != LALINFERENCE_PARAM_OUTPUT) {
     			 	(*projection)->data[i]+= *((REAL8 *)proposeIterator->value) * gsl_matrix_get(eigenvectors, j, i);
      			j++;
    		 }
 		}while ((proposeIterator = proposeIterator->next) != NULL && j < N);
  } 
	
}

<<<<<<< HEAD
/* Calculate the autocorrelation function of the sampler (runState->evolve) for each parameter
 * Evolves the sample starting with the value passed in temp, with a maximum of max_iterations steps.
 Return the ACL for each parameter as a LALInferenceVariables */
LALInferenceVariables *LALInferenceComputeAutoCorrelation(LALInferenceRunState *runState, UINT4 max_iterations)
{
  ProcessParamsTable *ppt=NULL;
  char chainfilename[128]="";
  char acf_file_name[128]="";
  FILE *chainfile=NULL;
  FILE *acffile=NULL;
  INT4 global_iter,temp;
  UINT4 i,j;
  INT4 nPar=0; // = LALInferenceGetVariableDimensionNonFixed(runState->currentParams);
  REAL8 **data_array=NULL;
  REAL8 **acf_array=NULL;
  LALInferenceVariableItem *this;
  REAL8 tolerance=1.0/sqrt(max_iterations);
  
  for(this=runState->currentParams->head;this;this=this->next) if(this->vary!=LALINFERENCE_PARAM_FIXED && this->vary!=LALINFERENCE_PARAM_OUTPUT && this->type==LALINFERENCE_REAL8_t) nPar++;

  REAL8 ACF,ACL,max=0;
  LALInferenceVariables *acls=calloc(1,sizeof(LALInferenceVariables));

  global_iter=*(INT4 *)LALInferenceGetVariable(runState->algorithmParams,"current_iteration");
  /* Back up the algorithm state and replace with a clean version for logSampletoarray */
  LALInferenceVariables myAlgParams,*oldAlgParams=runState->algorithmParams;
  LALInferenceVariables myCurrentParams,*oldCurrentParams=runState->currentParams;
  memset(&myAlgParams,0,sizeof(LALInferenceVariables));
  memset(&myCurrentParams,0,sizeof(LALInferenceVariables));
  LALInferenceCopyVariables(runState->currentParams,&myCurrentParams);
  LALInferenceCopyVariables(oldAlgParams,&myAlgParams);
  LALInferenceRemoveVariable(&myAlgParams,"outputarray");
  LALInferenceRemoveVariable(&myAlgParams,"N_outputarray");
  LALInferenceRemoveVariable(&myAlgParams,"outfile");
  temp=1; /* Set MCMC chain length to 1 so as to record all samples */
  LALInferenceSetVariable(&myAlgParams,"Nmcmc",&temp);
  runState->algorithmParams=&myAlgParams;
  runState->currentParams=&myCurrentParams;
  /* We can record write the MCMC chain to a file too */
  ppt=LALInferenceGetProcParamVal(runState->commandLine,"--acf-chainfile");
  if(ppt){
    sprintf(chainfilename,"%s.%i",ppt->value,global_iter);
    chainfile=fopen(chainfilename,"w");
    LALInferenceAddVariable(&myAlgParams,"outfile",&chainfile,LALINFERENCE_void_ptr_t,LALINFERENCE_PARAM_FIXED);
  }
  ppt=LALInferenceGetProcParamVal(runState->commandLine,"--acf-file");
  if(ppt){
    sprintf(acf_file_name,"%s.%i",ppt->value,global_iter);
    acffile=fopen(acf_file_name,"w");
  }
  
  /* Evolve the initial sample */
  for(i=0;i<max_iterations;i++)
  {
   runState->evolve(runState);
   LALInferenceLogSampleToArray(runState,runState->currentParams);
  }
  
  /* Get the location of the sample array */
  LALInferenceVariables *variables_array=*(LALInferenceVariables **)LALInferenceGetVariable(runState->algorithmParams,"outputarray");
  
  /* Convert to a 2D array for ACF calculation */
  data_array=calloc(nPar,sizeof(REAL8 *));
  acf_array=calloc(nPar,sizeof(REAL8 *));
  for (i=0;i<(UINT4)nPar;i++){
    data_array[i]=calloc(max_iterations,sizeof(REAL8));
    acf_array[i]=calloc(max_iterations/2,sizeof(REAL8));
  }

  for (i=0;i<max_iterations;i++){
    j=0;
    for(this=variables_array[i].head;this;this=this->next)
    {
      switch(this->vary){
	case LALINFERENCE_PARAM_CIRCULAR:
	case LALINFERENCE_PARAM_LINEAR:
	{
	  if(this->type!=LALINFERENCE_REAL8_t) continue;
	  else {
	    data_array[j][i]=*(REAL8 *)this->value;
	    j++;
	  }
	}
	default:
	  continue;
      }
    }
  }
  this=myCurrentParams.head;
  for(i=0;i<(UINT4)nPar;i++){
   /* Subtract the mean */
   REAL8 this_mean = gsl_stats_mean(&data_array[i][0], 1, max_iterations);
   for(j=0;j<max_iterations;j++) data_array[i][j]-=this_mean;
   ACL=1;
   int startflag=1;
   
   /* Use GSL to compute the ACF */
   for(UINT4 lag=0;lag<max_iterations/2;lag++){
      ACF=(REAL8) gsl_stats_correlation(&data_array[i][0], 1, &data_array[i][lag], 1, max_iterations-lag);
      acf_array[i][lag]=ACF;
      ACL+=2.0*ACF;
      if((ACF<tolerance && startflag) || lag==max_iterations/2-1){
	startflag=0;
	if(ACL>max) max=ACL;
	LALInferenceAddVariable(acls,this->name,&ACL,LALINFERENCE_REAL8_t,LALINFERENCE_PARAM_OUTPUT);
      }
   }   
   do{this=this->next;}while(this && (this->vary==LALINFERENCE_PARAM_FIXED || this->vary==LALINFERENCE_PARAM_OUTPUT || this->type!=LALINFERENCE_REAL8_t));
  }
  
  /* Write out the ACF */
  for(i=0;i<max_iterations/2;i++){
    for(j=0;j<(UINT4)nPar;j++) fprintf(acffile,"%f ",acf_array[j][i]);
    fprintf(acffile,"\n");
  }
  
  FILE *aclfile=fopen("acl.dat","a");
  FILE *aclfile_header=fopen("acl_params.txt","w");
  fprintf(aclfile,"%i ",global_iter);
  for(this=acls->head;this;this=this->next) {
    fprintf(aclfile,"%lf ",*(REAL8 *)this->value);
    fprintf(aclfile_header,"%s ",this->name);
  }
  fprintf(aclfile,"\n");
  fprintf(aclfile_header,"\n");
  fclose(aclfile_header);
  fclose(aclfile);
  
  /* Clean up */
  for(i=0;i<(UINT4)nPar;i++) {free(data_array[i]); free(acf_array[i]);}
  free(data_array); free(acf_array);
  LALInferenceDestroyVariables(&myAlgParams);
  LALInferenceDestroyVariables(&myCurrentParams);
  runState->currentParams=oldCurrentParams;
  runState->algorithmParams=oldAlgParams;
  if(chainfile) fclose(chainfile);
  if(acffile) fclose(acffile);
  return(acls);
}

=======

/* Sample the limited prior distribution using the MCMC method as usual, but
   only check the likelihood bound x fraction of the time. Always returns a fulled checked sample.
   x=LALInferenceGetVariable(runState->algorithmParams,"sloppyfraction")
   */

void LALInferenceNestedSamplingSloppySample(LALInferenceRunState *runState)
{
    LALInferenceVariables oldParams;
    LALInferenceIFOData *data=runState->data;
    REAL8 tmp;
    REAL8 Target=0.3;
    char tmpName[32];
    REAL8 logLold=*(REAL8 *)LALInferenceGetVariable(runState->currentParams,"logL");
    memset(&oldParams,0,sizeof(oldParams));
    LALInferenceCopyVariables(runState->currentParams,&oldParams);
    REAL8 logLmin=*(REAL8 *)LALInferenceGetVariable(runState->algorithmParams,"logLmin");
    UINT4 Nmcmc=*(UINT4 *)LALInferenceGetVariable(runState->algorithmParams,"Nmcmc");
    REAL8 sloppyfraction=0.;
    REAL8 maxsloppyfraction=((REAL8)Nmcmc-1)/(REAL8)Nmcmc ;
    REAL8 minsloppyfraction=0.;
    if(Nmcmc==1) maxsloppyfraction=minsloppyfraction=0.0;
    if (LALInferenceCheckVariable(runState->algorithmParams,"sloppyfraction"))
      sloppyfraction=*(REAL8 *)LALInferenceGetVariable(runState->algorithmParams,"sloppyfraction");
    UINT4 mcmc_iter=0,Naccepted=0,sub_accepted=0;
    //INT4 Nlive=*(INT4 *)LALInferenceGetVariable(runState->algorithmParams,"Nlive");
    UINT4 sloppynumber=(UINT4) (sloppyfraction*(REAL8)Nmcmc);
    UINT4 testnumber=Nmcmc-sloppynumber;
    /* +1 for the last iteration which we do check */
    UINT4 subchain_length=(sloppynumber/testnumber) +1;
    //sloppynumber=sloppynumber<1?1:sloppynumber;
    REAL8 logLnew;
    UINT4 sub_iter=0;
    UINT4 tries=0;
    REAL8 counter=1.;
    UINT4 BAILOUT=100*testnumber; /* If no acceptance after 100 tries, will exit and the sampler will try a different starting point */
    //REAL8 *logLikelihoods=(REAL8 *)(*(REAL8Vector **)LALInferenceGetVariable(runState->algorithmParams,"logLikelihoods"))->data;
    do{
        counter=counter-1.;
        subchain_length=0;
        /* Draw an independent sample from the prior */
        do{
            sub_accepted+=LALInferenceMCMCSamplePrior(runState);
            subchain_length++;
            counter+=(1.-sloppyfraction);
        }while(counter<1);

	    if(sub_accepted==0.) {
            //    INT4 j=gsl_rng_uniform_int(runState->GSLrandom,Nlive);
            //    LALInferenceCopyVariables(runState->livePoints[j],runState->currentParams);
            //    runState->currentLikelihood = logLikelihoods[j];
	        tries++;
	        sub_iter+=subchain_length;
	        mcmc_iter++;
            LALInferenceCopyVariables(&oldParams,runState->currentParams);
            runState->currentLikelihood=logLold;
	        continue;
        }
        tries=0;
        mcmc_iter++;
    	sub_iter+=subchain_length;
        logLnew=runState->likelihood(runState->currentParams,runState->data,runState->template);
        if(logLnew>logLmin || logLmin==-DBL_MAX) /* Accept */
        {
            Naccepted++;
            /* Update information to pass back out */
            LALInferenceAddVariable(runState->currentParams,"logL",(void *)&logLnew,LALINFERENCE_REAL8_t,LALINFERENCE_PARAM_OUTPUT);
            if(LALInferenceCheckVariable(runState->algorithmParams,"logZnoise")){
               tmp=logLnew-*(REAL8 *)LALInferenceGetVariable(runState->algorithmParams,"logZnoise");
               LALInferenceAddVariable(runState->currentParams,"deltalogL",(void *)&tmp,LALINFERENCE_REAL8_t,LALINFERENCE_PARAM_OUTPUT);
            }
            while(data)
            {
               tmp=data->loglikelihood - data->nullloglikelihood;
               sprintf(tmpName,"deltalogl%s",data->name);
               LALInferenceAddVariable(runState->currentParams,tmpName,&tmp,LALINFERENCE_REAL8_t,LALINFERENCE_PARAM_OUTPUT);
               data=data->next;
            }
            LALInferenceCopyVariables(runState->currentParams,&oldParams);
            logLold=logLnew;
            runState->currentLikelihood=logLnew;
        }
        else /* reject */
        {
            LALInferenceCopyVariables(&oldParams,runState->currentParams);
            runState->currentLikelihood=logLold;
        }
    }while((mcmc_iter<testnumber||logLnew<=logLmin||Naccepted==0)&&(mcmc_iter<BAILOUT));
    REAL8 sub_accept_rate=(REAL8)sub_accepted/(REAL8)sub_iter;
    REAL8 accept_rate=(REAL8)Naccepted/(REAL8)testnumber;
    LALInferenceSetVariable(runState->algorithmParams,"accept_rate",&accept_rate);
    LALInferenceSetVariable(runState->algorithmParams,"sub_accept_rate",&sub_accept_rate);
    if(logLmin!=-DBL_MAX){
        if((REAL8)accept_rate>Target) { sloppyfraction+=5.0/(REAL8)Nmcmc;}
        else { sloppyfraction-=5.0/(REAL8)Nmcmc;}
        if(sloppyfraction>maxsloppyfraction) sloppyfraction=maxsloppyfraction;
	if(sloppyfraction<minsloppyfraction) sloppyfraction=minsloppyfraction;
        //if(sloppylogit<1) sloppy=1;
	
	LALInferenceSetVariable(runState->algorithmParams,"sloppyfraction",&sloppyfraction);
        //LALInferenceSetVariable(runState->algorithmParams,"Nmcmc",&Nmcmc);
    }
    LALInferenceDestroyVariables(&oldParams);
}


>>>>>>> 68b56117
/* Evolve nested sampling algorithm by one step, i.e.
 evolve runState->currentParams to a new point with higher
 likelihood than currentLikelihood. Uses the MCMC method.
 */
void LALInferenceNestedSamplingOneStep(LALInferenceRunState *runState)
{
	LALInferenceVariables *newParams=NULL,*lastAcceptedWithLikelihood=NULL;
	LALInferenceIFOData *data=runState->data;
	char tmpName[32];
	UINT4 mcmc_iter=0,Naccepted=0;
	UINT4 Nmcmc=*(UINT4 *)LALInferenceGetVariable(runState->algorithmParams,"Nmcmc");
	REAL8 logLmin=*(REAL8 *)LALInferenceGetVariable(runState->algorithmParams,"logLmin");
        REAL8 logPriorOld,logPriorNew,logLnew=DBL_MAX,logPriorlastAccepted;
	REAL8 logProposalRatio,tmp=0.0;
	newParams=calloc(1,sizeof(LALInferenceVariables));
	lastAcceptedWithLikelihood=calloc(1,sizeof(LALInferenceVariables));
<<<<<<< HEAD
	INT4 thin_factor=100;
=======
	INT4 thin_factor=1;
>>>>>>> 68b56117
	/* Evolve the sample until it is accepted */
	logPriorOld=runState->prior(runState,runState->currentParams);
	logPriorlastAccepted=logPriorOld;
	LALInferenceCopyVariables(runState->currentParams,lastAcceptedWithLikelihood);
	do{
		mcmc_iter++;
		/* Make a copy of the parameters passed through currentParams */
                LALInferenceCopyVariables(runState->currentParams,newParams);
                runState->proposal(runState,newParams);
		logPriorNew=runState->prior(runState,newParams);
		LALInferenceSetVariable(newParams,"logPrior",&logPriorNew);
		if(LALInferenceCheckVariable(runState->proposalArgs,"logProposalRatio"))
		  logProposalRatio=*(REAL8 *)LALInferenceGetVariable(runState->proposalArgs,"logProposalRatio");
		else logProposalRatio=0.0;
                
		/* If rejected, continue to next iteration */
		if(logPriorNew==-DBL_MAX || isnan(logPriorNew)) continue;
<<<<<<< HEAD
                if(log(gsl_rng_uniform(runState->GSLrandom)) > (logPriorNew-logPriorOld) + logProposalRatio)
			continue;
		if(mcmc_iter%thin_factor==0||mcmc_iter==(UINT4)(Nmcmc*thin_factor)-1){
=======
                if(log(gsl_rng_uniform(runState->GSLrandom)) > (logPriorNew-logPriorOld) + logProposalRatio) {
			        continue;
                }
		if(mcmc_iter%thin_factor==(UINT4)(thin_factor-1)){
>>>>>>> 68b56117
		  /* Otherwise, check that logL is OK */
		  if(logLmin!=-DBL_MAX ){
		    logLnew=runState->likelihood(newParams,runState->data,runState->template);
		  }
		  if(logLnew > logLmin){
			Naccepted++;
			logPriorOld=logPriorNew;
			LALInferenceCopyVariables(newParams,runState->currentParams);
			logPriorlastAccepted=logPriorNew;
			LALInferenceCopyVariables(newParams,lastAcceptedWithLikelihood);
		  }
		  else{
		   LALInferenceCopyVariables(lastAcceptedWithLikelihood,runState->currentParams);
		   logPriorOld=logPriorlastAccepted;
		  }
		}
		else{
		  logPriorOld=logPriorNew;
		  LALInferenceCopyVariables(newParams,runState->currentParams);
		}
		if(isnan(logPriorNew)){
		  XLALPrintError("Caught NaN prior slipping through sampler\n");
		  XLAL_ERROR_VOID(XLAL_EINVAL);
		}
		if(logPriorNew==-DBL_MAX || logPriorNew==DBL_MAX){
		  XLALPrintError("Caught log prior %lf slipping through sampler\n");
		  XLAL_ERROR_VOID(XLAL_EINVAL);
		}
<<<<<<< HEAD
	} while(mcmc_iter<Nmcmc*thin_factor);
=======
	} while(mcmc_iter<Nmcmc*thin_factor || (0==Naccepted) );

    logLnew=runState->likelihood(runState->currentParams,runState->data,runState->template);
    if(logLnew<=logLmin) /* This point isn't above threshold, restore last one that was */
    {
        LALInferenceCopyVariables(lastAcceptedWithLikelihood,runState->currentParams);
        logPriorOld=logPriorlastAccepted;
        logLnew=runState->likelihood(runState->currentParams,runState->data,runState->template);
    }

>>>>>>> 68b56117
	/* Update information to pass back out */
	LALInferenceAddVariable(runState->currentParams,"logL",(void *)&logLnew,LALINFERENCE_REAL8_t,LALINFERENCE_PARAM_OUTPUT);
	if(LALInferenceCheckVariable(runState->algorithmParams,"logZnoise")){
		tmp=logLnew-*(REAL8 *)LALInferenceGetVariable(runState->algorithmParams,"logZnoise");
		LALInferenceAddVariable(runState->currentParams,"deltalogL",(void *)&tmp,LALINFERENCE_REAL8_t,LALINFERENCE_PARAM_OUTPUT);
	}
	while(data)
	{
		tmp=data->loglikelihood - data->nullloglikelihood;
		sprintf(tmpName,"deltalogl%s",data->name);
		LALInferenceAddVariable(runState->currentParams,tmpName,&tmp,LALINFERENCE_REAL8_t,LALINFERENCE_PARAM_OUTPUT);
		data=data->next;
	}
	runState->currentLikelihood=logLnew;
	LALInferenceDestroyVariables(lastAcceptedWithLikelihood);
	LALInferenceDestroyVariables(newParams);
	free(newParams);
	free(lastAcceptedWithLikelihood);
<<<<<<< HEAD
	REAL8 accept_rate=(REAL8)Naccepted/(REAL8)Nmcmc;
=======
	REAL8 accept_rate=(REAL8)Naccepted/((REAL8)mcmc_iter/(REAL8)thin_factor);
>>>>>>> 68b56117
	LALInferenceSetVariable(runState->algorithmParams,"accept_rate",&accept_rate);
	return;
}


void LALInferenceProposalNS(LALInferenceRunState *runState, LALInferenceVariables *parameter)
{
	
	UINT4 nIFO=0;
	LALInferenceIFOData *ifo=runState->data;
	REAL8 randnum;
	REAL8 STUDENTTFRAC=0.8,
	      DIFFEVFRAC=0.1,
	      SKYFRAC=0.1;
	top:
	randnum=gsl_rng_uniform(runState->GSLrandom);
	/* Choose a random type of jump to propose */
	if(randnum<STUDENTTFRAC)
		LALInferenceProposalMultiStudentT(runState, parameter);
	else if(randnum<STUDENTTFRAC+DIFFEVFRAC)
		LALInferenceProposalDifferentialEvolution(runState,parameter);
	else if(randnum<STUDENTTFRAC + DIFFEVFRAC + SKYFRAC){
		/* Check number of detectors */
		while(ifo){ifo=ifo->next; nIFO++;}
		
		if(nIFO<2) goto top;
		if(nIFO<3) 
			LALInferenceRotateSky(runState, parameter);
		else {
			/* Choose to rotate or reflect */
			if(randnum- (STUDENTTFRAC + DIFFEVFRAC)>SKYFRAC/2.0)
				LALInferenceRotateSky(runState, parameter);
			else{
				/* Have to call the diff ev too, in case the reflection happens twice */
				LALInferenceReflectDetPlane(runState, parameter);
				LALInferenceProposalDifferentialEvolution(runState,parameter);
			}
		}
	}
	return;	
}

UINT4 LALInferenceCheckPositiveDefinite( 
						  gsl_matrix       *matrix,
						  UINT4            dim
						  )
{
	gsl_matrix  *m     = NULL;
	gsl_vector  *eigen = NULL;
	gsl_eigen_symm_workspace *workspace = NULL;
	UINT4 i;
	
	/* copy input matrix */
	m =  gsl_matrix_alloc( dim,dim ); 
	gsl_matrix_memcpy( m, matrix);  
	
	/* prepare variables */
	eigen = gsl_vector_alloc ( dim );
	workspace = gsl_eigen_symm_alloc ( dim );
	
	/* compute the eigen values */
	gsl_eigen_symm ( m,  eigen, workspace );
	
	/* test the result */
	for (i = 0; i < dim; i++)
    {
		/* printf("diag: %f | eigen[%d]= %f\n", gsl_matrix_get( matrix,i,i), i, eigen->data[i]);*/
		if (eigen->data[i]<0) 
		{
			printf("NEGATIVE EIGEN VALUE!!! PANIC\n");
			return 0;
		}
	}
	
	/* freeing unused stuff */
	gsl_eigen_symm_free( workspace);
	gsl_matrix_free(m);
	gsl_vector_free(eigen);
	
	return 1;
}

/* Reference: http://www.mail-archive.com/help-gsl@gnu.org/msg00631.html*/
void
XLALMultiNormalDeviates( 
						REAL4Vector *vector, 
						gsl_matrix *matrix, 
						UINT4 dim, 
						RandomParams *randParam
						)
{
	UINT4 i=0;
	gsl_matrix *work=NULL;
	gsl_vector *result = NULL;
	
	/* check input arguments */
	if (!vector || !matrix || !randParam)
		XLAL_ERROR_VOID( XLAL_EFAULT );
	
	if (dim<1)
		XLAL_ERROR_VOID( XLAL_EINVAL );
	
	/* copy matrix into workspace */
	work =  gsl_matrix_alloc(dim,dim); 
	gsl_matrix_memcpy( work, matrix );
	
	/* compute the cholesky decomposition */
	gsl_linalg_cholesky_decomp(work);
	
	/* retrieve the normal distributed random numbers (LAL procedure) */
	XLALNormalDeviates( vector, randParam );
	
	/* store this into a gsl vector */
	result = gsl_vector_alloc ( (int)dim );
	for (i = 0; i < dim; i++)
	{
		gsl_vector_set (result, i, vector->data[i]);
	}
	
	/* compute the matrix-vector multiplication */
	gsl_blas_dtrmv(CblasLower, CblasNoTrans, CblasNonUnit, work, result);
	
	/* recopy the results */
	for (i = 0; i < dim; i++)
	{
		vector->data[i]=gsl_vector_get (result, i);
	}
	
	/* free unused stuff */
	gsl_matrix_free(work);
	gsl_vector_free(result);
	
}


void
XLALMultiStudentDeviates( 
						 REAL4Vector  *vector,
						 gsl_matrix   *matrix,
						 UINT4         dim,
						 UINT4         n,
						 RandomParams *randParam
						 )
{
	REAL4Vector *dummy=NULL;
	REAL4 chi=0.0, factor;
	UINT4 i;
	
	/* check input arguments */
	if (!vector || !matrix || !randParam)
		XLAL_ERROR_VOID( XLAL_EFAULT );
	
	if (dim<1)
		XLAL_ERROR_VOID( XLAL_EINVAL );
	
	if (n<1)
		XLAL_ERROR_VOID( XLAL_EINVAL );
	
	
	/* first draw from MVN */
        XLALMultiNormalDeviates( vector, matrix, dim, randParam);
       
	/* then draw from chi-square with n degrees of freedom;
     this is the sum d_i*d_i with d_i drawn from a normal 
     distribution. */
        dummy = XLALCreateREAL4Vector( n );
        XLALNormalDeviates( dummy, randParam );

	/* calculate the chisquare distributed value */
	for (i=0; i<n; i++) 
	{
		chi+=dummy->data[i]*dummy->data[i];
	}
	
	/* destroy the helping vector */
        XLALDestroyREAL4Vector( dummy );
	
	/* now, finally, calculate the distribution value */
	factor=sqrt(n/chi);
	for (i=0; i<dim; i++) 
	{
		vector->data[i]*=factor;
	}
	
}


void LALInferenceProposalMultiStudentT(LALInferenceRunState *runState, LALInferenceVariables *parameter)
{
	gsl_matrix *covMat=*(gsl_matrix **)LALInferenceGetVariable(runState->proposalArgs,"covarianceMatrix");
	
	LALInferenceVariableItem *paraHead=NULL;
	REAL4Vector  *step=NULL;
	gsl_matrix *work=NULL; 
	REAL8 aii, aij, ajj;
	INT4 i, j, dim;
	RandomParams *randParam;
	UINT4 randomseed = gsl_rng_get(runState->GSLrandom);
	
	REAL8 proposal_scale=*(REAL8 *)LALInferenceGetVariable(runState->proposalArgs,"proposal_scale");
	randParam=XLALCreateRandomParams(randomseed);
	
	/* set some values */
	dim=covMat->size1;
	
	/* draw the mutinormal deviates */
	step = XLALCreateREAL4Vector(dim);
	
	/* copy matrix into workspace and scale it appriopriately */
	work =  gsl_matrix_alloc(dim,dim); 

	gsl_matrix_memcpy( work, covMat );
	gsl_matrix_scale( work, proposal_scale);

	/* check if the matrix if positive definite */
	while ( !LALInferenceCheckPositiveDefinite( work, dim) ) {
		printf("WARNING: Matrix not positive definite!\n");
		/* downweight the off-axis elements */
		for (i=0; i<dim; ++i)
		{
			for (j=0; j<i; ++j)
			{
				aij=gsl_matrix_get( work, i, j);
				aii=gsl_matrix_get( work, i, i);
				ajj=gsl_matrix_get( work, j, j);  
				
				if ( fabs(aij) > 0.95* sqrt( aii*ajj ) )
				{
					aij=aij/fabs(aij)*0.95*sqrt( aii*ajj );
				}
				gsl_matrix_set( work, i, j, aij);
				gsl_matrix_set( work, j, i, aij);
				printf(" %f", gsl_matrix_get( work, i, j));
			}
			printf("\n");
		}
		exit(0);
	}

	/* draw multivariate student distribution with n=2 */
	XLALMultiStudentDeviates( step, work, dim, 2, randParam);

        /* loop over all parameters */
        for (paraHead=parameter->head,i=0; paraHead; paraHead=paraHead->next)
	{ 
		/*  if (inputMCMC->verbose)
		 printf("MCMCJUMP: %10s: value: %8.3f  step: %8.3f newVal: %8.3f\n", 
		 paraHead->core->name, paraHead->value, step->data[i] , paraHead->value + step->data[i]);*/
		/* only increment the varying parameters, and only increment the data pointer if it's been done*/
		if((paraHead->vary==LALINFERENCE_PARAM_LINEAR || paraHead->vary==LALINFERENCE_PARAM_CIRCULAR) && strcmp(paraHead->name,"rightascension") && strcmp(paraHead->name,"declination") && strcmp(paraHead->name,"time") ){
                  *(REAL8 *)paraHead->value += step->data[i];
			i++;
		}
	}

	/* LALInferenceRotateInitialPhase(parameter); */
        LALInferenceCyclicReflectiveBound(parameter,runState->priorArgs);
        
        /* destroy the vectors */
	XLALDestroyREAL4Vector(step);
	gsl_matrix_free(work);
	
	XLALDestroyRandomParams(randParam);
	/* Check boundary condition */

	return;
}


void LALInferenceProposalDifferentialEvolution(LALInferenceRunState *runState,
									   LALInferenceVariables *parameter)
	{
		LALInferenceVariables **Live=runState->livePoints;
		int i=0,j=0,same=1;//dim=0 - set but not used
		INT4 Nlive = *(INT4 *)LALInferenceGetVariable(runState->algorithmParams,"Nlive");
		LALInferenceVariableItem *paraHead=NULL;
		LALInferenceVariableItem *paraA=NULL;
		LALInferenceVariableItem *paraB=NULL;
		
		//dim = parameter->dimension; - set but not used
		/* Select two other samples A and B*/
		i=gsl_rng_uniform_int(runState->GSLrandom,Nlive);
		/* Draw two different samples from the basket. Will loop back here if the original sample is chosen*/
	drawtwo:
		do {j=gsl_rng_uniform_int(runState->GSLrandom,Nlive);} while(j==i);
		paraHead=parameter->head;
		paraA=Live[i]->head; paraB=Live[j]->head;
		/* Add the vector B-A */
		same=1;
		for(paraHead=parameter->head,paraA=Live[i]->head,paraB=Live[j]->head;paraHead&&paraA&&paraB;paraHead=paraHead->next,paraB=paraB->next,paraA=paraA->next)
		{
			if(paraHead->vary!=LALINFERENCE_PARAM_LINEAR && paraHead->vary!=LALINFERENCE_PARAM_CIRCULAR) continue;
			*(REAL8 *)paraHead->value+=*(REAL8 *)paraB->value;
			*(REAL8 *)paraHead->value-=*(REAL8 *)paraA->value;
			if(*(REAL8 *)paraHead->value!=*(REAL8 *)paraA->value &&
			   *(REAL8 *)paraHead->value!=*(REAL8 *)paraB->value &&
			   *(REAL8 *)paraA->value!=*(REAL8 *)paraB->value) same=0;
		}
		if(same==1) goto drawtwo;
		/* Bring the sample back into bounds */
                /* LALInferenceRotateInitialPhase(parameter); */
		LALInferenceCyclicReflectiveBound(parameter,runState->priorArgs);
		return;
	}
	
static void GetCartesianPos(REAL8 vec[3],REAL8 longitude, REAL8 latitude)
{
	vec[0]=cos(longitude)*cos(latitude);
	vec[1]=sin(longitude)*cos(latitude);
	vec[2]=sin(latitude);
	return;
}

static void CartesianToSkyPos(REAL8 pos[3],REAL8 *longitude, REAL8 *latitude)
{
	REAL8 longi,lat,dist;
	dist=sqrt(pos[0]*pos[0]+pos[1]*pos[1]+pos[2]*pos[2]);
	/*XLALMCMCSetParameter(parameter,"distMpc",dist);*/
	longi=atan2(pos[1]/dist,pos[0]/dist);
	if(longi<0.0) longi=LAL_TWOPI+longi;
	lat=asin(pos[2]/dist);
	*longitude=longi;
	*latitude=lat;	
	return;
}

static void crossProduct(REAL8 out[3],REAL8 x[3],REAL8 y[3])
{
	out[0]=x[1]*y[2] - x[2]*y[1];
	out[1]=y[0]*x[2] - x[0]*y[2];
	out[2]=x[0]*y[1] - x[1]*y[0];
	return;
}

static void normalise(REAL8 vec[3]);
static void normalise(REAL8 vec[3]){
	REAL8 my_abs=0.0;
	my_abs=sqrt(vec[0]*vec[0]+vec[1]*vec[1]+vec[2]*vec[2]);
	vec[0]/=my_abs;
	vec[1]/=my_abs;
	vec[2]/=my_abs;
	return;
}

void LALInferenceRotateSky(
					   LALInferenceRunState *state,
					   LALInferenceVariables *parameter
					   )
{ /* Function to rotate the current sample around the vector between two random detectors */
	static LALStatus status;
	INT4 IFO1,IFO2;
	REAL4 randnum;
	REAL8 vec[3];
	REAL8 cur[3];
	REAL8 longi,lat;
	REAL8 vec_abs=0.0,theta,c,s;
	UINT4 i,j;
	
	UINT4 nIFO=0;
	LALInferenceIFOData *ifodata1=state->data;
	while(ifodata1){
		nIFO++;
		ifodata1=ifodata1->next;
	}
	
	LALInferenceIFOData **IFOs=calloc(nIFO,sizeof(LALInferenceIFOData *));
	for(i=0,ifodata1=state->data;i<nIFO;i++){
		IFOs[i]=ifodata1;
		ifodata1=ifodata1->next;
	}
	
	
	if(nIFO<2) return;
	if(nIFO==2 && IFOs[0]==IFOs[1]) return;
	
	longi = *(REAL8 *)LALInferenceGetVariable(parameter,"rightascension");
	lat = *(REAL8 *)LALInferenceGetVariable(parameter,"declination");
	
	/* Convert the RA/dec to geodetic coordinates, as the detectors use these */
	SkyPosition geodetic,equatorial;
	equatorial.longitude=longi;
	equatorial.latitude=lat;
	equatorial.system=COORDINATESYSTEM_EQUATORIAL;
	geodetic.system=COORDINATESYSTEM_GEOGRAPHIC;
	LALEquatorialToGeographic(&status,&geodetic,&equatorial,&(IFOs[0]->epoch));
	longi=geodetic.longitude;
	lat=geodetic.latitude;
	cur[0]=cos(lat)*cos(longi);
	cur[1]=cos(lat)*sin(longi);
	cur[2]=sin(lat);
	
	IFO1 = gsl_rng_uniform_int(state->GSLrandom,nIFO);
	do{ /* Pick random interferometer other than the first one */
		IFO2 = gsl_rng_uniform_int(state->GSLrandom,nIFO);
	}while(IFO2==IFO1 || IFOs[IFO1]->detector==IFOs[IFO2]->detector);
	
	/*	fprintf(stderr,"Rotating around %s-%s vector\n",inputMCMC->ifoID[IFO1],inputMCMC->ifoID[IFO2]);*/
	/* Calc normalised direction vector */
	for(i=0;i<3;i++) vec[i]=IFOs[IFO2]->detector->location[i]-IFOs[IFO1]->detector->location[i];
	for(i=0;i<3;i++) vec_abs+=vec[i]*vec[i];
	vec_abs=sqrt(vec_abs);
	for(i=0;i<3;i++) vec[i]/=vec_abs;
	
	/* Chose random rotation angle */
	randnum=gsl_rng_uniform(state->GSLrandom);
	theta=LAL_TWOPI*randnum;
	c=cos(-theta); s=sin(-theta);
	/* Set up rotation matrix */
	double R[3][3] = {{c+vec[0]*vec[0]*(1.0-c), 
		vec[0]*vec[1]*(1.0-c)-vec[2]*s,
		vec[0]*vec[2]*(1.0-c)+vec[1]*s},
		{vec[1]*vec[0]*(1.0-c)+vec[2]*s,
			c+vec[1]*vec[1]*(1.0-c),
			vec[1]*vec[2]*(1.0-c)-vec[0]*s},
		{vec[2]*vec[0]*(1.0-c)-vec[1]*s,
			vec[2]*vec[1]*(1.0-c)+vec[0]*s,
			c+vec[2]*vec[2]*(1.0-c)}};
	REAL8 new[3]={0.0,0.0,0.0};
	for (i=0; i<3; ++i)
		for (j=0; j<3; ++j)
			new[i] += R[i][j]*cur[j];
	double newlong = atan2(new[1],new[0]);
	if(newlong<0.0) newlong=LAL_TWOPI+newlong;
	
	geodetic.longitude=newlong;
	geodetic.latitude=asin(new[2]);
	/* Convert back into equatorial (sky) coordinates */
	LALGeographicToEquatorial(&status,&equatorial,&geodetic,&(IFOs[0]->epoch));
	newlong=equatorial.longitude;
	double newlat=equatorial.latitude;
	
	/* Compute change in tgeocentre for this change in sky location */
	REAL8 dtold,dtnew,deltat;
	dtold = XLALTimeDelayFromEarthCenter(IFOs[0]->detector->location, longi, lat, &(IFOs[0]->epoch)); /* Compute time delay */
	dtnew = XLALTimeDelayFromEarthCenter(IFOs[0]->detector->location, newlong, newlat, &(IFOs[0]->epoch)); /* Compute time delay */
	deltat=dtold-dtnew; /* deltat is change in arrival time at geocentre */
	deltat+=*(REAL8 *)LALInferenceGetVariable(parameter,"time");
	LALInferenceSetVariable(parameter,"time",&deltat);	
	LALInferenceSetVariable(parameter,"declination",&newlat);
	LALInferenceSetVariable(parameter,"rightascension",&newlong);
	/*fprintf(stderr,"Skyrotate: new pos = %lf %lf %lf => %lf %lf\n",new[0],new[1],new[2],newlong,asin(new[2]));*/
	LALInferenceCyclicReflectiveBound(parameter,state->priorArgs);
	free(IFOs);
	return;
}


INT4 LALInferenceReflectDetPlane(
							 LALInferenceRunState *state,
							 LALInferenceVariables *parameter
							 )
{ /* Function to reflect a point on the sky about the plane of 3 detectors */
	/* Returns -1 if not possible */
	static LALStatus status;
	UINT4 i;
	int DetCollision=0;
	//REAL4 randnum; - set but not used
	REAL8 longi,lat;
	REAL8 dist;
	REAL8 pos[3];
	REAL8 normal[3];
	REAL8 w1[3]; /* work vectors */
	REAL8 w2[3];
	INT4 IFO1,IFO2,IFO3;
	REAL8 detvec[3];
	
	UINT4 nIFO=0;
	LALInferenceIFOData *ifodata1=state->data;
	LALInferenceIFOData *ifodata2=NULL;
	while(ifodata1){
		nIFO++;
		ifodata1=ifodata1->next;
	}
	
	LALInferenceIFOData **IFOs=calloc(nIFO,sizeof(LALInferenceIFOData *));
	if(!IFOs) {
		printf("Unable to allocate memory for %i LALInferenceIFOData *s\n",nIFO);
		exit(1);
	}
	for(i=0,ifodata1=state->data;i<nIFO;i++){
		IFOs[i]=ifodata1;
		ifodata1=ifodata1->next;
	}
	
	if(nIFO<3) return(-1) ; /* not enough IFOs to construct a plane */
	for(ifodata1=state->data;ifodata1;ifodata1=ifodata1->next)
		for(ifodata2=ifodata1->next;ifodata2;ifodata2=ifodata2->next)
			if(ifodata1->detector==ifodata2->detector) DetCollision+=1;
	
	if(nIFO-DetCollision<3) return(-1); /* Not enough independent IFOs */
	
	/* Select IFOs to use */
	IFO1=gsl_rng_uniform_int(state->GSLrandom,nIFO);
	do {
		IFO2=gsl_rng_uniform_int(state->GSLrandom,nIFO);
	}while(IFO1==IFO2 || IFOs[IFO1]==IFOs[IFO2]);
	//randnum=gsl_rng_uniform(state->GSLrandom); - set but not used
	do {
		IFO3 = gsl_rng_uniform_int(state->GSLrandom,nIFO);
	}while(IFO3==IFO1
		  || IFO3==IFO2
		  || IFOs[IFO3]==IFOs[IFO1]
		  || IFOs[IFO3]==IFOs[IFO2]);
	/*fprintf(stderr,"Using %s, %s and %s for plane\n",inputMCMC->ifoID[IFO1],inputMCMC->ifoID[IFO2],inputMCMC->ifoID[IFO3]);*/
	
	longi = *(REAL8 *)LALInferenceGetVariable(parameter,"rightascension");
	lat = *(REAL8 *)LALInferenceGetVariable(parameter,"declination");
	
	double deltalong=0;
	
	/* Convert to earth coordinates */
	SkyPosition geodetic,equatorial;
	equatorial.longitude=longi;
	equatorial.latitude=lat;
	equatorial.system=COORDINATESYSTEM_EQUATORIAL;
	geodetic.system=COORDINATESYSTEM_GEOGRAPHIC;
	LALEquatorialToGeographic(&status,&geodetic,&equatorial,&(state->data->epoch));
	deltalong=geodetic.longitude-equatorial.longitude;
	
	/* Add offset to RA to convert to earth-fixed */
	
	/* Calculate cartesian version of earth-fixed sky position */
	GetCartesianPos(pos,geodetic.longitude,lat); /* Get sky position in cartesian coords */
	
	
	/* calculate the unit normal vector of the detector plane */
	for(i=0;i<3;i++){ /* Two vectors in the plane */
		w1[i]=IFOs[IFO2]->detector->location[i] - IFOs[IFO1]->detector->location[i];
		w2[i]=IFOs[IFO3]->detector->location[i] - IFOs[IFO1]->detector->location[i];
		detvec[i]=IFOs[IFO1]->detector->location[i];
	}
	crossProduct(normal,w1,w2);
	normalise(normal);
	normalise(detvec);
	
    /* Calculate the signed distance between the point and the plane n.(point-IFO1) */
    for(dist=0.0,i=0;i<3;i++) dist+=normal[i]*pos[i];

    /* Reflect the point pos across the plane */
    for(i=0;i<3;i++) pos[i]=pos[i]-2.0*dist*normal[i];
    
	REAL8 newLongGeo,newLat;
	CartesianToSkyPos(pos,&newLongGeo,&newLat);
	REAL8 newLongSky=newLongGeo-deltalong;
	
	
	LALInferenceSetVariable(parameter,"rightascension",&newLongSky);
	LALInferenceSetVariable(parameter,"declination",&newLat);
		
	/* Compute change in tgeocentre for this change in sky location */
	REAL8 dtold,dtnew,deltat;
	dtold = XLALTimeDelayFromEarthCenter(IFOs[0]->detector->location, longi, lat, &(IFOs[0]->epoch)); /* Compute time delay */
	dtnew = XLALTimeDelayFromEarthCenter(IFOs[0]->detector->location, newLongSky, newLat, &(IFOs[0]->epoch)); /* Compute time delay */
	deltat=dtold-dtnew; /* deltat is change in arrival time at geocentre */
	deltat+=*(REAL8 *)LALInferenceGetVariable(parameter,"time");
	LALInferenceSetVariable(parameter,"time",&deltat);
	
	LALInferenceCyclicReflectiveBound(parameter,state->priorArgs);
	free(IFOs);
	
	return(0);
}


void LALInferenceSetupLivePointsArray(LALInferenceRunState *runState){
	/* Set up initial basket of live points, drawn from prior,
	 by copying runState->currentParams to all entries in the array*/
	
	UINT4 Nlive=(UINT4)*(INT4 *)LALInferenceGetVariable(runState->algorithmParams,"Nlive");
	UINT4 i;
	REAL8Vector *logLs;
	REAL8 logPrior=0.0;

	/* Allocate the array */
	/* runState->livePoints=XLALCalloc(Nlive,sizeof(LALVariables *)); */
	runState->livePoints=calloc(Nlive,sizeof(LALInferenceVariables *));
	if(runState->livePoints==NULL)
	{
		fprintf(stderr,"Unable to allocate memory for %i live points\n",Nlive);
		exit(1);
	}
	runState->differentialPoints=runState->livePoints;
	runState->differentialPointsLength=(size_t) Nlive;
	logLs=XLALCreateREAL8Vector(Nlive);

	LALInferenceAddVariable(runState->algorithmParams,"logLikelihoods",&logLs,LALINFERENCE_REAL8Vector_t,LALINFERENCE_PARAM_FIXED);
	fprintf(stdout,"Sprinkling %i live points, may take some time\n",Nlive);
	for(i=0;i<Nlive;i++)
	{
		runState->livePoints[i]=calloc(1,sizeof(LALInferenceVariables));
		
		/* Copy the param structure */
		LALInferenceCopyVariables(runState->currentParams,runState->livePoints[i]);
		
		/* Sprinkle the varying points among prior */
		do{
			LALInferenceDrawFromPrior( runState->livePoints[i], runState->priorArgs, runState->GSLrandom );
			logPrior=runState->prior(runState,runState->livePoints[i]);
		}while(logPrior==-DBL_MAX || isnan(logPrior));
		/* Populate log likelihood */
		logLs->data[i]=runState->likelihood(runState->livePoints[i],runState->data,runState->template);
        LALInferenceAddVariable(runState->livePoints[i],"logL",(void *)&(logLs->data[i]),LALINFERENCE_REAL8_t,LALINFERENCE_PARAM_OUTPUT);
	LALInferenceAddVariable(runState->livePoints[i],"logPrior",(void*)&logPrior,LALINFERENCE_REAL8_t,LALINFERENCE_PARAM_OUTPUT);
	}
	
}


void LALInferenceSetupkDTreeNSLivePoints( LALInferenceRunState *runState ){
  /* create a k-d tree from the nested sampling live points */
  LALInferenceKDTree *tree;
  REAL8 *low = NULL, *high = NULL; /* upper and lower bounds of tree */
  size_t ndim = 0;
  LALInferenceVariableItem *currentItem;
  UINT4 cnt = 0;
  REAL8 *pt = NULL;
  LALInferenceVariables *template =
    XLALCalloc(1,sizeof(LALInferenceVariables));
  UINT4 Nlive = *(UINT4 *)LALInferenceGetVariable( runState->algorithmParams,
                                                   "Nlive" );
  
  /* if a current tree exists remove it */
  if ( LALInferenceCheckVariable( runState->proposalArgs, "kDTree" ) )
  {
    LALInferenceKDTreeDelete(*(LALInferenceKDTree **)LALInferenceGetVariable(runState->proposalArgs,"kDTree"));
    LALInferenceRemoveVariable( runState->proposalArgs, "kDTree" );
  }
  /* get the upper and lower bounds for each parameter */
  currentItem = runState->currentParams->head;
  while ( currentItem != NULL ) {
    if ( currentItem->vary != LALINFERENCE_PARAM_FIXED &&
         currentItem->vary != LALINFERENCE_PARAM_OUTPUT ) {
      if( LALInferenceCheckMinMaxPrior( runState->priorArgs,
                                        currentItem->name ) ){
        cnt++;
         
        low = XLALRealloc(low, sizeof(REAL8)*cnt);
        high = XLALRealloc(high, sizeof(REAL8)*cnt);
        pt = XLALRealloc(pt, sizeof(REAL8)*cnt);
                
        LALInferenceGetMinMaxPrior( runState->priorArgs, currentItem->name,
                                    &(low[cnt-1]), &(high[cnt-1]) );
      }
      else if( LALInferenceCheckGaussianPrior( runState->priorArgs,
                                               currentItem->name ) ){
        REAL8 mn, stddiv;
        REAL8 livelow, livehigh, difflh;
        
        cnt++;
        
        low = XLALRealloc(low, sizeof(REAL8)*cnt);
        high = XLALRealloc(high, sizeof(REAL8)*cnt);
        pt = XLALRealloc(pt, sizeof(REAL8)*cnt);
        
        LALInferenceGetGaussianPrior( runState->priorArgs, currentItem->name,
                                      &mn, &stddiv );
        
        /* find the maximum and minimum live point values */
        getMinMaxLivePointValue( runState->livePoints, currentItem->name, Nlive,
                                 &livelow, &livehigh );
        difflh = livehigh - livelow;
        
        /* to add a bit of room at either side add on half the difference */
        low[cnt-1] = livelow - difflh/2.;
        high[cnt-1] = livehigh + difflh/2.;
      }
    }
                      
    currentItem = currentItem->next;
  }

  ndim = (size_t)cnt;
          
  /* set up tree */
  tree = LALInferenceKDEmpty( low, high, ndim );
  LALInferenceCopyVariables( runState->currentParams, template );
                    
  /* add points to tree */
  for( cnt = 0; cnt < Nlive; cnt++ ){
    LALInferenceKDVariablesToREAL8( runState->livePoints[cnt], pt, template );
    LALInferenceKDAddPoint( tree, pt );
  }
                  
  /* add tree */
  LALInferenceAddVariable( runState->proposalArgs, "kDTree", &tree,
                           LALINFERENCE_void_ptr_t, LALINFERENCE_PARAM_FIXED );
  
  /* if template doesn't exist add it */
  if ( !LALInferenceCheckVariable( runState->proposalArgs,
                                   "kDTreeVariableTemplate" ) ){
    LALInferenceAddVariable( runState->proposalArgs, "kDTreeVariableTemplate",
                             &template, LALINFERENCE_void_ptr_t,
                             LALINFERENCE_PARAM_FIXED );
  }
  
  XLALFree( high );
  XLALFree( low );
  XLALFree( pt );
}<|MERGE_RESOLUTION|>--- conflicted
+++ resolved
@@ -484,12 +484,6 @@
 		logw=mean(logwarray,Nruns);
 		LALInferenceAddVariable(runState->livePoints[minpos],"logw",&logw,LALINFERENCE_REAL8_t,LALINFERENCE_PARAM_OUTPUT);
 		dZ=logadd(logZ,logLmax-((double) iter)/((double)Nlive))-logZ;
-<<<<<<< HEAD
-		if(displayprogress) fprintf(stderr,"%i: (%2.1lf%%) accpt: %1.3f Nmcmc: %i H: %3.3lf nats (%3.3lf b) logL:%lf ->%lf logZ: %lf dZ: %lf Zratio: %lf db\n",
-									   iter,100.0*((REAL8)iter)/(((REAL8) Nlive)*H),*(REAL8 *)LALInferenceGetVariable(runState->algorithmParams,"accept_rate")/(REAL8)itercounter,*(INT4 *)LALInferenceGetVariable(runState->algorithmParams,"Nmcmc")
-                                                                           ,H,H/LAL_LN2,logLmin,runState->currentLikelihood,logZ,dZ,10.0*LAL_LOG10E*( logZ-*(REAL8 *)LALInferenceGetVariable(runState->algorithmParams,"logZnoise")));
-
-=======
 		sloppyfrac=*(REAL8 *)LALInferenceGetVariable(runState->algorithmParams,"sloppyfraction");
 		if(displayprogress) fprintf(stderr,"%i: (%2.1lf%%) accpt: %1.3f Nmcmc: %i sub_accpt: %1.3f slpy: %2.1f%% H: %3.3lf nats (%3.3lf b) logL:%lf ->%lf logZ: %lf dZ: %lf Zratio: %lf db\n",\
 		  iter,\
@@ -505,47 +499,10 @@
 		  logZ,\
 		  dZ,\
 		  10.0*LAL_LOG10E*( logZ-*(REAL8 *)LALInferenceGetVariable(runState->algorithmParams,"logZnoise")));
->>>>>>> 68b56117
 		/* Flush output file */
 		if(fpout && !(iter%100)) fflush(fpout);
 		iter++;
 		/* Update the proposal */
-<<<<<<< HEAD
-		if(!(iter%(Nlive/4))) {                  
-                  /* Update the covariance matrix */
-                  if ( LALInferenceCheckVariable( runState->proposalArgs,"covarianceMatrix" ) ){
-		    LALInferenceNScalcCVM(cvm,runState->livePoints,Nlive);
-		    gsl_matrix_memcpy(covCopy, *cvm);
-		    if ((gsl_status = gsl_eigen_symmv(covCopy, eValues, eVectors, ws)) != GSL_SUCCESS) {
-		      XLALPrintError("Error in gsl_eigen_symmv (in %s, line %d): %d: %s\n", __FILE__, __LINE__, gsl_status, gsl_strerror(gsl_status));
-		      XLAL_ERROR_VOID(XLAL_EFAILED);
-		    }
-		    for (i = 0; i < N; i++) {
-		      eigenValues->data[i] = gsl_vector_get(eValues,i);
-		    }
-		    LALInferenceAddVariable(runState->proposalArgs, "covarianceEigenvectors", &eVectors, LALINFERENCE_gslMatrix_t, LALINFERENCE_PARAM_FIXED);
-		    LALInferenceAddVariable(runState->proposalArgs, "covarianceEigenvalues", &eigenValues, LALINFERENCE_REAL8Vector_t, LALINFERENCE_PARAM_FIXED);
-		    LALInferenceSetVariable(runState->proposalArgs,"covarianceMatrix",(void *)cvm);
-                  }
-                  
-                  /* update k-d tree */
-                if ( LALInferenceCheckVariable( runState->proposalArgs,"kDTree" ) )
-                    LALInferenceSetupkDTreeNSLivePoints( runState ); 
-		
-		/* Measure Autocorrelations if asked */
-		if(LALInferenceGetProcParamVal(runState->commandLine,"--auto-chain-length")){
-		  printf("Calculating ACF");
-		  INT4 max=*(INT4 *)LALInferenceGetVariable(runState->algorithmParams,"Nmcmc"); /* We will use this to go out 10* last ACL */
-		  LALInferenceAddVariable(runState->algorithmParams,"current_iteration",&iter,LALINFERENCE_INT4_t,LALINFERENCE_PARAM_OUTPUT);
-		  LALInferenceVariables *acls=LALInferenceComputeAutoCorrelation(runState, max*10);
-		  max=1;
-		  LALInferenceVariableItem *this;
-		  for(this=acls->head;this;this=this->next) { if(*(REAL8 *)this->value>max) max=(INT4) *(REAL8 *)this->value;}
-		  LALInferenceDestroyVariables(acls);
-		  free(acls);
-		  LALInferenceSetVariable(runState->algorithmParams,"Nmcmc",&max);
-		}
-=======
 		if(!(iter%(Nlive/4))) {
             /* Update the covariance matrix */
             if ( LALInferenceCheckVariable( runState->proposalArgs,"covarianceMatrix" ) ){
@@ -601,7 +558,6 @@
                 free(acls);
                 LALInferenceSetVariable(runState->algorithmParams,"Nmcmc",&max);
 		    }
->>>>>>> 68b56117
 	      }
 		
 	}
@@ -965,148 +921,6 @@
 	
 }
 
-<<<<<<< HEAD
-/* Calculate the autocorrelation function of the sampler (runState->evolve) for each parameter
- * Evolves the sample starting with the value passed in temp, with a maximum of max_iterations steps.
- Return the ACL for each parameter as a LALInferenceVariables */
-LALInferenceVariables *LALInferenceComputeAutoCorrelation(LALInferenceRunState *runState, UINT4 max_iterations)
-{
-  ProcessParamsTable *ppt=NULL;
-  char chainfilename[128]="";
-  char acf_file_name[128]="";
-  FILE *chainfile=NULL;
-  FILE *acffile=NULL;
-  INT4 global_iter,temp;
-  UINT4 i,j;
-  INT4 nPar=0; // = LALInferenceGetVariableDimensionNonFixed(runState->currentParams);
-  REAL8 **data_array=NULL;
-  REAL8 **acf_array=NULL;
-  LALInferenceVariableItem *this;
-  REAL8 tolerance=1.0/sqrt(max_iterations);
-  
-  for(this=runState->currentParams->head;this;this=this->next) if(this->vary!=LALINFERENCE_PARAM_FIXED && this->vary!=LALINFERENCE_PARAM_OUTPUT && this->type==LALINFERENCE_REAL8_t) nPar++;
-
-  REAL8 ACF,ACL,max=0;
-  LALInferenceVariables *acls=calloc(1,sizeof(LALInferenceVariables));
-
-  global_iter=*(INT4 *)LALInferenceGetVariable(runState->algorithmParams,"current_iteration");
-  /* Back up the algorithm state and replace with a clean version for logSampletoarray */
-  LALInferenceVariables myAlgParams,*oldAlgParams=runState->algorithmParams;
-  LALInferenceVariables myCurrentParams,*oldCurrentParams=runState->currentParams;
-  memset(&myAlgParams,0,sizeof(LALInferenceVariables));
-  memset(&myCurrentParams,0,sizeof(LALInferenceVariables));
-  LALInferenceCopyVariables(runState->currentParams,&myCurrentParams);
-  LALInferenceCopyVariables(oldAlgParams,&myAlgParams);
-  LALInferenceRemoveVariable(&myAlgParams,"outputarray");
-  LALInferenceRemoveVariable(&myAlgParams,"N_outputarray");
-  LALInferenceRemoveVariable(&myAlgParams,"outfile");
-  temp=1; /* Set MCMC chain length to 1 so as to record all samples */
-  LALInferenceSetVariable(&myAlgParams,"Nmcmc",&temp);
-  runState->algorithmParams=&myAlgParams;
-  runState->currentParams=&myCurrentParams;
-  /* We can record write the MCMC chain to a file too */
-  ppt=LALInferenceGetProcParamVal(runState->commandLine,"--acf-chainfile");
-  if(ppt){
-    sprintf(chainfilename,"%s.%i",ppt->value,global_iter);
-    chainfile=fopen(chainfilename,"w");
-    LALInferenceAddVariable(&myAlgParams,"outfile",&chainfile,LALINFERENCE_void_ptr_t,LALINFERENCE_PARAM_FIXED);
-  }
-  ppt=LALInferenceGetProcParamVal(runState->commandLine,"--acf-file");
-  if(ppt){
-    sprintf(acf_file_name,"%s.%i",ppt->value,global_iter);
-    acffile=fopen(acf_file_name,"w");
-  }
-  
-  /* Evolve the initial sample */
-  for(i=0;i<max_iterations;i++)
-  {
-   runState->evolve(runState);
-   LALInferenceLogSampleToArray(runState,runState->currentParams);
-  }
-  
-  /* Get the location of the sample array */
-  LALInferenceVariables *variables_array=*(LALInferenceVariables **)LALInferenceGetVariable(runState->algorithmParams,"outputarray");
-  
-  /* Convert to a 2D array for ACF calculation */
-  data_array=calloc(nPar,sizeof(REAL8 *));
-  acf_array=calloc(nPar,sizeof(REAL8 *));
-  for (i=0;i<(UINT4)nPar;i++){
-    data_array[i]=calloc(max_iterations,sizeof(REAL8));
-    acf_array[i]=calloc(max_iterations/2,sizeof(REAL8));
-  }
-
-  for (i=0;i<max_iterations;i++){
-    j=0;
-    for(this=variables_array[i].head;this;this=this->next)
-    {
-      switch(this->vary){
-	case LALINFERENCE_PARAM_CIRCULAR:
-	case LALINFERENCE_PARAM_LINEAR:
-	{
-	  if(this->type!=LALINFERENCE_REAL8_t) continue;
-	  else {
-	    data_array[j][i]=*(REAL8 *)this->value;
-	    j++;
-	  }
-	}
-	default:
-	  continue;
-      }
-    }
-  }
-  this=myCurrentParams.head;
-  for(i=0;i<(UINT4)nPar;i++){
-   /* Subtract the mean */
-   REAL8 this_mean = gsl_stats_mean(&data_array[i][0], 1, max_iterations);
-   for(j=0;j<max_iterations;j++) data_array[i][j]-=this_mean;
-   ACL=1;
-   int startflag=1;
-   
-   /* Use GSL to compute the ACF */
-   for(UINT4 lag=0;lag<max_iterations/2;lag++){
-      ACF=(REAL8) gsl_stats_correlation(&data_array[i][0], 1, &data_array[i][lag], 1, max_iterations-lag);
-      acf_array[i][lag]=ACF;
-      ACL+=2.0*ACF;
-      if((ACF<tolerance && startflag) || lag==max_iterations/2-1){
-	startflag=0;
-	if(ACL>max) max=ACL;
-	LALInferenceAddVariable(acls,this->name,&ACL,LALINFERENCE_REAL8_t,LALINFERENCE_PARAM_OUTPUT);
-      }
-   }   
-   do{this=this->next;}while(this && (this->vary==LALINFERENCE_PARAM_FIXED || this->vary==LALINFERENCE_PARAM_OUTPUT || this->type!=LALINFERENCE_REAL8_t));
-  }
-  
-  /* Write out the ACF */
-  for(i=0;i<max_iterations/2;i++){
-    for(j=0;j<(UINT4)nPar;j++) fprintf(acffile,"%f ",acf_array[j][i]);
-    fprintf(acffile,"\n");
-  }
-  
-  FILE *aclfile=fopen("acl.dat","a");
-  FILE *aclfile_header=fopen("acl_params.txt","w");
-  fprintf(aclfile,"%i ",global_iter);
-  for(this=acls->head;this;this=this->next) {
-    fprintf(aclfile,"%lf ",*(REAL8 *)this->value);
-    fprintf(aclfile_header,"%s ",this->name);
-  }
-  fprintf(aclfile,"\n");
-  fprintf(aclfile_header,"\n");
-  fclose(aclfile_header);
-  fclose(aclfile);
-  
-  /* Clean up */
-  for(i=0;i<(UINT4)nPar;i++) {free(data_array[i]); free(acf_array[i]);}
-  free(data_array); free(acf_array);
-  LALInferenceDestroyVariables(&myAlgParams);
-  LALInferenceDestroyVariables(&myCurrentParams);
-  runState->currentParams=oldCurrentParams;
-  runState->algorithmParams=oldAlgParams;
-  if(chainfile) fclose(chainfile);
-  if(acffile) fclose(acffile);
-  return(acls);
-}
-
-=======
 
 /* Sample the limited prior distribution using the MCMC method as usual, but
    only check the likelihood bound x fraction of the time. Always returns a fulled checked sample.
@@ -1213,7 +1027,6 @@
 }
 
 
->>>>>>> 68b56117
 /* Evolve nested sampling algorithm by one step, i.e.
  evolve runState->currentParams to a new point with higher
  likelihood than currentLikelihood. Uses the MCMC method.
@@ -1230,11 +1043,7 @@
 	REAL8 logProposalRatio,tmp=0.0;
 	newParams=calloc(1,sizeof(LALInferenceVariables));
 	lastAcceptedWithLikelihood=calloc(1,sizeof(LALInferenceVariables));
-<<<<<<< HEAD
-	INT4 thin_factor=100;
-=======
 	INT4 thin_factor=1;
->>>>>>> 68b56117
 	/* Evolve the sample until it is accepted */
 	logPriorOld=runState->prior(runState,runState->currentParams);
 	logPriorlastAccepted=logPriorOld;
@@ -1252,16 +1061,9 @@
                 
 		/* If rejected, continue to next iteration */
 		if(logPriorNew==-DBL_MAX || isnan(logPriorNew)) continue;
-<<<<<<< HEAD
                 if(log(gsl_rng_uniform(runState->GSLrandom)) > (logPriorNew-logPriorOld) + logProposalRatio)
 			continue;
 		if(mcmc_iter%thin_factor==0||mcmc_iter==(UINT4)(Nmcmc*thin_factor)-1){
-=======
-                if(log(gsl_rng_uniform(runState->GSLrandom)) > (logPriorNew-logPriorOld) + logProposalRatio) {
-			        continue;
-                }
-		if(mcmc_iter%thin_factor==(UINT4)(thin_factor-1)){
->>>>>>> 68b56117
 		  /* Otherwise, check that logL is OK */
 		  if(logLmin!=-DBL_MAX ){
 		    logLnew=runState->likelihood(newParams,runState->data,runState->template);
@@ -1290,20 +1092,7 @@
 		  XLALPrintError("Caught log prior %lf slipping through sampler\n");
 		  XLAL_ERROR_VOID(XLAL_EINVAL);
 		}
-<<<<<<< HEAD
 	} while(mcmc_iter<Nmcmc*thin_factor);
-=======
-	} while(mcmc_iter<Nmcmc*thin_factor || (0==Naccepted) );
-
-    logLnew=runState->likelihood(runState->currentParams,runState->data,runState->template);
-    if(logLnew<=logLmin) /* This point isn't above threshold, restore last one that was */
-    {
-        LALInferenceCopyVariables(lastAcceptedWithLikelihood,runState->currentParams);
-        logPriorOld=logPriorlastAccepted;
-        logLnew=runState->likelihood(runState->currentParams,runState->data,runState->template);
-    }
-
->>>>>>> 68b56117
 	/* Update information to pass back out */
 	LALInferenceAddVariable(runState->currentParams,"logL",(void *)&logLnew,LALINFERENCE_REAL8_t,LALINFERENCE_PARAM_OUTPUT);
 	if(LALInferenceCheckVariable(runState->algorithmParams,"logZnoise")){
@@ -1322,11 +1111,7 @@
 	LALInferenceDestroyVariables(newParams);
 	free(newParams);
 	free(lastAcceptedWithLikelihood);
-<<<<<<< HEAD
 	REAL8 accept_rate=(REAL8)Naccepted/(REAL8)Nmcmc;
-=======
-	REAL8 accept_rate=(REAL8)Naccepted/((REAL8)mcmc_iter/(REAL8)thin_factor);
->>>>>>> 68b56117
 	LALInferenceSetVariable(runState->algorithmParams,"accept_rate",&accept_rate);
 	return;
 }
