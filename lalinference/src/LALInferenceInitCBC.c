/*
 *  LALInferenceCBCInit.c:  Bayesian Followup initialisation routines.
 *
 *  Copyright (C) 2012 Vivien Raymond, John Veitch, Salvatore Vitale
 *
 *  This program is free software; you can redistribute it and/or modify
 *  it under the terms of the GNU General Public License as published by
 *  the Free Software Foundation; either version 2 of the License, or
 *  (at your option) any later version.
 *
 *  This program is distributed in the hope that it will be useful,
 *  but WITHOUT ANY WARRANTY; without even the implied warranty of
 *  MERCHANTABILITY or FITNESS FOR A PARTICULAR PURPOSE.  See the
 *  GNU General Public License for more details.
 *
 *  You should have received a copy of the GNU General Public License
 *  along with with program; see the file COPYING. If not, write to the
 *  Free Software Foundation, Inc., 59 Temple Place, Suite 330, Boston,
 *  MA  02111-1307  USA
 */


#include <stdio.h>
#include <lal/Date.h>
#include <lal/GenerateInspiral.h>
#include <lal/LALInference.h>
#include <lal/FrequencySeries.h>
#include <lal/Units.h>
#include <lal/StringInput.h>
#include <lal/LIGOLwXMLInspiralRead.h>
#include <lal/TimeSeries.h>
#include <lal/LALInferencePrior.h>
#include <lal/LALInferenceTemplate.h>
#include <lal/LALInferenceProposal.h>
#include <lal/LALInferenceLikelihood.h>
#include <lal/LALInferenceReadData.h>
#include <lal/LALInferenceInit.h>


static void print_flags_orders_warning(SimInspiralTable *injt, ProcessParamsTable *commline);
static void LALInferenceInitSpinVariables(LALInferenceRunState *state, LALInferenceModel *model);
static void LALInferenceInitMassVariables(LALInferenceRunState *state);
static void LALInferenceCheckApproximantNeeds(LALInferenceRunState *state,Approximant approx);

/* Setup the template generation */
/* Defaults to using LALSimulation */
LALInferenceTemplateFunction LALInferenceInitCBCTemplate(LALInferenceRunState *runState)
{
  char help[]="(--template [LAL,PhenSpin,LALGenerateInspiral,LALSim]\tSpecify template (default LAL)\n";
  ProcessParamsTable *ppt=NULL;
  ProcessParamsTable *commandLine=runState->commandLine;
  /* Print command line arguments if help requested */
  //Help is taken care of in LALInferenceInitCBCVariables
  //ppt=LALInferenceGetProcParamVal(commandLine,"--help");
  //if(ppt)
  //{
  //	fprintf(stdout,"%s",help);
  //	return;
  //}
  /* This is the LAL template generator for inspiral signals */
  LALInferenceTemplateFunction templt = &LALInferenceTemplateXLALSimInspiralChooseWaveform;
  ppt=LALInferenceGetProcParamVal(commandLine,"--template");
  if(ppt) {
    if(!strcmp("LALSim",ppt->value))
      templt=&LALInferenceTemplateXLALSimInspiralChooseWaveform;
    else {
      XLALPrintError("Error: unknown template %s\n",ppt->value);
      XLALPrintError(help);
      XLAL_ERROR_NULL(XLAL_EINVAL);
    }
  }
  else if(LALInferenceGetProcParamVal(commandLine,"--LALSimulation")){
    fprintf(stderr,"Warning: --LALSimulation is deprecated, the LALSimulation package is now the default. To use LALInspiral specify:\n\
                    --template LALGenerateInspiral (for time-domain templates)\n\
                    --template LAL (for frequency-domain templates)\n");
  }
  else if(LALInferenceGetProcParamVal(commandLine,"--roq")){
  templt=&LALInferenceTemplateROQ;
  }
  else {
    fprintf(stdout,"Template function called is \"LALInferenceTemplateXLALSimInspiralChooseWaveform\"\n");
  }
  return templt;
}

/* Setup the glitch model */
void LALInferenceInitGlitchVariables(LALInferenceRunState *runState, LALInferenceVariables *currentParams)
{
  ProcessParamsTable    *commandLine   = runState->commandLine;
  LALInferenceIFOData   *dataPtr       = runState->data;
  LALInferenceVariables *priorArgs     = runState->priorArgs;
  LALInferenceVariables *proposalArgs  = runState->proposalArgs;

  UINT4 i,nifo;
  UINT4 n = (UINT4)dataPtr->timeData->data->length;
  UINT4 gflag  = 1;
  REAL8 gmin   = 0.0;
  REAL8 gmax   = 15.0;

  //over-ride default gmax from command line
  if(LALInferenceGetProcParamVal(commandLine, "--glitchNmax"))
    gmax = (REAL8)atoi(LALInferenceGetProcParamVal(commandLine, "--glitchNmax")->value);

  //count interferometers in network before allocating memory
  //compute imin,imax for each IFO -- may be different
  nifo=0;
  dataPtr = runState->data;
  while (dataPtr != NULL)
  {
    dataPtr = dataPtr->next;
    nifo++;
  }
  dataPtr = runState->data;

  UINT4Vector *gsize  = XLALCreateUINT4Vector(nifo);
  //Meyer?? REAL8Vector *gprior = XLALCreateREAL8Vector((int)gmax+1);

  //Morlet??
  gsl_matrix *mAmp = gsl_matrix_alloc(nifo,(int)(gmax));
  gsl_matrix *mf0  = gsl_matrix_alloc(nifo,(int)(gmax));
  gsl_matrix *mQ   = gsl_matrix_alloc(nifo,(int)(gmax));
  gsl_matrix *mt0  = gsl_matrix_alloc(nifo,(int)(gmax));
  gsl_matrix *mphi = gsl_matrix_alloc(nifo,(int)(gmax));

  double Amin,Amax;
  double Qmin,Qmax;
  double f_min,f_max;
  double tmin,tmax;
  double pmin,pmax;

  REAL8 TwoDeltaToverN = 2.0 * dataPtr->timeData->deltaT / ((double) dataPtr->timeData->data->length);
  Amin = 1.0   / sqrt(TwoDeltaToverN);
  Amax = 100.0 / sqrt(TwoDeltaToverN);

  Qmin = 3.0;
  Qmax = 30.0;
  tmin = 0.0;
  tmax = dataPtr->timeData->data->length*dataPtr->timeData->deltaT;
  f_min = dataPtr->fLow;
  f_max = dataPtr->fHigh;
  pmin = 0.0;
  pmax = LAL_TWOPI;

  gsl_matrix  *gFD       = gsl_matrix_alloc(nifo,(int)n); //store the Fourier-domain glitch signal
  gsl_matrix  *gpower    = gsl_matrix_alloc(nifo,(int)n); //store the (normalized) wavelet power in each pixel
  REAL8Vector *maxpower  = XLALCreateREAL8Vector(nifo);   //store the maximum power in any pixel for each ifo (for rejection sampling proposed wavelets)

  for(i=0; i<nifo; i++) gsize->data[i]=0;

  //Morlet wavelet parameters
  LALInferenceAddVariable(currentParams, "morlet_FD",  &gFD,  LALINFERENCE_gslMatrix_t, LALINFERENCE_PARAM_LINEAR);
  LALInferenceAddVariable(currentParams, "morlet_Amp", &mAmp, LALINFERENCE_gslMatrix_t, LALINFERENCE_PARAM_LINEAR);
  LALInferenceAddVariable(currentParams, "morlet_f0" , &mf0,  LALINFERENCE_gslMatrix_t, LALINFERENCE_PARAM_LINEAR);
  LALInferenceAddVariable(currentParams, "morlet_Q"  , &mQ,   LALINFERENCE_gslMatrix_t, LALINFERENCE_PARAM_LINEAR);
  LALInferenceAddVariable(currentParams, "morlet_t0" , &mt0,  LALINFERENCE_gslMatrix_t, LALINFERENCE_PARAM_LINEAR);
  LALInferenceAddVariable(currentParams, "morlet_phi", &mphi, LALINFERENCE_gslMatrix_t, LALINFERENCE_PARAM_LINEAR);

  LALInferenceAddVariable(currentParams, "glitch_size",   &gsize, LALINFERENCE_UINT4Vector_t, LALINFERENCE_PARAM_LINEAR);
  LALInferenceAddVariable(currentParams, "glitchFitFlag", &gflag, LALINFERENCE_UINT4_t, LALINFERENCE_PARAM_FIXED);

  LALInferenceAddMinMaxPrior(priorArgs, "morlet_Amp_prior", &Amin, &Amax, LALINFERENCE_REAL8_t);
  LALInferenceAddMinMaxPrior(priorArgs, "morlet_f0_prior" , &f_min, &f_max, LALINFERENCE_REAL8_t);
  LALInferenceAddMinMaxPrior(priorArgs, "morlet_Q_prior"  , &Qmin, &Qmax, LALINFERENCE_REAL8_t);
  LALInferenceAddMinMaxPrior(priorArgs, "morlet_t0_prior" , &tmin, &tmax, LALINFERENCE_REAL8_t);
  LALInferenceAddMinMaxPrior(priorArgs, "morlet_phi_prior", &pmin, &pmax, LALINFERENCE_REAL8_t);

  LALInferenceAddMinMaxPrior(priorArgs, "glitch_dim", &gmin, &gmax, LALINFERENCE_REAL8_t);

  //Meyer-wavelet based proposal distribution
  LALInferenceAddVariable(proposalArgs, "glitch_max_power", &maxpower, LALINFERENCE_REAL8Vector_t, LALINFERENCE_PARAM_FIXED);
  LALInferenceAddVariable(proposalArgs, "glitch_power", &gpower, LALINFERENCE_gslMatrix_t, LALINFERENCE_PARAM_FIXED);

}

static void LALInferenceInitSplineCalibrationVariables(LALInferenceRunState *runState, LALInferenceVariables *currentParams) {
  UINT4 ncal = 5; /* Number of calibration nodes, log-distributed
		     between fmin and fmax. */
  UINT4 calOn = 1;
  REAL8 ampUncertaintyPrior = 0.1; /* 10% amplitude */
  REAL8 phaseUncertaintyPrior = 5*M_PI/180.0; /* 5 degrees phase */
  ProcessParamsTable *ppt = NULL;
  LALInferenceIFOData *ifo = NULL;

  if (!(ppt = LALInferenceGetProcParamVal(runState->commandLine, "--enable-spline-calibration"))) {
    /* If you don't enable spline calibration, nothing happens. */
    return;
  }

  if ((ppt = LALInferenceGetProcParamVal(runState->commandLine, "--spline-calibration-nodes"))) {
    ncal = atoi(ppt->value);
  }

  if ((ppt = LALInferenceGetProcParamVal(runState->commandLine, "--spline-calibration-amp-uncertainty"))) {
    ampUncertaintyPrior = atof(ppt->value);
  }

  if ((ppt = LALInferenceGetProcParamVal(runState->commandLine, "--spline-calibration-phase-uncertainty"))) {
    phaseUncertaintyPrior = M_PI/180.0*atof(ppt->value); /* CL arg in degrees, variable in radians */
  }

  LALInferenceAddVariable(runState->priorArgs, "spcal_amp_uncertainty", &ampUncertaintyPrior,
			  LALINFERENCE_REAL8_t, LALINFERENCE_PARAM_FIXED);
  LALInferenceAddVariable(runState->priorArgs, "spcal_phase_uncertainty", &phaseUncertaintyPrior,
			  LALINFERENCE_REAL8_t, LALINFERENCE_PARAM_FIXED);
  LALInferenceAddVariable(currentParams, "spcal_active", &calOn, LALINFERENCE_UINT4_t, LALINFERENCE_PARAM_FIXED);
  LALInferenceAddVariable(currentParams, "spcal_npts", &ncal, LALINFERENCE_UINT4_t, LALINFERENCE_PARAM_FIXED);

  ifo = runState->data;
  do {
    size_t i;

    char freqVarName[VARNAME_MAX];
    char ampVarName[VARNAME_MAX];
    char phaseVarName[VARNAME_MAX];

    REAL8Vector *freqs = NULL;
    REAL8Vector *amps = NULL;
    REAL8Vector *phase = NULL;

    REAL8 fMin = ifo->fLow;
    REAL8 fMax = ifo->fHigh;
    REAL8 logFMin = log(fMin);
    REAL8 logFMax = log(fMax);
    REAL8 dLogF = (logFMax - logFMin)/(ncal-1);
    

    snprintf(freqVarName, VARNAME_MAX, "%s_spcal_freq", ifo->name);
    snprintf(ampVarName, VARNAME_MAX, "%s_spcal_amp", ifo->name);
    snprintf(phaseVarName, VARNAME_MAX, "%s_spcal_phase", ifo->name);

    freqs = XLALCreateREAL8Vector(ncal);
    amps = XLALCreateREAL8Vector(ncal);
    phase = XLALCreateREAL8Vector(ncal);

    for (i = 0; i < ncal; i++) {
      freqs->data[i] = exp(logFMin + i*dLogF);
      amps->data[i] = 0.0;
      phase->data[i] = 0.0;
    }

    LALInferenceAddVariable(currentParams, freqVarName, &freqs, LALINFERENCE_REAL8Vector_t, LALINFERENCE_PARAM_FIXED);
    LALInferenceAddVariable(currentParams, ampVarName, &amps, LALINFERENCE_REAL8Vector_t, LALINFERENCE_PARAM_LINEAR);
    LALInferenceAddVariable(currentParams, phaseVarName, &phase, LALINFERENCE_REAL8Vector_t, LALINFERENCE_PARAM_LINEAR);

    ifo = ifo->next;

  } while (ifo);
}

void LALInferenceRegisterUniformVariableREAL8(LALInferenceRunState *state, LALInferenceVariables *var, const char name[VARNAME_MAX], REAL8 startval, REAL8 min, REAL8 max, LALInferenceParamVaryType varytype)
{
  char minopt[VARNAME_MAX+7];
  char maxopt[VARNAME_MAX+7];
  char valopt[VARNAME_MAX+3];
  char fixopt[VARNAME_MAX+7];
  ProcessParamsTable *ppt=NULL;
  
  sprintf(minopt,"--%s-min",name);
  sprintf(maxopt,"--%s-max",name);
  sprintf(valopt,"--%s",name);
  sprintf(fixopt,"--fix-%s",name);
  
  if((ppt=LALInferenceGetProcParamVal(state->commandLine,minopt))) min=atof(ppt->value);
  if((ppt=LALInferenceGetProcParamVal(state->commandLine,maxopt))) max=atof(ppt->value);
  if((ppt=LALInferenceGetProcParamVal(state->commandLine,fixopt))) varytype=LALINFERENCE_PARAM_FIXED;
  if((ppt=LALInferenceGetProcParamVal(state->commandLine,valopt))) startval=atof(ppt->value);
  else if(varytype!=LALINFERENCE_PARAM_FIXED) startval=min+(max-min)*gsl_rng_uniform(state->GSLrandom);
  
  /* Error checking */
  if(min>max) {
    fprintf(stderr,"ERROR: Prior for %s has min(%lf) > max(%lf)\n",name,min,max);
    exit(1);
  }
  if(startval<min || startval>max){
    fprintf(stderr,"ERROR: Initial value %lf for %s lies outwith prior (%lf,%lf)\n",startval,name,min,max);
    exit(1);
  }
  /* Mass parameters checks*/
  if (!strcmp(name,"eta"))
    if (max>0.25){
      fprintf(stderr,"ERROR: maximum of eta cannot be larger than 0.25. Check --eta-max\n");
      exit(1);
    }
  if (!strcmp(name,"q")){
    REAL8 mMin,mMax,MTotMax;
    mMin=*(REAL8*)LALInferenceGetVariable(state->priorArgs, "component_min");
    mMax=*(REAL8*)LALInferenceGetVariable(state->priorArgs, "component_max");
    MTotMax=*(REAL8*)LALInferenceGetVariable(state->priorArgs, "MTotMax");
    REAL8 qMin=min;
    REAL8 qMax=max;
    
    if (qMin <= 0.0 || qMin < mMin/mMax || qMin < mMin/(MTotMax-mMin) || qMin > 1.0)
    {
      fprintf(stderr,"ERROR: invalid qMin ( max{0,mMin/mMax,mMin/(MTotMax-mMin) < q < 1.0} )");
      exit(1);
    }
    if (qMax > 1.0 || qMax <= 0.0 || qMax < mMin/mMax || qMax < mMin/(MTotMax-mMin))
    {
      fprintf(stderr,"ERROR: invalid qMax ( max{0,mMin/mMax,mMin/(MTotMax-mMin) < q < 1.0} )");
      exit(1);
    }
  }
  /*End of mass parameters check */

  LALInferenceAddVariable(var,name,&startval,LALINFERENCE_REAL8_t,varytype);
  LALInferenceAddMinMaxPrior(state->priorArgs, name, &min, &max, LALINFERENCE_REAL8_t);
  
}


/* Setup the variables to control template generation for the CBC model */
/* Includes specification of prior ranges. Returns address of new LALInferenceVariables */

LALInferenceModel *LALInferenceInitCBCModel(LALInferenceRunState *state)
{

  char help[]="\
                \n\
               ------------------------------------------------------------------------------------------------------------------\n\
               --- Injection Arguments ------------------------------------------------------------------------------------------\n\
               ------------------------------------------------------------------------------------------------------------------\n\
               (--inj injections.xml)          Injection XML file to use.\n\
               (--event N)                     Event number from Injection XML file to use.\n\
               \n\
               ------------------------------------------------------------------------------------------------------------------\n\
               --- Template Arguments -------------------------------------------------------------------------------------------\n\
               ------------------------------------------------------------------------------------------------------------------\n\
               (--use-eta)                    Jump in symmetric mass ratio eta, instead of q=m1/m2 (m1>m2).\n\
               (--use-logdistance)             Jump in log(distance) instead of distance.\n\
               (--approx)                      Specify a template approximant and phase order to use.\n\
                                               (default TaylorF2threePointFivePN). Available approximants:\n\
                                               default modeldomain=\"time\": GeneratePPN, TaylorT1, TaylorT2, TaylorT3, TaylorT4,\n\
                                                                           EOB, EOBNR, EOBNRv2, EOBNRv2HM, SEOBNRv1, SpinTaylor,\n\
                                                                           SpinQuadTaylor, SpinTaylorFrameless, SpinTaylorT4,\n\
                                                                           PhenSpinTaylorRD, NumRel.\n\
                                               default modeldomain=\"frequency\": TaylorF1, TaylorF2, TaylorF2RedSpin, \n\
                                                                                TaylorF2RedSpinTidal, IMRPhenomA, IMRPhenomB, IMRPhenomP.\n\
               (--amporder PNorder)            Specify a PN order in amplitude to use (defaults: LALSimulation: max available; LALInspiral: newtownian).\n\
               (--fref fRef)                   Specify a reference frequency at which parameters are defined (default 100).\n\
               (--use-tidal)                   Enables tidal corrections, only with LALSimulation.\n\
               (--use-tidalT)                  Enables reparmeterized tidal corrections, only with LALSimulation.\n\
               (--spinOrder PNorder)           Specify twice the PN order (e.g. 5 <==> 2.5PN) of spin effects to use, only for LALSimulation (default: -1 <==> Use all spin effects).\n\
               (--tidalOrder PNorder)          Specify twice the PN order (e.g. 10 <==> 5PN) of tidal effects to use, only for LALSimulation (default: -1 <==> Use all tidal effects).\n\
               (--modeldomain)                 domain the waveform template will be computed in (\"time\" or \"frequency\"). If not given will use LALSim to decide\n\
               (--spinAligned or --aligned-spin)  template will assume spins aligned with the orbital angular momentum.\n\
               (--singleSpin)                  template will assume only the spin of the most massive binary component exists.\n\
               (--noSpin, --disable-spin)      template will assume no spins (giving this will void spinOrder!=0) \n\
               \n\
               ------------------------------------------------------------------------------------------------------------------\n\
               --- Starting Parameters ------------------------------------------------------------------------------------------\n\
               ------------------------------------------------------------------------------------------------------------------\n\
               You can generally have MCMC chains to start from a given parameter value by using --parname VALUE. Names currently known to the code are:\n\
                 time                         Waveform time (overrides random about trigtime).\n\
                 chirpmss                     Chirpmass\n\
                 eta                          Symmetric massratio (needs --use-eta)\n\
                 q                            Asymmetric massratio (a.k.a. q=m2/m1 with m1>m2)\n\
                 phase                        Coalescence phase.\n\
                 theta_jn                     Angle between J and line of sight [rads]\n\
                 distance                     Distance [Mpc]\n\
                 logdistance                  Log Distance (requires --use-logdistance)\n\
                 rightascension               Rightascensions\n\
                 declination                  Declination.\n\
                 polarisation                 Polarisation angle.\n\
               * Spin Parameters:\n\
                 a1                           Spin1 magnitude (for precessing spins)\n\
                 a_spin1                      Spin1 magnitude (for aligned spins)\n\
                 a2                           Spin2 magnitude (for precessing spins)\n\
                 a_spin2                      Spin2 magnitude (for aligned spins)\n\
                 tilt_spin1                   Angle between spin1 and orbital angular momentum\n\
                 tilt_spin2                   Angle between spin2 and orbital angular momentum \n\
                 phi_12                       Difference between spins' azimuthal angles \n\
                 phi_jl                       Difference between total and orbital angular momentum azimuthal angles\n\
               * Equation of State parameters (requires --use-tidal or --use-tidalT):\n\
                 lambda1                      lambda1.\n\
                 lambda2                      lambda2.\n\
                 lambdaT                      lambdaT.\n\
                 dLambdaT                     dLambdaT.\n\
               ------------------------------------------------------------------------------------------------------------------\n\
               --- Prior Arguments ----------------------------------------------------------------------------------------------\n\
               ------------------------------------------------------------------------------------------------------------------\n\
               You can generally use --paramname-min MIN --paramname-max MAX to set the prior range for the parameter paramname\n\
               The names known to the code are listed below.\n\
               Component masses, total mass and time have dedicated options listed here:\n\n\
               (--trigtime time)                       Center of the prior for the time variable.\n\
               (--comp-min min)                        Minimum component mass (1.0).\n\
               (--comp-max max)                        Maximum component mass (30.0).\n\
               (--mtotal-min min)                      Minimum total mass (2.0).\n\
               (--mtotal-max max)                      Maximum total mass (35.0).\n\
               (--dt time)                             Width of time prior, centred around trigger (0.2s).\n\
               (--malmquistPrior)                      Rejection sample based on SNR of template \n\
               \n\
               (--varyFlow, --flowMin, --flowMax)       Allow the lower frequency bound of integration to vary in given range.\n\
               (--pinparams)                            List of parameters to set to injected values [mchirp,asym_massratio,etc].\n\
               ------------------------------------------------------------------------------------------------------------------\n\
               --- Fix Parameters ----------------------------------------------------------------------------------------------\n\
               ------------------------------------------------------------------------------------------------------------------\n\
<<<<<<< HEAD
               (--fix-chirpmass)                        Do not allow chirpmass to vary.\n\
               (--fix-massratio, --fix-asym_massratio)  Do not allow mass ratio to vary.\n\
               (--fix-phase)                            Do not allow phase to vary.\n\
               (--fix-inclination)                      Do not allow inclination to vary.\n\
               (--fix-distance)                         Do not allow distance to vary.\n\
               (--fix-rightascension)                   Do not allow RA to vary.\n\
               (--fix-declination)                      Do not allow declination to vary.\n\
               (--fix-polarisation)                     Do not allow polarisation to vary.\n\
               (--fix-a_spin1, --fix-a_spin2)           Do not allow spin magnitude to vary (for mass1 and 2 respectively).\n\
               (--fix-theta_spin1, --fix-theta_spin2)   Do not allow spin colatitude to vary.\n\
               (--fix-phi_spin1, --fix-phi_spin2)       Do not allow spin 1 longitude to vary.\n\
               (--fix-time)                             Do not allow coalescence time to vary.\n\
               (--fix-lambda1, --fix-lambda2)           Do not allow lambda EOS parameters for component masses to vary.\n\
               (--fix-lambdaT, --fix-dLambdaT)          Do not allow reparameterized EOS parameters to vary (needs --tidalT).\n\
               (--varyFlow, --flowMin, --flowMax)       Allow the lower frequency bound of integration to vary in given range.\n\
               (--pinparams)                            List of parameters to set to injected values [mchirp,asym_massratio,etc].\n\
               ------------------------------------------------------------------------------------------------------------------\n\
               --- Spline Calibration Model -------------------------------------------------------------------------------------\n\
               ------------------------------------------------------------------------------------------------------------------\n\
               (--enable-spline-calibration)            Enable cubic-spline calibration error model.\n\
               (--spline-calibration-nodes N)           Set the number of spline nodes per detector (default 5)\n\
               (--spline-calibration-amp-uncertainty X) Set the prior on relative amplitude uncertainty (default 0.1)\n\
               (--spline-calibration-phase-uncertainty X) Set the prior on phase uncertanity in degrees (default 5)\n";
=======
               You can generally fix a parameter to be fixed to a given values by using both --paramname VALUE and --fix-paramname\n\
               where the known names have been listed above\n";
>>>>>>> ebda9bc7


  /* Print command line arguments if state was not allocated */
  if(state==NULL)
    {
      fprintf(stdout,"%s",help);
      return(NULL);
    }

  /* Print command line arguments if help requested */
  if(LALInferenceGetProcParamVal(state->commandLine,"--help"))
    {
      fprintf(stdout,"%s",help);
      return(NULL);
    }

  LALStatus status;
  memset(&status,0,sizeof(status));
  int errnum;
  SimInspiralTable *injTable=NULL;
  LALInferenceVariables *priorArgs=state->priorArgs;
  LALInferenceVariables *proposalArgs=state->proposalArgs;
  ProcessParamsTable *commandLine=state->commandLine;
  ProcessParamsTable *ppt=NULL;
  ProcessParamsTable *ppt_order=NULL;
  LALPNOrder PhaseOrder=-1;
  LALPNOrder AmpOrder=-1;
  Approximant approx=NumApproximants;
  REAL8 fRef = 100.0;
  LALInferenceIFOData *dataPtr;
  UINT4 event=0;
  UINT4 i=0;
  /* Default priors */
  REAL8 Dmin=1.0;
  REAL8 Dmax=2000.0;
  REAL8 mcMin=1.0;
  REAL8 mcMax=15.3;
  REAL8 etaMin=0.0312;
  REAL8 etaMax=0.25;
  REAL8 qMin=1./30.; // The ratio between min and max component mass (see InitMassVariables)
  REAL8 qMax=1.0;
  REAL8 psiMin=0.0,psiMax=LAL_PI;
  REAL8 decMin=-LAL_PI/2.0,decMax=LAL_PI/2.0;
  REAL8 raMin=0.0,raMax=LAL_TWOPI;
  REAL8 phiMin=0.0,phiMax=LAL_TWOPI;
  REAL8 thetaJNmin=0.0,thetaJNmax=LAL_PI;
  REAL8 dt=0.1;  /* Half the width of time prior */
  REAL8 lambda1Min=0.0;
  REAL8 lambda1Max=3000.0;
  REAL8 lambda2Min=0.0;
  REAL8 lambda2Max=3000.0;
  REAL8 lambdaTMin=0.0;
  REAL8 lambdaTMax=3000.0;
  REAL8 dLambdaTMin=-500.0;
  REAL8 dLambdaTMax=500.0;
  gsl_rng *GSLrandom=state->GSLrandom;
  REAL8 endtime=0.0, timeParam=0.0;
  REAL8 timeMin=endtime-dt,timeMax=endtime+dt;
  REAL8 zero=0.0; /* just a number that will be overwritten anyway*/

  /* Over-ride prior bounds if analytic test */
  if (LALInferenceGetProcParamVal(commandLine, "--correlatedGaussianLikelihood"))
  {
    return(LALInferenceInitModelReviewEvidence(state));
  }
  else if (LALInferenceGetProcParamVal(commandLine, "--bimodalGaussianLikelihood"))
  {
    return(LALInferenceInitModelReviewEvidence_bimod(state));
  }
  else if (LALInferenceGetProcParamVal(commandLine, "--rosenbrockLikelihood"))
  {
    return(LALInferenceInitModelReviewEvidence_banana(state));
  }

  LALInferenceModel *model = XLALMalloc(sizeof(LALInferenceModel));
  model->params = XLALCalloc(1, sizeof(LALInferenceVariables));
  memset(model->params, 0, sizeof(LALInferenceVariables));

  UINT4 signal_flag=1;
  ppt = LALInferenceGetProcParamVal(commandLine, "--noiseonly");
  if(ppt)signal_flag=0;
  LALInferenceAddVariable(model->params, "signalModelFlag", &signal_flag,  LALINFERENCE_INT4_t,  LALINFERENCE_PARAM_FIXED);
  
  if(LALInferenceGetProcParamVal(commandLine,"--malmquistPrior"))
  {
    UINT4 malmquistflag=1;
    LALInferenceAddVariable(model->params, "malmquistPrior",&malmquistflag,LALINFERENCE_UINT4_t, LALINFERENCE_PARAM_FIXED);
  }

  /* Read injection XML file for parameters if specified */
  ppt=LALInferenceGetProcParamVal(commandLine,"--inj");
  if(ppt){
    SimInspiralTableFromLIGOLw(&injTable,ppt->value,0,0);
    if(!injTable){
      fprintf(stderr,"Unable to open injection file %s\n",ppt->value);
      exit(1);
    }
    ppt=LALInferenceGetProcParamVal(commandLine,"--event");
    if(ppt){
      event= atoi(ppt->value);
      fprintf(stderr,"Reading event %d from file\n",event);
      i=0;
      while(i<event) {i++; injTable=injTable->next;} /* select event */
    }
  }

  /* See if there are any parameters pinned to injection values */
  if((ppt=LALInferenceGetProcParamVal(commandLine,"--pinparams"))){
    char *pinned_params=ppt->value;
    LALInferenceVariables tempParams;
    memset(&tempParams,0,sizeof(tempParams));
    char **strings=NULL;
    UINT4 N;
    LALInferenceParseCharacterOptionString(pinned_params,&strings,&N);
    LALInferenceInjectionToVariables(injTable,&tempParams);
    LALInferenceVariableItem *node=NULL;
    while(N>0){
      N--;
      char *name=strings[N];
      fprintf(stdout,"Pinning parameter %s\n",node->name);
      node=LALInferenceGetItem(&tempParams,name);
      if(node) LALInferenceAddVariable(model->params,node->name,node->value,node->type,node->vary);
      else {fprintf(stderr,"Error: Cannot pin parameter %s. No such parameter found in injection!\n",node->name);}
    }
  }

  /* Over-ride approximant if user specifies */
  ppt=LALInferenceGetProcParamVal(commandLine,"--approximant");
  if(ppt){
    approx = XLALGetApproximantFromString(ppt->value);
    ppt_order=LALInferenceGetProcParamVal(commandLine,"--order");
    if(ppt_order) PhaseOrder = XLALGetOrderFromString(ppt_order->value);
  }
  ppt=LALInferenceGetProcParamVal(commandLine,"--approx");
  if(ppt){
    approx = XLALGetApproximantFromString(ppt->value);
    XLAL_TRY(PhaseOrder = XLALGetOrderFromString(ppt->value),errnum);
    if( (int) PhaseOrder == XLAL_FAILURE || errnum) {
      PhaseOrder=-1;
    }
  }
  
  ppt=LALInferenceGetProcParamVal(commandLine,"--amporder");
  if(ppt) AmpOrder=atoi(ppt->value);
  
  if(approx==NumApproximants && injTable){ /* Read aproximant from injection file */
    approx=XLALGetApproximantFromString(injTable->waveform);
  }
  if(approx==NumApproximants){
       approx=TaylorF2; /* Defaults to TF2 */
       XLALPrintWarning("You did not provide an approximant for the templates. Using default %s, which might now be what you want!\n",XLALGetStringFromApproximant(approx));
  }
    
  /* Set the model domain appropriately */
  if (XLALSimInspiralImplementedFDApproximants(approx)) {
    model->domain = LAL_SIM_DOMAIN_FREQUENCY;
  } else if (XLALSimInspiralImplementedTDApproximants(approx)) {
    model->domain = LAL_SIM_DOMAIN_TIME;
  } else {
    fprintf(stderr,"ERROR. Unknown approximant number %i. Unable to choose time or frequency domain model.",approx);
    exit(1);
  }

  ppt=LALInferenceGetProcParamVal(commandLine, "--fref");
  if (ppt) fRef = atof(ppt->value);

  ppt=LALInferenceGetProcParamVal(commandLine,"--modeldomain");
  if(ppt){
    if ( ! strcmp( "time", ppt->value ) )
    {
      model->domain = LAL_SIM_DOMAIN_TIME;
    }
    else if ( ! strcmp( "frequency", ppt->value ) )
    {
      model->domain = LAL_SIM_DOMAIN_FREQUENCY;
    }
    else
    {
      fprintf( stderr, "invalid argument to --modeldomain:\n"
              "unknown domain specified: "
              "domain must be one of: time, frequency\n");
      exit( 1 );
    }
  }
  
  /* This sets the component masses and total mass priors, if given in command line. 
   * The prior for other parameters are now read in in RegisterUniformVariable, if given by the user. */
  LALInferenceInitMassVariables(state);

  /************ Initial Value Related Argument START *************/
  /* Read time parameter from injection file */
  if(injTable)
  {
    endtime=XLALGPSGetREAL8(&(injTable->geocent_end_time));
    fprintf(stdout,"Using end time from injection file: %lf\n", endtime);
  }
  /* Over-ride end time if specified */
  ppt=LALInferenceGetProcParamVal(commandLine,"--trigtime");
  if(ppt){
    endtime=atof(ppt->value);
    printf("Read end time %f\n",endtime);
  }
  /* Over-ride time prior window if specified */
  ppt=LALInferenceGetProcParamVal(commandLine,"--dt");
  if(ppt)
    dt=atof(ppt->value);
  timeMin=endtime-dt; timeMax=endtime+dt;
  timeParam = timeMin + (timeMax-timeMin)*gsl_rng_uniform(GSLrandom);
  
  /* Initial Value Related END */
  LALInferenceAddVariable(model->params, "LAL_APPROXIMANT", &approx,        LALINFERENCE_UINT4_t, LALINFERENCE_PARAM_FIXED);
  LALInferenceAddVariable(model->params, "LAL_PNORDER",     &PhaseOrder,        LALINFERENCE_INT4_t, LALINFERENCE_PARAM_FIXED);
  LALInferenceAddVariable(model->params, "LAL_AMPORDER",     &AmpOrder,        LALINFERENCE_INT4_t, LALINFERENCE_PARAM_FIXED);
  LALInferenceAddVariable(model->params, "fref", &fRef, LALINFERENCE_REAL8_t, LALINFERENCE_PARAM_FIXED);

  /* flow handling */
  REAL8 fLow = state->data->fLow;
  ppt=LALInferenceGetProcParamVal(commandLine,"--vary-flow");
  if(ppt){
    REAL8 fLow_min = fLow;
    REAL8 fLow_max = 200.0;
    if(LALInferenceCheckVariable(model->params,"fref"))
      fRef = *(REAL8*)LALInferenceGetVariable(model->params, "fref");
      if (fRef > 0.0 && fLow_max > fRef) {
        fprintf(stdout,"WARNING: flow can't go higher than the reference frequency.  Setting flow-max to %f\n",fRef);
        fLow_max = fRef;
      }
    LALInferenceRegisterUniformVariableREAL8(state, model->params, "flow", fLow, fLow_min, fLow_max, LALINFERENCE_PARAM_LINEAR);
  } else {
    LALInferenceAddVariable(model->params, "flow", &fLow,  LALINFERENCE_REAL8_t, LALINFERENCE_PARAM_FIXED);
  }

  /* Set up the variable parameters */

  /********************* TBL: Adding noise-fitting parameters  *********************/
  UINT4 nscale_block; //number of noise parameters per IFO (1 per frequency block)
  UINT4 nscale_bin;   //number of Fourier bins in each noise block
  REAL8 nscale_dflog; //logarithmic spacing for noise parameters
  REAL8 nscale_min;   //minimum value for psd scale parameter
  REAL8 nscale_max;   //maximum value for psd scale parameters
  UINT4 nscale_dim;   //total dimension of noise model (params X detectors)
  UINT4 nscale_flag;  //flag to tell likelihood function if psd fitting is in use

  REAL8Vector *nscale_prior = NULL; //std. dev. of prior distribution
  REAL8Vector *nscale_sigma = NULL; //std. dev. of prior distribution

  //assume no noise fitting
  nscale_flag=0;

  //set Nblock to default unless specified at command line
  ppt = LALInferenceGetProcParamVal(commandLine, "--psdNblock");
  if(ppt) nscale_block = atoi(ppt->value);
  else nscale_block = 8;

  //First, figure out sizes of dataset to set up noise blocks
  UINT4 nifo; //number of data channels
  UINT4 imin; //minimum Fourier bin for integration in IFO
  UINT4 imax; //maximum Fourier bin for integration in IFO
  UINT4 f_min = 1; //minimum Fourier bin for integration over network
  UINT4 f_max = 1; //maximum Fourier bin for integration over network
  REAL8 df = 1.0; //frequency resolution

  /* Set model sampling rates to be consistent with data */
  model->deltaT = state->data->timeData->deltaT;
  model->deltaF = state->data->freqData->deltaF;

  //compute imin,imax for each IFO -- may be different
  nifo=0;
  dataPtr = state->data;
  while (dataPtr != NULL)
  {
    df      = 1.0 / (((double)dataPtr->timeData->data->length) * model->deltaT);
    imin    = (UINT4)ceil( dataPtr->fLow  / df);
    imax    = (UINT4)floor(dataPtr->fHigh / df);

    if(nifo==0)
    {
      f_min=imin;
      f_max=imax;
    }
    else
    {
      if(imin<f_min)
      {
        fprintf(stderr,"Warning: Different IFO's have different minimum frequencies -- bad for noise fitting\n");
        f_min=imin;
      }
      if(imax>f_max)
      {
        fprintf(stderr,"Warning: Different IFO's have different minimum frequencies -- bad for noise fitting\n");
        f_max=imax;
      }
    }

    dataPtr = dataPtr->next;
    nifo++;
  }

  UINT4 j = 0;

  ppt = LALInferenceGetProcParamVal(commandLine, "--psdFit");
  if(ppt)//MARK: Here is where noise PSD parameters are being added to the model
  {
 
    printf("Setting up PSD fitting for %i ifos...\n",nifo);

    dataPtr = state->data;
    UINT4 nscale_block_temp   = 10000;
    gsl_matrix *bands_min_temp      = gsl_matrix_alloc(nifo,nscale_block_temp);
    gsl_matrix *bands_max_temp      = gsl_matrix_alloc(nifo,nscale_block_temp);

    i=0;
    while (dataPtr != NULL)
    {

      for (j = 0; j < nscale_block_temp; j++)
      {
        gsl_matrix_set(bands_min_temp,i,j,-1.0);
        gsl_matrix_set(bands_max_temp,i,j,-1.0);
      }

      printf("ifo=%i  %s\n",i,dataPtr->name);fflush(stdout);

      char ifoPSDFitBands[500];
      snprintf (ifoPSDFitBands,500, "--%s-psdFit",dataPtr->name);

      ppt = LALInferenceGetProcParamVal(commandLine,ifoPSDFitBands);
      if(ppt || LALInferenceGetProcParamVal(commandLine, "--xcorrbands"))
      /* Load in values from file if requested */
      {
        char line [ 128 ];
        char bands_tempfile[500];

        if (LALInferenceGetProcParamVal(commandLine, "--xcorrbands")) {
           snprintf (bands_tempfile,500, "%s-XCorrBands.dat",dataPtr->name);
        }
        else {
           char *bands_tempfile_temp = ppt->value;
           strcpy( bands_tempfile, bands_tempfile_temp );
        }
        printf("Reading bands_temp from %s\n",bands_tempfile);

        UINT4 band_min = 0, band_max = 0;
 
        nscale_block = 0;
        char * pch;
        j = 0;

        FILE *file = fopen ( bands_tempfile, "r" );
        if ( file != NULL )
        {
          while ( fgets ( line, sizeof line, file ) != NULL )
          {
              pch = strtok (line," ");
              int count = 0;
              while (pch != NULL)
              {
                  if (count==0) {band_min = atof(pch);}
                  if (count==1) {band_max = atof(pch);}
                  pch = strtok (NULL, " ");
                  count++;
              }

              gsl_matrix_set(bands_min_temp,i,j,band_min/df);
              gsl_matrix_set(bands_max_temp,i,j,band_max/df);
 
              nscale_block++;
              j++;

          }
        fclose ( file );
        }

        else
        {
          perror ( bands_tempfile ); /* why didn't the file open? */
        }
  

      }
      else // Otherwise use defaults
      {

        nscale_bin   = (f_max+1-f_min)/nscale_block;
        nscale_dflog = log( (double)(f_max+1)/(double)f_min )/(double)nscale_block;

        int freq_min, freq_max;

        for (j = 0; j < nscale_block; j++)
        {

            freq_min = (int) exp(log((double)f_min ) + nscale_dflog*j);
            freq_max = (int) exp(log((double)f_min ) + nscale_dflog*(j+1));

            gsl_matrix_set(bands_min_temp,i,j,freq_min);
            gsl_matrix_set(bands_max_temp,i,j,freq_max);
        }

      }  

      dataPtr = dataPtr->next;
      i++;

    }


    gsl_matrix *bands_min      = gsl_matrix_alloc(nifo,nscale_block);
    gsl_matrix *bands_max      = gsl_matrix_alloc(nifo,nscale_block);

    for (i = 0; i < nifo; i++)
    {
      for (j = 0; j < nscale_block; j++)
      {
        gsl_matrix_set(bands_min,i,j,gsl_matrix_get(bands_min_temp,i,j));
        gsl_matrix_set(bands_max,i,j,gsl_matrix_get(bands_max_temp,i,j));

      }
    }

    printf("Running PSD fitting with bands (Hz)...\n");
    dataPtr = state->data;
    i=0;
    while (dataPtr != NULL)
    {
      printf("%s:",dataPtr->name);
      for (j = 0; j < nscale_block; j++)
      {
        printf(" %f-%f ",gsl_matrix_get(bands_min,i,j)*df,gsl_matrix_get(bands_max,i,j)*df);
      }
      printf("\n");
      dataPtr = dataPtr->next;
      i++;
    }

    nscale_bin   = (f_max+1-f_min)/nscale_block;
    nscale_dflog = log( (double)(f_max+1)/(double)f_min )/(double)nscale_block;

    nscale_min   = 1.0e-1;
    nscale_max   = 1.0e+1;
    nscale_dim   = nscale_block*nifo;
    nscale_flag  = 1;

    // Set noise parameter arrays.
    nscale_prior = XLALCreateREAL8Vector(nscale_block);
    nscale_sigma = XLALCreateREAL8Vector(nscale_block);
    for(i=0; i<nscale_block; i++)
    {
      nscale_prior->data[i] = 1.0/sqrt( gsl_matrix_get(bands_max,0,i)-gsl_matrix_get(bands_min,0,i) );
      nscale_sigma->data[i] = nscale_prior->data[i]/sqrt((double)(nifo*nscale_block));
    }

    gsl_matrix *nscale = gsl_matrix_alloc(nifo,nscale_block);
    gsl_matrix_set_all(nscale, 1.0);

    LALInferenceAddVariable(model->params, "psdscale", &nscale, LALINFERENCE_gslMatrix_t, LALINFERENCE_PARAM_LINEAR);
    LALInferenceAddVariable(model->params, "logdeltaf", &nscale_dflog, LALINFERENCE_REAL8_t, LALINFERENCE_PARAM_FIXED);

    LALInferenceAddVariable(model->params, "psdBandsMin", &bands_min, LALINFERENCE_gslMatrix_t, LALINFERENCE_PARAM_FIXED);
    LALInferenceAddVariable(model->params, "psdBandsMax", &bands_max, LALINFERENCE_gslMatrix_t, LALINFERENCE_PARAM_FIXED);

    //Set up noise priors
    LALInferenceAddVariable(priorArgs,      "psddim",   &nscale_dim,  LALINFERENCE_INT4_t,  LALINFERENCE_PARAM_FIXED);
    LALInferenceAddMinMaxPrior(priorArgs,   "psdrange", &nscale_min,  &nscale_max,   LALINFERENCE_REAL8_t);
    LALInferenceAddVariable(priorArgs,      "psdsigma", &nscale_prior, LALINFERENCE_REAL8Vector_t, LALINFERENCE_PARAM_FIXED);

    //Store meta data for noise model in proposal
    LALInferenceAddVariable(proposalArgs, "psdblock", &nscale_block, LALINFERENCE_INT4_t,  LALINFERENCE_PARAM_FIXED);
    LALInferenceAddVariable(proposalArgs, "psdbin",   &nscale_bin,   LALINFERENCE_INT4_t,  LALINFERENCE_PARAM_FIXED);
    LALInferenceAddVariable(proposalArgs, "psdsigma", &nscale_sigma, LALINFERENCE_REAL8Vector_t, LALINFERENCE_PARAM_FIXED);


  }//End of noise model initialization
  LALInferenceAddVariable(model->params, "psdScaleFlag", &nscale_flag, LALINFERENCE_UINT4_t, LALINFERENCE_PARAM_FIXED);

  UINT4 psdGaussianPrior=1;
  ppt = LALInferenceGetProcParamVal(commandLine, "--psdFlatPrior");
  if(ppt)psdGaussianPrior=0;
  LALInferenceAddVariable(priorArgs, "psdGaussianPrior", &psdGaussianPrior,  LALINFERENCE_INT4_t,  LALINFERENCE_PARAM_FIXED);

  /********************* TBL: Adding line-removal parameters  *********************/
  UINT4 lines_flag  = 0;   //flag tells likelihood if line-removal is turned on

  #define max(x, y) (((x) > (y)) ? (x) : (y))
  ppt = LALInferenceGetProcParamVal(commandLine, "--removeLines");

  if(ppt)//MARK: Here is where noise line removal parameters are being added to the model
  {
    lines_flag = 1;
    dataPtr = state->data;
    UINT4 lines_num_temp   = 10000;
    UINT4 lines_num_ifo;
    UINT4 lines_num = 0;
    gsl_matrix *lines_temp      = gsl_matrix_alloc(nifo,lines_num_temp);
    gsl_matrix *linewidth_temp  = gsl_matrix_alloc(nifo,lines_num_temp);

    i=0;
    while (dataPtr != NULL)
    {

      for (j = 0; j < lines_num_temp; j++)
      {
        gsl_matrix_set(lines_temp,i,j,-1.0);
        gsl_matrix_set(linewidth_temp,i,j,1.0);
      }

      printf("ifo=%i  %s\n",i,dataPtr->name);fflush(stdout);

      char ifoRemoveLines[500];
      snprintf (ifoRemoveLines,500, "--%s-removeLines",dataPtr->name);

      ppt = LALInferenceGetProcParamVal(commandLine,ifoRemoveLines);
      if(ppt || LALInferenceGetProcParamVal(commandLine, "--chisquaredlines") || LALInferenceGetProcParamVal(commandLine, "--KSlines") || LALInferenceGetProcParamVal(commandLine, "--powerlawlines"))
      /* Load in values from file if requested */
      {
        char line [ 128 ];
        char lines_tempfile[500];

        if (LALInferenceGetProcParamVal(commandLine, "--chisquaredlines")) {
             snprintf (lines_tempfile,500, "%s-ChiSquaredLines.dat",dataPtr->name);
        }
        else if (LALInferenceGetProcParamVal(commandLine, "--KSlines")) {
             snprintf (lines_tempfile,500, "%s-KSLines.dat",dataPtr->name);
        }
        else if (LALInferenceGetProcParamVal(commandLine, "--powerlawlines")) {
             snprintf (lines_tempfile,500, "%s-PowerLawLines.dat",dataPtr->name);
        }
        else {
             char *lines_tempfile_temp = ppt->value;
             strcpy( lines_tempfile, lines_tempfile_temp );
        }
        printf("Reading lines_temp from %s\n",lines_tempfile);

        char * pch;
        j = 0;
        double freqline = 0, freqlinewidth = 0;
        lines_num_ifo = 0;
        FILE *file = fopen ( lines_tempfile, "r" );
        if ( file != NULL )
        {
          while ( fgets ( line, sizeof line, file ) != NULL )
          {

            pch = strtok (line," ");
            int count = 0;
            while (pch != NULL)
            {
                if (count==0) {freqline = atof(pch);}
                if (count==1) {freqlinewidth = atof(pch);}
                pch = strtok (NULL, " ");
                count++;
            }

            gsl_matrix_set(lines_temp,i,j,freqline/df);
            gsl_matrix_set(linewidth_temp,i,j,freqlinewidth/df);
            j++;
            lines_num_ifo++;
          }
          fclose ( file );
        }

      }


      else // Otherwise use defaults
      {
        lines_num_ifo = 10;
        /* top lines_temp_num lines_temp for each interferometer, and widths */
        if(!strcmp(dataPtr->name,"H1"))
        {
          gsl_matrix_set(lines_temp,i,0,35.0/df);   gsl_matrix_set(linewidth_temp,i,0,3.0/df);
          gsl_matrix_set(lines_temp,i,1,45.0/df);   gsl_matrix_set(linewidth_temp,i,1,1.5/df);
          gsl_matrix_set(lines_temp,i,2,51.0/df);   gsl_matrix_set(linewidth_temp,i,2,2.5/df);
          gsl_matrix_set(lines_temp,i,3,60.0/df);   gsl_matrix_set(linewidth_temp,i,3,3.0/df);
          gsl_matrix_set(lines_temp,i,4,72.0/df);   gsl_matrix_set(linewidth_temp,i,4,3.0/df);
          gsl_matrix_set(lines_temp,i,5,87.0/df);   gsl_matrix_set(linewidth_temp,i,5,0.5/df);
          gsl_matrix_set(lines_temp,i,6,108.0/df);  gsl_matrix_set(linewidth_temp,i,6,0.5/df);
          gsl_matrix_set(lines_temp,i,7,117.0/df);  gsl_matrix_set(linewidth_temp,i,7,0.5/df);
          gsl_matrix_set(lines_temp,i,8,122.0/df);  gsl_matrix_set(linewidth_temp,i,8,5.0/df);
          gsl_matrix_set(lines_temp,i,9,180.0/df);  gsl_matrix_set(linewidth_temp,i,9,2.0/df);
        }

        if(!strcmp(dataPtr->name,"L1"))
        {
          gsl_matrix_set(lines_temp,i,0,35.0/df);   gsl_matrix_set(linewidth_temp,i,0,3.0/df);
          gsl_matrix_set(lines_temp,i,1,60.0/df);   gsl_matrix_set(linewidth_temp,i,1,4.0/df);
          gsl_matrix_set(lines_temp,i,2,69.0/df);   gsl_matrix_set(linewidth_temp,i,2,2.5/df);
          gsl_matrix_set(lines_temp,i,3,106.4/df);  gsl_matrix_set(linewidth_temp,i,3,0.8/df);
          gsl_matrix_set(lines_temp,i,4,113.0/df);  gsl_matrix_set(linewidth_temp,i,4,1.5/df);
          gsl_matrix_set(lines_temp,i,5,120.0/df);  gsl_matrix_set(linewidth_temp,i,5,2.5/df);
          gsl_matrix_set(lines_temp,i,6,128.0/df);  gsl_matrix_set(linewidth_temp,i,6,3.5/df);
          gsl_matrix_set(lines_temp,i,7,143.0/df);  gsl_matrix_set(linewidth_temp,i,7,1.0/df);
          gsl_matrix_set(lines_temp,i,8,180.0/df);  gsl_matrix_set(linewidth_temp,i,8,2.5/df);
          gsl_matrix_set(lines_temp,i,9,191.5/df);  gsl_matrix_set(linewidth_temp,i,9,4.0/df);
        }

        if(!strcmp(dataPtr->name,"V1"))
        {
          gsl_matrix_set(lines_temp,i,0,35.0/df);   gsl_matrix_set(linewidth_temp,i,0,3.0/df);
          gsl_matrix_set(lines_temp,i,1,60.0/df);   gsl_matrix_set(linewidth_temp,i,1,4.0/df);
          gsl_matrix_set(lines_temp,i,2,69.0/df);   gsl_matrix_set(linewidth_temp,i,2,2.5/df);
          gsl_matrix_set(lines_temp,i,3,106.4/df);  gsl_matrix_set(linewidth_temp,i,3,0.8/df);
          gsl_matrix_set(lines_temp,i,4,113.0/df);  gsl_matrix_set(linewidth_temp,i,4,1.5/df);
          gsl_matrix_set(lines_temp,i,5,120.0/df);  gsl_matrix_set(linewidth_temp,i,5,2.5/df);
          gsl_matrix_set(lines_temp,i,6,128.0/df);  gsl_matrix_set(linewidth_temp,i,6,3.5/df);
          gsl_matrix_set(lines_temp,i,7,143.0/df);  gsl_matrix_set(linewidth_temp,i,7,1.0/df);
          gsl_matrix_set(lines_temp,i,8,180.0/df);  gsl_matrix_set(linewidth_temp,i,8,2.5/df);
          gsl_matrix_set(lines_temp,i,9,191.5/df);  gsl_matrix_set(linewidth_temp,i,9,4.0/df);
        }
      }
      dataPtr = dataPtr->next;
      i++;

      lines_num = max(lines_num,lines_num_ifo);

    }

    gsl_matrix *lines      = gsl_matrix_alloc(nifo,lines_num);
    gsl_matrix *linewidth  = gsl_matrix_alloc(nifo,lines_num);

    for (i = 0; i < nifo; i++)
    {
      for (j = 0; j < lines_num; j++)
      {
        gsl_matrix_set(lines,i,j,gsl_matrix_get(lines_temp,i,j));
        gsl_matrix_set(linewidth,i,j,gsl_matrix_get(linewidth_temp,i,j));
      }
    }

    /* Add line matrices to variable lists */
    LALInferenceAddVariable(model->params, "line_center", &lines,     LALINFERENCE_gslMatrix_t, LALINFERENCE_PARAM_FIXED);
    LALInferenceAddVariable(model->params, "line_width",  &linewidth, LALINFERENCE_gslMatrix_t, LALINFERENCE_PARAM_FIXED);


  }//End of line-removal initialization
   
  LALInferenceAddVariable(model->params, "removeLinesFlag", &lines_flag, LALINFERENCE_UINT4_t, LALINFERENCE_PARAM_FIXED);
  if(LALInferenceGetProcParamVal(commandLine, "--glitchFit")) LALInferenceInitGlitchVariables(state, model->params);

<<<<<<< HEAD
  /* Handle, if present, requests for calibration parameters. */
  LALInferenceInitSplineCalibrationVariables(state, model->params);

  UINT4 signal_flag=1;
  ppt = LALInferenceGetProcParamVal(commandLine, "--noiseonly");
  if(ppt)signal_flag=0;
  LALInferenceAddVariable(model->params, "signalModelFlag", &signal_flag,  LALINFERENCE_INT4_t,  LALINFERENCE_PARAM_FIXED);

=======
>>>>>>> ebda9bc7
  //Only add waveform parameters to model if needed
  if(signal_flag)
  {
    /* The idea here is the following:
     * We call RegisterUniformVariable with startval=0 and meanigful min and max values.
     * That function will then take care of setting startval to a random value between min and max, or read a value from command line (with --parname VALUE). 
     * The user can fix the param to a given value with --fix-parname --parname VALUE
     * */
    LALInferenceRegisterUniformVariableREAL8(state, model->params, "chirpmass", zero, mcMin, mcMax, LALINFERENCE_PARAM_LINEAR);
    /* Check if running with symmetric (eta) or asymmetric (q) mass ratio.*/
    ppt=LALInferenceGetProcParamVal(commandLine,"--use-eta");
    if(ppt)
      LALInferenceRegisterUniformVariableREAL8(state, model->params, "eta", zero, etaMin, etaMax, LALINFERENCE_PARAM_LINEAR);
    else
      LALInferenceRegisterUniformVariableREAL8(state, model->params, "q", zero, qMin, qMax, LALINFERENCE_PARAM_LINEAR);

    LALInferenceRegisterUniformVariableREAL8(state, model->params, "time", timeParam, timeMin, timeMax,LALINFERENCE_PARAM_LINEAR);
    
    /* If we are marginalising over the time, remove that variable from the model (having set the prior above) */
    /* Also set the prior in model->params, since Likelihood can't access the state! (ugly hack) */
    if(LALInferenceGetProcParamVal(commandLine,"--margtime") || LALInferenceGetProcParamVal(commandLine, "--margtimephi")){
        LALInferenceVariableItem *p=LALInferenceGetItem(state->priorArgs,"time_min");
        LALInferenceAddVariable(model->params,"time_min",p->value,p->type,p->vary);
        p=LALInferenceGetItem(state->priorArgs,"time_max");
        LALInferenceAddVariable(model->params,"time_max",p->value,p->type,p->vary);
        LALInferenceRemoveVariable(model->params,"time");
        if (LALInferenceGetProcParamVal(commandLine, "--margtimephi")) {
            UINT4 margphi = 1;
            LALInferenceAddVariable(model->params, "margtimephi", &margphi, LALINFERENCE_UINT4_t,LALINFERENCE_PARAM_FIXED);
        }
    }

    if(!LALInferenceGetProcParamVal(commandLine,"--margphi") && !LALInferenceGetProcParamVal(commandLine, "--margtimephi")){
      LALInferenceRegisterUniformVariableREAL8(state, model->params, "phase", zero, phiMin, phiMax, LALINFERENCE_PARAM_CIRCULAR);
    }

  if(LALInferenceGetProcParamVal(commandLine,"--use-logdistance")){
    LALInferenceRegisterUniformVariableREAL8(state, model->params, "logdistance", zero, log(Dmin), log(Dmax),LALINFERENCE_PARAM_LINEAR);
  } else {
    LALInferenceRegisterUniformVariableREAL8(state, model->params, "distance", zero, Dmin, Dmax, LALINFERENCE_PARAM_LINEAR);
  }
  LALInferenceRegisterUniformVariableREAL8(state, model->params, "rightascension", zero, raMin, raMax, LALINFERENCE_PARAM_CIRCULAR);
  LALInferenceRegisterUniformVariableREAL8(state, model->params, "declination", zero, decMin, decMax, LALINFERENCE_PARAM_LINEAR);
  LALInferenceRegisterUniformVariableREAL8(state, model->params, "polarisation", zero, psiMin, psiMax, LALINFERENCE_PARAM_LINEAR);
  LALInferenceRegisterUniformVariableREAL8(state, model->params, "theta_jn", zero, thetaJNmin, thetaJNmax,LALINFERENCE_PARAM_LINEAR);
  /* PPE parameters */

  ppt=LALInferenceGetProcParamVal(commandLine, "--TaylorF2ppE");
  if(approx==TaylorF2 && ppt){

    LALInferenceRegisterUniformVariableREAL8(state, model->params, "ppealpha",zero, -1000.0 , 1000.0 , LALINFERENCE_PARAM_LINEAR);
    LALInferenceRegisterUniformVariableREAL8(state, model->params, "ppebeta", zero, -1000.0 , 1000.0 , LALINFERENCE_PARAM_LINEAR);
    LALInferenceRegisterUniformVariableREAL8(state, model->params, "ppeuppera", zero, -3.0, 3.0 , LALINFERENCE_PARAM_LINEAR);
    LALInferenceRegisterUniformVariableREAL8(state, model->params, "ppeupperb", zero, -3.0, 3.0 , LALINFERENCE_PARAM_LINEAR);
    LALInferenceRegisterUniformVariableREAL8(state, model->params, "ppelowera", zero, -3.0, 2.0/3.0 , LALINFERENCE_PARAM_LINEAR);
    LALInferenceRegisterUniformVariableREAL8(state, model->params, "ppelowerb", zero, -4.5, 1.0, LALINFERENCE_PARAM_LINEAR);

  }

  if(LALInferenceGetProcParamVal(commandLine,"--tidalT")&&LALInferenceGetProcParamVal(commandLine,"--tidal")){
    XLALPrintError("Error: cannot use both --tidalT and --tidal.\n");
    XLAL_ERROR_NULL(XLAL_EINVAL);
  } else if(LALInferenceGetProcParamVal(commandLine,"--tidalT")){
    LALInferenceRegisterUniformVariableREAL8(state, model->params, "lambdaT", zero, lambdaTMin, lambdaTMax, LALINFERENCE_PARAM_LINEAR);
    LALInferenceRegisterUniformVariableREAL8(state, model->params, "dLambdaT", zero, dLambdaTMin, dLambdaTMax, LALINFERENCE_PARAM_LINEAR);
    
  } else if(LALInferenceGetProcParamVal(commandLine,"--tidal")){
    LALInferenceRegisterUniformVariableREAL8(state, model->params, "lambda1", zero, lambda1Min, lambda1Max, LALINFERENCE_PARAM_LINEAR);
    LALInferenceRegisterUniformVariableREAL8(state, model->params, "lambda2", zero, lambda2Min, lambda2Max, LALINFERENCE_PARAM_LINEAR);
    
  }

  LALSimInspiralSpinOrder spinO = LAL_SIM_INSPIRAL_SPIN_ORDER_ALL;
  ppt=LALInferenceGetProcParamVal(commandLine, "--spinOrder");
  if(ppt) {
    spinO = atoi(ppt->value);
    LALInferenceAddVariable(model->params, "spinO", &spinO,
        LALINFERENCE_INT4_t, LALINFERENCE_PARAM_FIXED);
  }
  LALSimInspiralTidalOrder tideO = LAL_SIM_INSPIRAL_TIDAL_ORDER_ALL;
  ppt=LALInferenceGetProcParamVal(commandLine, "--tidalOrder");
  if(ppt) {
    tideO = atoi(ppt->value);
    LALInferenceAddVariable(model->params, "tideO", &tideO,
        LALINFERENCE_INT4_t, LALINFERENCE_PARAM_FIXED);
  }

  model->waveFlags = XLALSimInspiralCreateWaveformFlags();
  XLALSimInspiralSetSpinOrder(model->waveFlags,  spinO);
  XLALSimInspiralSetTidalOrder(model->waveFlags, tideO);

  fprintf(stdout,"\n\n---\t\t ---\n");
  LALInferenceInitSpinVariables(state, model);
  LALInferenceCheckApproximantNeeds(state,approx);

  if (injTable)
     print_flags_orders_warning(injTable,commandLine); 

     /* Print info about orders and waveflags used for templates */

     fprintf(stdout,"Templates will run using Approximant %i (%s), phase order %i, amp order %i, spin order %i tidal order %i, in the %s domain.\n",approx,XLALGetStringFromApproximant(approx),PhaseOrder,AmpOrder,(int) spinO, (int) tideO, model->domain==LAL_SIM_DOMAIN_TIME?"time":"frequency");
     fprintf(stdout,"---\t\t ---\n\n");
  }//end of signal only flag
  else
  {
    /* Print info about orders and waveflags used for templates */
    fprintf(stdout,"\n\n------\n");
    fprintf(stdout,"Noise only run\n");
    fprintf(stdout,"------\n\n");
  }

  /* Initialize waveform buffers */
  model->timehPlus  = XLALCreateREAL8TimeSeries("timehPlus",
                                                &(state->data->timeData->epoch),
                                                0.0,
                                                model->deltaT,
                                                &lalDimensionlessUnit,
                                                state->data->timeData->data->length);
  model->timehCross = XLALCreateREAL8TimeSeries("timehCross",
                                                &(state->data->timeData->epoch),
                                                0.0,
                                                model->deltaT,
                                                &lalDimensionlessUnit,
                                                state->data->timeData->data->length);
  model->freqhPlus = XLALCreateCOMPLEX16FrequencySeries("freqhPlus",
                                                &(state->data->freqData->epoch),
                                                0.0,
                                                model->deltaF,
                                                &lalDimensionlessUnit,
                                                state->data->freqData->data->length);
  model->freqhCross = XLALCreateCOMPLEX16FrequencySeries("freqhCross",
                                                &(state->data->freqData->epoch),
                                                0.0,
                                                model->deltaF,
                                                &lalDimensionlessUnit,
                                                state->data->freqData->data->length);

  /* Create arrays for holding single-IFO likelihoods, etc. */
  model->ifo_loglikelihoods = XLALCalloc(nifo, sizeof(REAL8));
  model->ifo_SNRs = XLALCalloc(nifo, sizeof(REAL8));

  /* Choose proper template */
  model->templt = LALInferenceInitCBCTemplate(state);

  /* Use same window and FFT plans on model as data */
  model->window = state->data->window;
  model->timeToFreqFFTPlan = state->data->timeToFreqFFTPlan;
  model->freqToTimeFFTPlan = state->data->freqToTimeFFTPlan;

  /* Initialize waveform cache */
  model->waveformCache = XLALCreateSimInspiralWaveformCache();

  return(model);
}



/* Setup the variable for the evidence calculation test for review */
/* 5-sigma ranges for analytic likeliood function */
/* https://www.lsc-group.phys.uwm.edu/ligovirgo/cbcnote/LALInferenceReviewAnalyticGaussianLikelihood */
LALInferenceModel *LALInferenceInitModelReviewEvidence(LALInferenceRunState *state)
{
    ProcessParamsTable *commandLine=state->commandLine;
    ProcessParamsTable *ppt=NULL;
    char **strings=NULL;
    char *pinned_params=NULL;
    UINT4 N=0,i,j;
    if((ppt=LALInferenceGetProcParamVal(commandLine,"--pinparams"))){
            pinned_params=ppt->value;
            LALInferenceVariables tempParams;
            memset(&tempParams,0,sizeof(tempParams));
            LALInferenceParseCharacterOptionString(pinned_params,&strings,&N);
    }

    LALInferenceModel *model = XLALCalloc(1, sizeof(LALInferenceModel));
    model->params = XLALCalloc(1, sizeof(LALInferenceVariables));

	i=0;

	struct varSettings {const char *name; REAL8 val, min, max;};
	
	struct varSettings setup[]=
	{
		{.name="time", .val=0.0, .min=-0.1073625, .max=0.1073625},
		{.name="m1", .val=16., .min=14.927715, .max=17.072285},
		{.name="m2", .val=7., .min=5.829675, .max=8.170325},
		{.name="distance", .val=50., .min=37.986000000000004, .max=62.013999999999996},
		{.name="inclination", .val=LAL_PI/2., .min=1.4054428267948966, .max=1.7361498267948965},
		{.name="phase", .val=LAL_PI, .min=2.8701521535897934, .max=3.413033153589793},
		{.name="polarisation", .val=LAL_PI/2., .min=1.3885563267948966, .max=1.7530363267948965},
		{.name="rightascension", .val=LAL_PI, .min=2.813050153589793, .max=3.4701351535897933},
		{.name="declination", .val=0., .min=-0.300699, .max=0.300699},
		{.name="a_spin1", .val=0.5, .min=0.3784565, .max=0.6215435},
		{.name="a_spin2", .val=0.5, .min=0.421869, .max=0.578131},
		{.name="theta_spin1", .val=LAL_PI/2., .min=1.3993998267948966, .max=1.7421928267948965},
		{.name="theta_spin2", .val=LAL_PI/2., .min=1.4086158267948965, .max=1.7329768267948966},
		{.name="phi_spin1", .val=LAL_PI, .min=2.781852653589793, .max=3.501332653589793},
		{.name="phi_spin2", .val=LAL_PI, .min=2.777215653589793, .max=3.5059696535897933},
		{.name="END", .val=0., .min=0., .max=0.}
	};

	while(strcmp("END",setup[i].name))
	{
        LALInferenceParamVaryType type=LALINFERENCE_PARAM_CIRCULAR;
        /* Check if it is to be fixed */
        for(j=0;j<N;j++) if(!strcmp(setup[i].name,strings[j])) {type=LALINFERENCE_PARAM_FIXED; printf("Fixing parameter %s\n",setup[i].name); break;}
		LALInferenceRegisterUniformVariableREAL8(state, model->params, setup[i].name, setup[i].val, setup[i].min, setup[i].max, type);
		i++;
	}

	return(model);
}


LALInferenceModel *LALInferenceInitModelReviewEvidence_bimod(LALInferenceRunState *state)
{
  ProcessParamsTable *commandLine=state->commandLine;
  ProcessParamsTable *ppt=NULL;
  char **strings=NULL;
  char *pinned_params=NULL;
  UINT4 N=0,i,j;
  if((ppt=LALInferenceGetProcParamVal(commandLine,"--pinparams"))){
    pinned_params=ppt->value;
    LALInferenceVariables tempParams;
    memset(&tempParams,0,sizeof(tempParams));
    LALInferenceParseCharacterOptionString(pinned_params,&strings,&N);
  }

  LALInferenceModel *model = XLALCalloc(1, sizeof(LALInferenceModel));
  model->params = XLALCalloc(1, sizeof(LALInferenceVariables));

  i=0;
  
  struct varSettings {const char *name; REAL8 val, min, max;};
  
  struct varSettings setup[]=
  {
    {.name="time", .val=0.05589, .min=-0.1373625, .max=0.2491425},
    {.name="m1", .val=16.857828, .min=14.927715, .max=18.787941},
    {.name="m2", .val=7.93626, .min=5.829675, .max=10.042845},
    {.name="distance", .val=34.6112, .min=12.986, .max=56.2364},
    {.name="inclination", .val=0.9176809634, .min=0.6200446634, .max=1.2153172634},
    {.name="phase", .val=1.7879487268, .min=1.2993558268, .max=2.2765416268},
    {.name="polarisation", .val=0.9311901634, .min=0.6031581634, .max=1.2592221634},
    {.name="rightascension", .val=1.8336303268, .min=1.2422538268, .max=2.4250068268},
    {.name="declination", .val=-0.5448389634, .min=-1.0860971634, .max=-0.0035807634},
    {.name="a_spin1", .val=0.2972348, .min=0.0784565, .max=0.5160131},
    {.name="a_spin2", .val=0.2625048, .min=0.121869, .max=0.4031406},
    {.name="theta_spin1", .val=0.9225153634, .min=0.6140016634, .max=1.2310290634},
    {.name="theta_spin2", .val=0.9151425634, .min=0.6232176634, .max=1.2070674634},
    {.name="phi_spin1", .val=1.8585883268, .min=1.2110563268, .max=2.5061203268},
    {.name="phi_spin2", .val=1.8622979268, .min=1.2064193268, .max=2.5181765268},
    {.name="END", .val=0., .min=0., .max=0.}
  };
  
  while(strcmp("END",setup[i].name))
  {
    LALInferenceParamVaryType type=LALINFERENCE_PARAM_CIRCULAR;
    /* Check if it is to be fixed */
    for(j=0;j<N;j++) if(!strcmp(setup[i].name,strings[j])) {type=LALINFERENCE_PARAM_FIXED; printf("Fixing parameter %s\n",setup[i].name); break;}
    LALInferenceRegisterUniformVariableREAL8(state, model->params, setup[i].name, setup[i].val, setup[i].min, setup[i].max, type);
    i++;
  }
  return(model);
}

LALInferenceModel *LALInferenceInitModelReviewEvidence_banana(LALInferenceRunState *state)
{
  ProcessParamsTable *commandLine=state->commandLine;
  ProcessParamsTable *ppt=NULL;
  char **strings=NULL;
  char *pinned_params=NULL;
  UINT4 N=0,i,j;
  if((ppt=LALInferenceGetProcParamVal(commandLine,"--pinparams"))){
    pinned_params=ppt->value;
    LALInferenceVariables tempParams;
    memset(&tempParams,0,sizeof(tempParams));
    LALInferenceParseCharacterOptionString(pinned_params,&strings,&N);
  }

  LALInferenceModel *model = XLALCalloc(1, sizeof(LALInferenceModel));
  model->params = XLALCalloc(1, sizeof(LALInferenceVariables));

  i=0;
  
  struct varSettings {const char *name; REAL8 val, min, max;};
  
  struct varSettings setup[]=
  {
    {.name="time", .val=0.0, .min=-2., .max=2.},
    {.name="m1", .val=16., .min=14., .max=18.},
    {.name="m2", .val=7., .min=5., .max=9.},
    {.name="distance", .val=50., .min=45., .max=55.},
    {.name="inclination", .val=LAL_PI/2., .min=-0.429203673, .max=3.570796327},
    {.name="phase", .val=LAL_PI, .min=1.141592654, .max=5.141592654},
    {.name="polarisation", .val=LAL_PI/2., .min=-0.429203673, .max=3.570796327},
    {.name="rightascension", .val=LAL_PI, .min=1.141592654, .max=5.141592654},
    {.name="declination", .val=0., .min=-2., .max=2.},
    {.name="a_spin1", .val=0.5, .min=-1.5, .max=2.5},
    {.name="a_spin2", .val=0.5, .min=-1.5, .max=2.5},
    {.name="theta_spin1", .val=LAL_PI/2., .min=-0.429203673, .max=3.570796327},
    {.name="theta_spin2", .val=LAL_PI/2., .min=-0.429203673, .max=3.570796327},
    {.name="phi_spin1", .val=LAL_PI, .min=1.141592654, .max=5.141592654},
    {.name="phi_spin2", .val=LAL_PI, .min=1.141592654, .max=5.141592654},
    {.name="END", .val=0., .min=0., .max=0.}
  };
  
  while(strcmp("END",setup[i].name))
  {
    LALInferenceParamVaryType type=LALINFERENCE_PARAM_CIRCULAR;
    /* Check if it is to be fixed */
    for(j=0;j<N;j++) if(!strcmp(setup[i].name,strings[j])) {type=LALINFERENCE_PARAM_FIXED; printf("Fixing parameter %s\n",setup[i].name); break;}
    LALInferenceRegisterUniformVariableREAL8(state, model->params, setup[i].name, setup[i].val, setup[i].min, setup[i].max, type);
    i++;
  }
  return(model);
}

static void print_flags_orders_warning(SimInspiralTable *injt, ProcessParamsTable *commline){

    /* If lalDebugLevel > 0, print information about:
     * 
     * - Eventual injection/template mismatch on phase and amplitude orders, as well as on waveFlags
     * - Those fiels being set only for injection or template
     * 
     **/
    XLALPrintWarning("\n");
    LALPNOrder PhaseOrder=-1;
    LALPNOrder AmpOrder=-1;
    LALSimInspiralSpinOrder default_spinO = LAL_SIM_INSPIRAL_SPIN_ORDER_ALL;
    LALSimInspiralTidalOrder default_tideO = LAL_SIM_INSPIRAL_TIDAL_ORDER_ALL;
    Approximant approx=NumApproximants;
    ProcessParamsTable *ppt=NULL;
    ProcessParamsTable *ppt_order=NULL;
    int errnum;
    ppt=LALInferenceGetProcParamVal(commline,"--approximant");
    if(ppt){
        approx=XLALGetApproximantFromString(ppt->value);
        ppt=LALInferenceGetProcParamVal(commline,"--order");
        if(ppt) PhaseOrder = XLALGetOrderFromString(ppt->value);
    }
    ppt=LALInferenceGetProcParamVal(commline,"--approx");
    if(ppt){
       approx=XLALGetApproximantFromString(ppt->value);
       XLAL_TRY(PhaseOrder = XLALGetOrderFromString(ppt->value),errnum);
       if( (int) PhaseOrder == XLAL_FAILURE || errnum) {
          XLALPrintWarning("WARNING: No phase order given.  Using maximum available order for the template.\n");
          PhaseOrder=-1;
        }
     }
     /* check approximant is given */
    if (approx==NumApproximants){
        approx=XLALGetApproximantFromString(injt->waveform);
        XLALPrintWarning("WARNING: You did not provide an approximant for the templates. Using value in injtable (%s), which might not what you want!\n",XLALGetStringFromApproximant(approx));
     }
    
    /* check inj/rec amporder */
    ppt=LALInferenceGetProcParamVal(commline,"--amporder");
    if(ppt) AmpOrder=atoi(ppt->value);
    ppt=LALInferenceGetProcParamVal(commline,"--ampOrder");
    if(ppt) AmpOrder = XLALGetOrderFromString(ppt->value);
    if(AmpOrder!=(LALPNOrder)injt->amp_order)
       XLALPrintWarning("WARNING: Injection specified amplitude order %i. Template will use  %i\n",
               injt->amp_order,AmpOrder);

    /* check inj/rec phase order */
    if(PhaseOrder!=(LALPNOrder)XLALGetOrderFromString(injt->waveform))
        XLALPrintWarning("WARNING: Injection specified phase order %i. Template will use %i\n",\
             XLALGetOrderFromString(injt->waveform),PhaseOrder);

    /* check inj/rec spinflag */
    ppt=LALInferenceGetProcParamVal(commline, "--spinOrder");
    ppt_order=LALInferenceGetProcParamVal(commline, "--inj-spinOrder");
    if (ppt && ppt_order){
       if (!(atoi(ppt->value)== atoi(ppt_order->value)))
            XLALPrintWarning("WARNING: Set different spin orders for injection (%i ) and template (%i) \n",atoi(ppt_order->value),atoi(ppt->value));       
    }
    else if (ppt || ppt_order){
        if (ppt)
            XLALPrintWarning("WARNING: You set the spin order only for the template (%i). Injection will use default value (%i). You can change that with --inj-spinOrder. \n",atoi(ppt->value),default_spinO);   
        else 
            XLALPrintWarning("WARNING: You set the spin order only for the injection (%i). Template will use default value (%i). You can change that with --spinOrder. \n",atoi(ppt_order->value),default_spinO);     }
    else
        XLALPrintWarning("WARNING: You did not set the spin order. Injection and template will use default values (%i). You change that using --inj-spinOrder (set injection value) and --spinOrder (set template value).\n",default_spinO);    
    /* check inj/rec tidal flag */
    ppt=LALInferenceGetProcParamVal(commline, "--tidalOrder");
    ppt_order=LALInferenceGetProcParamVal(commline, "--inj-tidalOrder");
    if (ppt && ppt_order){
        if (!(atoi(ppt->value)==atoi( ppt_order->value)))
            XLALPrintWarning("WARNING: Set different tidal orders for injection (%i ) and template (%i) \n",atoi(ppt_order->value),atoi(ppt->value));   
    }
    else if (ppt || ppt_order){
        if (ppt)
            XLALPrintWarning("WARNING: You set the tidal order only for the template (%d). Injection will use default value (%i). You can change that with --inj-tidalOrder. \n",atoi(ppt->value),default_tideO);        
        else 
            XLALPrintWarning("WARNING: You set the tidal order only for the injection (%i). Template will use default value (%i). You can  change that with --tidalOrder\n",atoi(ppt_order->value),default_tideO);
        }
    else
       XLALPrintWarning("WARNING: You did not set the tidal order. Injection and template will use default values (%i). You change that using --inj-tidalOrder (set injection value) and --tidalOrder (set template value).\n",default_tideO); 
    return;    
}

void LALInferenceCheckOptionsConsistency(ProcessParamsTable *commandLine)

{ /*
  Go through options and check for possible errors and inconsistencies (e.g. seglen < 0 )
  
  */
  
  ProcessParamsTable *ppt=NULL,*ppt2=NULL;
  REAL8 tmp=0.0;
  INT4 itmp=0;
  
  ppt=LALInferenceGetProcParamVal(commandLine,"--help");
  if (ppt)
    return;
    
  // Check PSDlength > 0
  ppt=LALInferenceGetProcParamVal(commandLine,"--psdlength");
  if(!ppt) ppt=LALInferenceGetProcParamVal(commandLine,"--PSDlength");
  tmp=atof(ppt->value);
  if (tmp<0.0){
    fprintf(stderr,"ERROR: PSD length must be positive. Exiting...\n");
    exit(1);
  }
  // Check seglen > 0
  REAL8 seglen=0.;
  ppt=LALInferenceGetProcParamVal(commandLine,"--seglen");
  if (!ppt){
    XLALPrintError("Must provide segment length with --seglen. Exiting...");
    exit(1);
  }
  else seglen=atof(ppt->value);
  
  tmp=atof(ppt->value);
  if (tmp<0.0){
    fprintf(stderr,"ERROR: seglen must be positive. Exiting...\n");
    exit(1);
  }
  REAL8 timeSkipStart=0.;
  REAL8 timeSkipEnd=0.;
  if((ppt=LALInferenceGetProcParamVal(commandLine,"--time-pad-start")))
     timeSkipStart=atof(ppt->value);
  if((ppt=LALInferenceGetProcParamVal(commandLine,"--time-pad-end")))
     timeSkipEnd=atof(ppt->value);
  if(timeSkipStart+timeSkipEnd > seglen)
  {
    fprintf(stderr,"ERROR: --time-pad-start + --time-pad-end is greater than --seglen!");
    exit(1);
  }
     
  /* Flags consistency */
  ppt=LALInferenceGetProcParamVal(commandLine,"--disable-spin");
  ppt2=LALInferenceGetProcParamVal(commandLine,"--noSpin");
  if (ppt || ppt2){
    ppt2=LALInferenceGetProcParamVal(commandLine,"--spinO");
    if (ppt2){
      itmp=atoi(ppt2->value);
      if (itmp>0 || itmp==-1)
        XLALPrintWarning("--spinO > 0 or -1 will be ignored due to --disable-spin. If you want to include spin terms in the template, remove --disable-spin\n");
        exit(1);
      }
    if (!ppt2){
      XLALPrintWarning("--spinO defaulted to -1. This will be ignored due to --disable-spin. If you want to include spin terms in the template, remove --disable-spin\n");
      }
    ppt=LALInferenceGetProcParamVal(commandLine, "--spinAligned");
    ppt2=LALInferenceGetProcParamVal(commandLine,"--aligned-spin");
    if (ppt|| ppt2){
      fprintf(stderr,"--aligned-spin and --disable-spin are incompatible options. Exiting\n");
      exit(1);
    }
    ppt=LALInferenceGetProcParamVal(commandLine,"--singleSpin");
    if(ppt){
      fprintf(stderr,"--singleSpin and --disable-spin are incompatible options. Exiting\n");
      exit(1);
    }
  }
  
  /* lalinference_nest only checks */
  // Check live points
  ppt=LALInferenceGetProcParamVal(commandLine,"--nlive");
  if (ppt){
    itmp=atoi(ppt->value);
    if (itmp<0){
      fprintf(stderr,"ERROR: nlive must be positive. Exiting...\n");
      exit(1);
    }
    if (itmp<100){
      XLALPrintWarning("WARNING: Using %d live points. This is very little and may lead to unreliable results. Consider increasing.\n",itmp);
    }
    if (itmp>5000){
      XLALPrintWarning("WARNING: Using %d live points. This is a very large number and may lead to very long runs. Consider decreasing.\n",itmp);
    }
  }
  // Check nmcmc points
  ppt=LALInferenceGetProcParamVal(commandLine,"--nmcmc");
  if (ppt){
    itmp=atoi(ppt->value);
    if (itmp<0){
      fprintf(stderr,"ERROR: nmcmc must be positive (or omitted). Exiting...\n");
      exit(1);
    }
    if (itmp<100){
      XLALPrintWarning("WARNING: Using %d nmcmc. This is very little and may lead to unreliable results. Consider increasing.\n",itmp);
    }
  }

  /* Ensure that the user is not trying to marginalise the likelihood
     in an inconsistent way */
  if (LALInferenceGetProcParamVal(commandLine, "--margtime") && LALInferenceGetProcParamVal(commandLine, "--margphi")) {
    fprintf(stderr, "ERROR: trying to separately marginalise in time and phase.  Use '--margtimephi' instead");
    exit(1);
  }

  if (LALInferenceGetProcParamVal(commandLine, "--margtimephi") && LALInferenceGetProcParamVal(commandLine, "--margtime")) {
    fprintf(stderr, "ERROR: cannot marginalise in time and phi and separately time.  Pick either '--margtimephi' OR '--margtime'");
    exit(1);
  }

  if (LALInferenceGetProcParamVal(commandLine, "--margtimephi") && LALInferenceGetProcParamVal(commandLine, "--margphi")) {
    fprintf(stderr, "ERROR: cannot marginalise in time and phi and separately in phi.  Pick either '--margtimephi' OR '--margtime'");
    exit(1);
  }
  
  return;
}

void LALInferenceInitSpinVariables(LALInferenceRunState *state, LALInferenceModel *model){


  LALStatus status;
  memset(&status,0,sizeof(status));

  ProcessParamsTable *commandLine=state->commandLine;
  ProcessParamsTable *ppt=NULL;

  Approximant approx= *(Approximant*) LALInferenceGetVariable(model->params, "LAL_APPROXIMANT");

  REAL8 a1min=0.0,a1max=1.0;
  REAL8 a2min=0.0,a2max=1.0;
  REAL8 tilt1min=0.0,tilt1max=LAL_PI;
  REAL8 tilt2min=0.0,tilt2max=LAL_PI;
  REAL8 phi12min=0.0,phi12max=LAL_TWOPI;
  REAL8 phiJLmin=0.0,phiJLmax=LAL_TWOPI;

  /* Default to precessing spins */
  UINT4 spinAligned=0;
  UINT4 singleSpin=0;
  UINT4 noSpin=0;

  /* Let's first check that the user asked, then we check the approximant can make it happen */
  /* Check for spin disabled */
  ppt=LALInferenceGetProcParamVal(commandLine, "--noSpin");
  if (!ppt) ppt=LALInferenceGetProcParamVal(commandLine,"--disable-spin");
  if (ppt) noSpin=1;

  /* Check for aligned spin */
  ppt=LALInferenceGetProcParamVal(commandLine, "--spinAligned");
  if (!ppt) ppt=LALInferenceGetProcParamVal(commandLine,"--aligned-spin");
  if(ppt)
    spinAligned=1;

  /* Check for single spin */
  ppt=LALInferenceGetProcParamVal(commandLine,"--singleSpin");
  if(ppt){
    singleSpin=1;
  }

  SpinSupport spin_support=XLALSimInspiralGetSpinSupportFromApproximant(approx);
  LALSimInspiralFrameAxis frame_axis=LAL_SIM_INSPIRAL_FRAME_AXIS_VIEW;

  /* Now check what the approx can do and eventually change user's choices to comply.
   * Also change the reference frame -- For the moment use default as the corresponding patch to LALSimulation has not been finished yet */
  if (spin_support==LAL_SIM_INSPIRAL_SPINLESS)
    noSpin=1;
  else if (spin_support==LAL_SIM_INSPIRAL_SINGLESPIN)
    singleSpin=1;
  else if (spin_support==LAL_SIM_INSPIRAL_ALIGNEDSPIN){
    spinAligned=1;
    /* Restore this line when LALSim has routine to convert frames:
     * frame_axis= LAL_SIM_INSPIRAL_FRAME_AXIS_ORBITAL_L;
     */
  }

  /* Add the frame to waveFlagas */
  XLALSimInspiralSetFrameAxis(model->waveFlags,frame_axis);

  if (spinAligned){
  /* If spin aligned the magnitude is in the range [-1,1] */
    a1min=-1.0;
    a2min=-1.0;
  }

  /* IMRPhenomP only supports spins up to 0.9 and q > 1/20. Set prior consequently*/
  if (approx==IMRPhenomP && (a1max>0.9 || a2max>0.9)){
    a1max=0.9;
    a2max=0.9;
    if (spinAligned){
      a1min=-0.9;
      a2min=-0.9;
      }
    XLALPrintWarning("WARNING: IMRPhenomP only supports spin magnitude up to 0.9. Changing the a1max=a2max=0.9.\n");
  }

  /* Start with parameters that are free (or pinned if the user wants so). The if...else below may force some of them to be fixed or ignore some of them, depending on the spin configuration*/
  LALInferenceParamVaryType tilt1Vary = LALINFERENCE_PARAM_LINEAR;
  LALInferenceParamVaryType tilt2Vary = LALINFERENCE_PARAM_LINEAR;
  LALInferenceParamVaryType phi12Vary = LALINFERENCE_PARAM_CIRCULAR;
  LALInferenceParamVaryType spin1Vary = LALINFERENCE_PARAM_LINEAR;
  LALInferenceParamVaryType spin2Vary = LALINFERENCE_PARAM_LINEAR;
  LALInferenceParamVaryType phiJLVary = LALINFERENCE_PARAM_CIRCULAR;

  /* Add parameters depending on the values of noSpin, singleSpin and spinAligned
   * noSpin -> add nothing
   * spinAligned -> add a_spin1 and a_spin2 (if the approximant is spin aligned only use the names spin1,spin1 instead)
   * singleSpin -> add a_spin1, tilt_spin1, phi_JL
   * singleSpin+spinAligned -> add a_spin1
   * otherwise -> add everything */
   /* Note: To get spin aligned is sufficient to not add the spin angles because LALInferenceTemplate will default to aligned spin if it doesn't find spin angle params in model->params. */
  if (!noSpin){
    LALInferenceRegisterUniformVariableREAL8(state, model->params, spin_support==LAL_SIM_INSPIRAL_ALIGNEDSPIN?"spin1":"a_spin1", 0.0, a1min, a1max,spin1Vary);
    if (!singleSpin)
      LALInferenceRegisterUniformVariableREAL8(state, model->params, spin_support==LAL_SIM_INSPIRAL_ALIGNEDSPIN?"spin2":"a_spin2", 0.0, a2min, a2max,spin2Vary);
    if (!spinAligned){
      LALInferenceRegisterUniformVariableREAL8(state, model->params, "phi_jl", 0.0, phiJLmin,  phiJLmax, phiJLVary);
      LALInferenceRegisterUniformVariableREAL8(state, model->params, "tilt_spin1", 0.0, tilt1min,tilt1max,tilt1Vary);
      if (!singleSpin){
        LALInferenceRegisterUniformVariableREAL8(state, model->params, "tilt_spin2", 0.0, tilt2min,tilt2max,tilt2Vary);
        LALInferenceRegisterUniformVariableREAL8(state, model->params, "phi12", 0.0, phi12min,phi12max,phi12Vary);
      }
    }
  }

  /* Print to stdout what will be used */
  if (noSpin)
    fprintf(stdout,"Templates will run without spins\n");
  else{
    if (spinAligned && singleSpin)
      fprintf(stdout,"Templates will run with spin 1 aligned to L \n");
    if (spinAligned && !singleSpin)
      fprintf(stdout,"Templates will run with spins aligned to L \n");
    if (!spinAligned && singleSpin)
      fprintf(stdout,"Templates will run with precessing spin 1 \n");
    if (!spinAligned && !singleSpin)
      fprintf(stdout,"Templates will run with precessing spins \n");
  }
}

void LALInferenceInitMassVariables(LALInferenceRunState *state){

  LALStatus status;
  memset(&status,0,sizeof(status));

  ProcessParamsTable *commandLine=state->commandLine;
  ProcessParamsTable *ppt=NULL;
  LALInferenceVariables *priorArgs=state->priorArgs;

  REAL8 mMin=1.0,mMax=30.0;
  REAL8 MTotMax=35.0;
  REAL8 MTotMin=2.0;
  
  /* Over-ride component masses */
  ppt=LALInferenceGetProcParamVal(commandLine,"--comp-min");
  //if(!ppt) ppt=LALInferenceGetProcParamVal(commandLine,"--compmin");
  if(ppt)	mMin=atof(ppt->value);
  
  ppt=LALInferenceGetProcParamVal(commandLine,"--comp-max");
  //if(!ppt) ppt=LALInferenceGetProcParamVal(commandLine,"--compmax");
  if(ppt)	mMax=atof(ppt->value);
  
  ppt=LALInferenceGetProcParamVal(commandLine,"--mtotal-max");
  //if(!ppt) ppt=LALInferenceGetProcParamVal(commandLine,"--mtotalmax");
  if(ppt)	MTotMax=atof(ppt->value);

  ppt=LALInferenceGetProcParamVal(commandLine,"--mtotal-min");
  //if(!ppt) ppt=LALInferenceGetProcParamVal(commandLine,"--mtotalmin");
  if(ppt)	MTotMin=atof(ppt->value);

  LALInferenceAddVariable(priorArgs,"component_min",&mMin,LALINFERENCE_REAL8_t,LALINFERENCE_PARAM_FIXED);
  LALInferenceAddVariable(priorArgs,"component_max",&mMax,LALINFERENCE_REAL8_t,LALINFERENCE_PARAM_FIXED);
  LALInferenceAddVariable(priorArgs,"MTotMax",&MTotMax,LALINFERENCE_REAL8_t,LALINFERENCE_PARAM_FIXED);
  LALInferenceAddVariable(priorArgs,"MTotMin",&MTotMin,LALINFERENCE_REAL8_t,LALINFERENCE_PARAM_FIXED);

  return;

}

void LALInferenceCheckApproximantNeeds(LALInferenceRunState *state,Approximant approx){

  REAL8 min,max;
  UINT4 q=0;

  if (LALInferenceCheckVariable(state->priorArgs,"q")){
    LALInferenceGetMinMaxPrior(state->priorArgs, "q", &min, &max);
    q=1;
  }
  else if (LALInferenceCheckVariable(state->priorArgs,"eta"))
    LALInferenceGetMinMaxPrior(state->priorArgs, "eta", &min, &max);
  
  /* IMRPhenomP only supports q > 1/10. Set prior consequently  */
  if (q==1 && approx==IMRPhenomP && min<1./10.){
    min=1.0/10.;
    LALInferenceRemoveVariable(state->priorArgs,"q-min");
    LALInferenceAddVariable(state->priorArgs,"q-min",&min,LALINFERENCE_REAL8_t,LALINFERENCE_PARAM_FIXED);
    XLALPrintWarning("WARNING: IMRPhenomP only supports mass ratios up to 10 ( suggested max: 4). Changing the min prior for q to 1/10\n");
  }
  if (q==0 && approx==IMRPhenomP && min<0.08264462810){
     min=0.08264462810;  //(that is eta for a 1-10 system)
     LALInferenceRemoveVariable(state->priorArgs,"eta-min");
     LALInferenceAddVariable(state->priorArgs,"eta-min",&min,LALINFERENCE_REAL8_t,LALINFERENCE_PARAM_FIXED);
     XLALPrintWarning("WARNING: IMRPhenomP only supports mass ratios up to 10 ( suggested max: 4). Changing the min prior for eta to 0.083\n");
  }

  (void) max;
  return;
}<|MERGE_RESOLUTION|>--- conflicted
+++ resolved
@@ -394,23 +394,8 @@
                ------------------------------------------------------------------------------------------------------------------\n\
                --- Fix Parameters ----------------------------------------------------------------------------------------------\n\
                ------------------------------------------------------------------------------------------------------------------\n\
-<<<<<<< HEAD
-               (--fix-chirpmass)                        Do not allow chirpmass to vary.\n\
-               (--fix-massratio, --fix-asym_massratio)  Do not allow mass ratio to vary.\n\
-               (--fix-phase)                            Do not allow phase to vary.\n\
-               (--fix-inclination)                      Do not allow inclination to vary.\n\
-               (--fix-distance)                         Do not allow distance to vary.\n\
-               (--fix-rightascension)                   Do not allow RA to vary.\n\
-               (--fix-declination)                      Do not allow declination to vary.\n\
-               (--fix-polarisation)                     Do not allow polarisation to vary.\n\
-               (--fix-a_spin1, --fix-a_spin2)           Do not allow spin magnitude to vary (for mass1 and 2 respectively).\n\
-               (--fix-theta_spin1, --fix-theta_spin2)   Do not allow spin colatitude to vary.\n\
-               (--fix-phi_spin1, --fix-phi_spin2)       Do not allow spin 1 longitude to vary.\n\
-               (--fix-time)                             Do not allow coalescence time to vary.\n\
-               (--fix-lambda1, --fix-lambda2)           Do not allow lambda EOS parameters for component masses to vary.\n\
-               (--fix-lambdaT, --fix-dLambdaT)          Do not allow reparameterized EOS parameters to vary (needs --tidalT).\n\
-               (--varyFlow, --flowMin, --flowMax)       Allow the lower frequency bound of integration to vary in given range.\n\
-               (--pinparams)                            List of parameters to set to injected values [mchirp,asym_massratio,etc].\n\
+               You can generally fix a parameter to be fixed to a given values by using both --paramname VALUE and --fix-paramname\n\
+               where the known names have been listed above\n\
                ------------------------------------------------------------------------------------------------------------------\n\
                --- Spline Calibration Model -------------------------------------------------------------------------------------\n\
                ------------------------------------------------------------------------------------------------------------------\n\
@@ -418,10 +403,6 @@
                (--spline-calibration-nodes N)           Set the number of spline nodes per detector (default 5)\n\
                (--spline-calibration-amp-uncertainty X) Set the prior on relative amplitude uncertainty (default 0.1)\n\
                (--spline-calibration-phase-uncertainty X) Set the prior on phase uncertanity in degrees (default 5)\n";
-=======
-               You can generally fix a parameter to be fixed to a given values by using both --paramname VALUE and --fix-paramname\n\
-               where the known names have been listed above\n";
->>>>>>> ebda9bc7
 
 
   /* Print command line arguments if state was not allocated */
@@ -1060,17 +1041,9 @@
   LALInferenceAddVariable(model->params, "removeLinesFlag", &lines_flag, LALINFERENCE_UINT4_t, LALINFERENCE_PARAM_FIXED);
   if(LALInferenceGetProcParamVal(commandLine, "--glitchFit")) LALInferenceInitGlitchVariables(state, model->params);
 
-<<<<<<< HEAD
   /* Handle, if present, requests for calibration parameters. */
   LALInferenceInitSplineCalibrationVariables(state, model->params);
 
-  UINT4 signal_flag=1;
-  ppt = LALInferenceGetProcParamVal(commandLine, "--noiseonly");
-  if(ppt)signal_flag=0;
-  LALInferenceAddVariable(model->params, "signalModelFlag", &signal_flag,  LALINFERENCE_INT4_t,  LALINFERENCE_PARAM_FIXED);
-
-=======
->>>>>>> ebda9bc7
   //Only add waveform parameters to model if needed
   if(signal_flag)
   {
