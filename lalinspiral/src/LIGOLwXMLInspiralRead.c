/*
 * LIGOLwXMLInspiralRead.c
 *
 * This program is free software; you can redistribute it and/or modify it
 * under the terms of the GNU General Public License as published by the
 * Free Software Foundation; either version 2 of the License, or (at your
 * option) any later version.
 *
 * This program is distributed in the hope that it will be useful, but
 * WITHOUT ANY WARRANTY; without even the implied warranty of
 * MERCHANTABILITY or FITNESS FOR A PARTICULAR PURPOSE.  See the GNU
 * General Public License for more details.
 *
 * You should have received a copy of the GNU General Public License along
 * with with program; see the file COPYING. If not, write to the Free
 * Software Foundation, Inc., 59 Temple Place, Suite 330, Boston, MA
 * 02111-1307  USA
 */

#include <lal/LIGOMetadataTables.h>
#include <lal/LIGOLwXMLInspiralRead.h>


#define XLAL_CLOBBER_EVENTS \
  while ( eventHead ); \
{ \
  thisEvent = eventHead; \
  eventHead = (eventHead)->next; \
  LALFree( thisEvent ); \
  thisEvent = NULL; \
}


MultiInspiralTable    * XLALMultiInspiralTableFromLIGOLw (
    CHAR               *fileName
    )

{
  static const char   *func = "XLALMultiInspiralTableFromLIGOLw";
  int                                   i, j, nrows;
  int                                   mioStatus=0;
  MultiInspiralTable                   *thisEvent = NULL;
  MultiInspiralTable                   *eventHead = NULL;
  struct MetaioParseEnvironment         parseEnv;
  const  MetaioParseEnv                 env = &parseEnv;
  MetaTableDirectory                   *tableDir = NULL;

  /* open the multi_inspiral XML file */
  mioStatus = MetaioOpenTable( env, fileName, "multi_inspiral" );
  if ( mioStatus )
  {
    XLAL_ERROR_NULL( func, XLAL_EIO );
  }

  /* create table directory to find columns in file*/
  tableDir = XLALCreateMetaTableDir(env, multi_inspiral_table);

  /* loop over the rows in the file */
  i = nrows = 0;
  while ( (mioStatus = MetaioGetRow(env)) == 1 )
  {
    /* count the rows in the file */
    i++;
    /* allocate memory for the template we are about to read in */
    if ( ! eventHead )
    {
      thisEvent = eventHead = (MultiInspiralTable *)
        LALCalloc( 1, sizeof(MultiInspiralTable) );
    }
    else
    {
      thisEvent = thisEvent->next = (MultiInspiralTable *)
        LALCalloc( 1, sizeof(MultiInspiralTable) );
    }
    if ( ! thisEvent )
    {
      fprintf( stderr, "could not allocate multi inspiral event\n" );
      XLAL_CLOBBER_EVENTS;
      MetaioClose( env );
      XLAL_ERROR_NULL( func, XLAL_ENOMEM );
    }


    /* parse the contents of the row into the InspiralTemplate structure */
    for ( j = 0; tableDir[j].name; ++j )
    {
      enum METAIO_Type column_type = env->ligo_lw.table.col[tableDir[j].pos].data_type;
      REAL4 r4colData = env->ligo_lw.table.elt[tableDir[j].pos].data.real_4;
      REAL8 r8colData = env->ligo_lw.table.elt[tableDir[j].pos].data.real_8;
      INT4  i4colData = env->ligo_lw.table.elt[tableDir[j].pos].data.int_4s;

      if ( tableDir[j].idx == 0 )
      {
        snprintf( thisEvent->ifos, LIGOMETA_IFOS_MAX * sizeof(CHAR),
            "%s", env->ligo_lw.table.elt[tableDir[j].pos].data.lstring.data );
      }
      else if ( tableDir[j].idx == 1 )
      {
        snprintf( thisEvent->search, LIGOMETA_SEARCH_MAX * sizeof(CHAR),
            "%s", env->ligo_lw.table.elt[tableDir[j].pos].data.lstring.data );
      }
      else if ( tableDir[j].idx == 2 )
      {
        thisEvent->end_time.gpsSeconds = i4colData;
      }
      else if ( tableDir[j].idx == 3 )
      {
        thisEvent->end_time.gpsNanoSeconds = i4colData;
      }
      else if ( tableDir[j].idx == 4 )
      {
        thisEvent->end_time_gmst = r8colData;
      }
      else if ( tableDir[j].idx == 5 )
      {
        thisEvent->impulse_time.gpsSeconds = i4colData;
      }
      else if ( tableDir[j].idx == 6 )
      {
        thisEvent->impulse_time.gpsNanoSeconds = i4colData;
      }
      else if ( tableDir[j].idx == 7 )
      {
        thisEvent->amplitude = r4colData;
      }
      else if ( tableDir[j].idx == 8 )
      {
        thisEvent->distance = r4colData;
      }
      else if ( tableDir[j].idx == 9 )
      {
        thisEvent->eff_dist_h1 = r4colData;
      }
      else if ( tableDir[j].idx == 10 )
      {
        thisEvent->eff_dist_h2 = r4colData;
      }
      else if ( tableDir[j].idx == 11 )
      {
        thisEvent->eff_dist_l = r4colData;
      }
      else if ( tableDir[j].idx == 12 )
      {
        thisEvent->eff_dist_g = r4colData;
      }
      else if ( tableDir[j].idx == 13 )
      {
        thisEvent->eff_dist_t = r4colData;
      }
      else if ( tableDir[j].idx == 14 )
      {
        thisEvent->eff_dist_v = r4colData;
      }
      else if ( tableDir[j].idx == 15 )
      {
        thisEvent->eff_dist_h1h2 = r4colData;
      }
      else if ( tableDir[j].idx == 16 )
      {
        thisEvent->chi = r4colData;
      }
      else if ( tableDir[j].idx == 17 )
      {
        thisEvent->kappa = r4colData;
      }
      else if ( tableDir[j].idx == 18 )
      {
        thisEvent->coa_phase = r4colData;
      }
      else if ( tableDir[j].idx == 19 )
      {
        thisEvent->mass1 = r4colData;
      }
      else if ( tableDir[j].idx == 20 )
      {
        thisEvent->mass2 = r4colData;
      }
      else if ( tableDir[j].idx == 21 )
      {
        thisEvent->mchirp = r4colData;
      }
      else if ( tableDir[j].idx == 22 )
      {
        thisEvent->eta = r4colData;
      }
      else if ( tableDir[j].idx == 23 )
      {
        thisEvent->tau0 = r4colData;
      }
      else if ( tableDir[j].idx == 24 )
      {
        thisEvent->tau2 = r4colData;
      }
      else if ( tableDir[j].idx == 25 )
      {
        thisEvent->tau3 = r4colData;
      }
      else if ( tableDir[j].idx == 26 )
      {
        thisEvent->tau4 = r4colData;
      }
      else if ( tableDir[j].idx == 27 )
      {
        thisEvent->tau5 = r4colData;
      }
      else if ( tableDir[j].idx == 28 )
      {
        thisEvent->ttotal = r4colData;
      }
      else if ( tableDir[j].idx == 29 )
      {
        thisEvent->snr = r4colData;
      }
      else if ( tableDir[j].idx == 30 )
      {
        thisEvent->snr_dof = i4colData;
      }
      else if ( tableDir[j].idx == 31 )
      {
        thisEvent->chisq = r4colData;
      }
      else if ( tableDir[j].idx == 32 )
      {
        thisEvent->chisq_dof = i4colData;
      }
      else if ( tableDir[j].idx == 33 )
      {
        thisEvent->bank_chisq = r4colData;
      }
      else if ( tableDir[j].idx == 34 )
      {
        thisEvent->bank_chisq_dof = i4colData;
      }
      else if ( tableDir[j].idx == 35 )
      {
        thisEvent->cont_chisq = r4colData;
      }
      else if ( tableDir[j].idx == 36 )
      {
        thisEvent->cont_chisq_dof = i4colData;
      }
      else if ( tableDir[j].idx == 37 )
      {
        thisEvent->sigmasq_h1 = r8colData;
      }
      else if ( tableDir[j].idx == 38 )
      {
        thisEvent->sigmasq_h2 = r8colData;
      }
      else if ( tableDir[j].idx == 39 )
      {
        thisEvent->sigmasq_l = r8colData;
      }
      else if ( tableDir[j].idx == 40 )
      {
        thisEvent->sigmasq_g = r8colData;
      }
      else if ( tableDir[j].idx == 41 )
      {
        thisEvent->sigmasq_t = r8colData;
      }
      else if ( tableDir[j].idx == 42 )
      {
        thisEvent->sigmasq_v = r8colData;
      }
      else if ( tableDir[j].idx == 43 )
      {
        thisEvent->chisq_h1 = r4colData;
      }
      else if ( tableDir[j].idx == 44 )
      {
        thisEvent->chisq_h2 = r4colData;
      }
      else if ( tableDir[j].idx == 45 )
      {
        thisEvent->chisq_l = r4colData;
      }
      else if ( tableDir[j].idx == 46 )
      {
        thisEvent->chisq_g = r4colData;
      }
      else if ( tableDir[j].idx == 47 )
      {
        thisEvent->chisq_t = r4colData;
      }
      else if ( tableDir[j].idx == 48 )
      {
        thisEvent->chisq_v = r4colData;
      }
      else if ( tableDir[j].idx == 49 )
      {
        thisEvent->ra = r4colData;
      }
      else if ( tableDir[j].idx == 50 )
      {
        thisEvent->dec = r4colData;
      }
      else if ( tableDir[j].idx == 51 )
      {
        thisEvent->ligo_angle = r4colData;
      }
      else if ( tableDir[j].idx == 52 )
      {
        thisEvent->ligo_angle_sig = r4colData;
      }
      else if ( tableDir[j].idx == 53 )
      {
        thisEvent->inclination = r4colData;
      }
      else if ( tableDir[j].idx == 54 )
      {
        thisEvent->polarization = r4colData;
      }
      else if ( tableDir[j].idx == 55 )
      {
        thisEvent->null_statistic = r4colData;
      }
      else if ( tableDir[j].idx == 56 )
      {
        thisEvent->null_stat_h1h2 = r4colData;
      }
      else if ( tableDir[j].idx == 57 )
      {
        thisEvent->null_stat_degen = r4colData;
      }
      else if ( tableDir[j].idx == 58 )
      {
        if ( tableDir[j].pos > 0 )
        {
          INT8 i8colData;
          if ( column_type == METAIO_TYPE_INT_8S )
            i8colData = env->ligo_lw.table.elt[tableDir[j].pos].data.int_8s;
          else
          {
            i8colData = XLALLIGOLwParseIlwdChar(env, tableDir[j].pos, "multi_inspiral", "event_id");
            if ( i8colData < 0 )
              XLAL_ERROR_NULL( func, XLAL_EFUNC );
          }
          if ( i8colData )
          {
            thisEvent->event_id = LALCalloc( 1, sizeof(*thisEvent->event_id) );
            thisEvent->event_id->id = i8colData;
            thisEvent->event_id->multiInspiralTable = thisEvent;
          }
        }
      }
      else if ( tableDir[j].idx == 59 )
      {
        thisEvent->h1quad.re = r4colData;
      }
      else if ( tableDir[j].idx == 60 )
      {
        thisEvent->h1quad.im = r4colData;
      }
      else if ( tableDir[j].idx == 61 )
      {
        thisEvent->h2quad.re = r4colData;
      }
      else if ( tableDir[j].idx == 62 )
      {
        thisEvent->h2quad.im = r4colData;
      }
      else if ( tableDir[j].idx == 63 )
      {
        thisEvent->l1quad.re = r4colData;
      }
      else if ( tableDir[j].idx == 64 )
      {
        thisEvent->l1quad.im = r4colData;
      }
      else if ( tableDir[j].idx == 65 )
      {
        thisEvent->g1quad.re = r4colData;
      }
      else if ( tableDir[j].idx == 66 )
      {
        thisEvent->g1quad.im = r4colData;
      }
      else if ( tableDir[j].idx == 67 )
      {
        thisEvent->t1quad.re = r4colData;
      }
      else if ( tableDir[j].idx == 68 )
      {
        thisEvent->t1quad.im = r4colData;
      }
      else if ( tableDir[j].idx == 69 )
      {
        thisEvent->v1quad.re = r4colData;
      }
      else if ( tableDir[j].idx == 70 )
      {
        thisEvent->v1quad.im = r4colData;
      }
      else if ( tableDir[j].idx == 71 )
      {
        thisEvent->coh_snr_h1h2 = r4colData;
      }
      else if ( tableDir[j].idx == 72 )
      {
        thisEvent->cohSnrSqLocal = r4colData;
      }
      else if ( tableDir[j].idx == 73 )
      {
        thisEvent->autoCorrCohSq = r4colData;
      }
      else if ( tableDir[j].idx == 74 )
      {
        thisEvent->crossCorrCohSq = r4colData;
      }
      else if ( tableDir[j].idx == 75 )
      {
        thisEvent->autoCorrNullSq = r4colData;
      }
      else if ( tableDir[j].idx == 76 )
      {
        thisEvent->crossCorrNullSq = r4colData;
      }
      else if ( tableDir[j].idx == 77 )
      {
        thisEvent->ampMetricEigenVal1 = r8colData;
      }
      else if ( tableDir[j].idx == 78 )
      {
        thisEvent->ampMetricEigenVal2 = r8colData;
      }
      else
      {
        XLAL_CLOBBER_EVENTS;
        XLAL_ERROR_NULL( func, XLAL_EIO);
      }
    }
    /* count the number of triggers parsed */
    nrows++;
  }

  if ( mioStatus == -1 )
  {
    fprintf( stderr, "error parsing after row %d\n", i );
    XLAL_CLOBBER_EVENTS;
    MetaioClose( env );
    XLAL_ERROR_NULL( func, XLAL_EIO);
  }

  /* Normal exit */
  LALFree( tableDir );
  MetaioClose( env );

  return eventHead;
}

#undef XLAL_CLOBBER_EVENTS


/*
 *
 * LAL Functions
 *
 */


#define CLOBBER_EVENTS \
  while ( *eventHead ); \
{ \
  thisEvent = *eventHead; \
  *eventHead = (*eventHead)->next; \
  LALFree( thisEvent ); \
  thisEvent = NULL; \
}



int
LALSnglInspiralTableFromLIGOLw (
    SnglInspiralTable **eventHead,
    CHAR               *fileName,
    INT4                startEvent,
    INT4                stopEvent
    )

{
  int                                   i, j, nrows;
  int                                   mioStatus;
  SnglInspiralTable                    *thisEvent = NULL;
  struct MetaioParseEnvironment         parseEnv;
  const  MetaioParseEnv                 env = &parseEnv;
  MetaTableDirectory tableDir[] =
  {
    {"ifo",                     -1, 0},
    {"search",                  -1, 1},
    {"channel",                 -1, 2},
    {"end_time",                -1, 3},
    {"end_time_ns",             -1, 4},
    {"end_time_gmst",           -1, 5},
    {"impulse_time",            -1, 6},
    {"impulse_time_ns",         -1, 7},
    {"template_duration",       -1, 8},
    {"event_duration",          -1, 9},
    {"amplitude",               -1, 10},
    {"eff_distance",            -1, 11},
    {"coa_phase",               -1, 12},
    {"mass1",                   -1, 13},
    {"mass2",                   -1, 14},
    {"mchirp",                  -1, 15},
    {"mtotal",                  -1, 16},
    {"eta",                     -1, 17},
    {"tau0",                    -1, 18},
    {"tau2",                    -1, 19},
    {"tau3",                    -1, 20},
    {"tau4",                    -1, 21},
    {"tau5",                    -1, 22},
    {"ttotal",                  -1, 23},
    {"psi0",                    -1, 24},
    {"psi3",                    -1, 25},
    {"alpha",                   -1, 26},
    {"alpha1",                  -1, 27},
    {"alpha2",                  -1, 28},
    {"alpha3",                  -1, 29},
    {"alpha4",                  -1, 30},
    {"alpha5",                  -1, 31},
    {"alpha6",                  -1, 32},
    {"beta",                    -1, 33},
    {"f_final",                 -1, 34},
    {"snr",                     -1, 35},
    {"chisq",                   -1, 36},
    {"chisq_dof",               -1, 37},
    {"bank_chisq",                   -1, 38},
    {"bank_chisq_dof",               -1, 39},
    {"cont_chisq",                   -1, 40},
    {"cont_chisq_dof",               -1, 41},
    {"sigmasq",                 -1, 42},
    {"rsqveto_duration",        -1, 43},
    {"event_id",                -1, 44},
    {"Gamma0",                  -1, 45},
    {"Gamma1",                  -1, 46},
    {"Gamma2",                  -1, 47},
    {"Gamma3",                  -1, 48},
    {"Gamma4",                  -1, 49},
    {"Gamma5",                  -1, 50},
    {"Gamma6",                  -1, 51},
    {"Gamma7",                  -1, 52},
    {"Gamma8",                  -1, 53},
    {"Gamma9",                  -1, 54},
    {"kappa",                   -1, 55},
    {"chi",                     -1, 56},
    {NULL,                       0, 0}
  };

  /* check that the bank handle and pointer are vaid */
  if ( ! eventHead )
  {
    fprintf( stderr, "null pointer passed as handle to event list" );
    return -1;
  }
  if ( *eventHead )
  {
    fprintf( stderr, "non-null pointer passed as pointer to event list" );
    return -1;
  }

  /* open the sngl_inspiral table template bank file */
  mioStatus = MetaioOpenFile( env, fileName );
  if ( mioStatus )
  {
    MetaioAbort(env);
    MetaioClose(env);
    fprintf( stderr, "unable to open file %s\n", fileName );
    return -1;
  }

  /* open the sngl_inspiral table template bank file */
  mioStatus = MetaioOpenTableOnly( env, "sngl_inspiral" );
  if ( mioStatus )
  {
    MetaioAbort(env);
    MetaioClose(env);
    fprintf( stdout, "no sngl_inspiral table in file %s\n", fileName );
    return 0;
  }

  /* figure out the column positions of the template parameters */
  for ( i = 0; tableDir[i].name; ++i )
  {
    if ( (tableDir[i].pos = MetaioFindColumn( env, tableDir[i].name )) < 0
        &&  tableDir[i].idx != 39 )
    {
      fprintf( stderr, "unable to find column %s\n", tableDir[i].name );

      if ( ! strcmp(tableDir[i].name, "event_id") )
      {
        fprintf( stderr,
            "The event_id column is not populated, continuing anyway\n");
      }
      else if ( strstr(tableDir[i].name, "Gamma") )
      {
        fprintf( stderr,
            "The %s column is not populated, continuing anyway\n", tableDir[i].name);
      }
      else
      {
        MetaioClose(env);
        return -1;
      }
    }
  }

  /* loop over the rows in the file */
  i = nrows = 0;
  while ( (mioStatus = MetaioGetRow(env)) == 1 )
  {
    /* count the rows in the file */
    i++;

    /* stop parsing if we have reach the last row requested */
    if ( stopEvent > -1 && i > stopEvent )
    {
      break;
    }

    /* if we have reached the first requested row, parse the row */
    if ( i > startEvent )
    {
      /* allocate memory for the template we are about to read in */
      if ( ! *eventHead )
      {
        thisEvent = *eventHead = (SnglInspiralTable *)
          LALCalloc( 1, sizeof(SnglInspiralTable) );
      }
      else
      {
        thisEvent = thisEvent->next = (SnglInspiralTable *)
          LALCalloc( 1, sizeof(SnglInspiralTable) );
      }
      if ( ! thisEvent )
      {
        fprintf( stderr, "could not allocate inspiral template\n" );
        CLOBBER_EVENTS;
        MetaioClose( env );
        return -1;
      }

      /* parse the contents of the row into the InspiralTemplate structure */
      for ( j = 0; tableDir[j].name; ++j )
      {
        enum METAIO_Type column_type = env->ligo_lw.table.col[tableDir[j].pos].data_type;
        REAL4 r4colData = env->ligo_lw.table.elt[tableDir[j].pos].data.real_4;
        REAL8 r8colData = env->ligo_lw.table.elt[tableDir[j].pos].data.real_8;
        INT4  i4colData = env->ligo_lw.table.elt[tableDir[j].pos].data.int_4s;

        if ( tableDir[j].pos < 0 ) continue;

        if ( tableDir[j].idx == 0 )
        {
          snprintf( thisEvent->ifo, LIGOMETA_IFO_MAX * sizeof(CHAR),
              "%s", env->ligo_lw.table.elt[tableDir[j].pos].data.lstring.data );
        }
        else if ( tableDir[j].idx == 1 )
        {
          snprintf( thisEvent->search, LIGOMETA_SEARCH_MAX * sizeof(CHAR),
              "%s", env->ligo_lw.table.elt[tableDir[j].pos].data.lstring.data );
        }
        else if ( tableDir[j].idx == 2 )
        {
          snprintf( thisEvent->channel, LIGOMETA_CHANNEL_MAX * sizeof(CHAR),
              "%s", env->ligo_lw.table.elt[tableDir[j].pos].data.lstring.data );
        }
        else if ( tableDir[j].idx == 3 )
        {
          thisEvent->end_time.gpsSeconds = i4colData;
        }
        else if ( tableDir[j].idx == 4 )
        {
          thisEvent->end_time.gpsNanoSeconds = i4colData;
        }
        else if ( tableDir[j].idx == 5 )
        {
          thisEvent->end_time_gmst = r8colData;
        }
        else if ( tableDir[j].idx == 6 )
        {
          thisEvent->impulse_time.gpsSeconds = i4colData;
        }
        else if ( tableDir[j].idx == 7 )
        {
          thisEvent->impulse_time.gpsNanoSeconds = i4colData;
        }
        else if ( tableDir[j].idx == 8 )
        {
          thisEvent->template_duration = r8colData;
        }
        else if ( tableDir[j].idx == 9 )
        {
          thisEvent->event_duration = r8colData;
        }
        else if ( tableDir[j].idx == 10 )
        {
          thisEvent->amplitude = r4colData;
        }
        else if ( tableDir[j].idx == 11 )
        {
          thisEvent->eff_distance = r4colData;
        }
        else if ( tableDir[j].idx == 12 )
        {
          thisEvent->coa_phase = r4colData;
        }
        else if ( tableDir[j].idx == 13 )
        {
          thisEvent->mass1 = r4colData;
        }
        else if ( tableDir[j].idx == 14 )
        {
          thisEvent->mass2 = r4colData;
        }
        else if ( tableDir[j].idx == 15 )
        {
          thisEvent->mchirp = r4colData;
        }
        else if ( tableDir[j].idx == 16 )
        {
          thisEvent->mtotal = r4colData;
        }
        else if ( tableDir[j].idx == 17 )
        {
          thisEvent->eta = r4colData;
        }
        else if ( tableDir[j].idx == 18 )
        {
          thisEvent->tau0 = r4colData;
        }
        else if ( tableDir[j].idx == 19 )
        {
          thisEvent->tau2 = r4colData;
        }
        else if ( tableDir[j].idx == 20 )
        {
          thisEvent->tau3 = r4colData;
        }
        else if ( tableDir[j].idx == 21 )
        {
          thisEvent->tau4 = r4colData;
        }
        else if ( tableDir[j].idx == 22 )
        {
          thisEvent->tau5 = r4colData;
        }
        else if ( tableDir[j].idx == 23 )
        {
          thisEvent->ttotal = r4colData;
        }
        else if ( tableDir[j].idx == 24 )
        {
          thisEvent->psi0 = r4colData;
        }
        else if ( tableDir[j].idx == 25 )
        {
          thisEvent->psi3 = r4colData;
        }
        else if ( tableDir[j].idx == 26 )
        {
          thisEvent->alpha = r4colData;
        }
        else if ( tableDir[j].idx == 27 )
        {
          thisEvent->alpha1 = r4colData;
        }
        else if ( tableDir[j].idx == 28 )
        {
          thisEvent->alpha2 = r4colData;
        }
        else if ( tableDir[j].idx == 29 )
        {
          thisEvent->alpha3 = r4colData;
        }
        else if ( tableDir[j].idx == 30 )
        {
          thisEvent->alpha4 = r4colData;
        }
        else if ( tableDir[j].idx == 31 )
        {
          thisEvent->alpha5 = r4colData;
        }
        else if ( tableDir[j].idx == 32 )
        {
          thisEvent->alpha6 = r4colData;
        }
        else if ( tableDir[j].idx == 33 )
        {
          thisEvent->beta = r4colData;
        }
        else if ( tableDir[j].idx == 34 )
        {
          thisEvent->f_final = r4colData;
        }
        else if ( tableDir[j].idx == 35 )
        {
          thisEvent->snr = r4colData;
        }
        else if ( tableDir[j].idx == 36 )
        {
          thisEvent->chisq = r4colData;
        }
        else if ( tableDir[j].idx == 37 )
        {
          thisEvent->chisq_dof = i4colData;
        }
        else if ( tableDir[j].idx == 38 )
        {
          thisEvent->bank_chisq = r4colData;
        }
        else if ( tableDir[j].idx == 39 )
        {
          thisEvent->bank_chisq_dof = i4colData;
        }
        else if ( tableDir[j].idx == 40 )
        {
          thisEvent->cont_chisq = r4colData;
        }
        else if ( tableDir[j].idx == 41 )
        {
          thisEvent->cont_chisq_dof = i4colData;
        }
        else if ( tableDir[j].idx == 42 )
        {
          thisEvent->sigmasq = r8colData;
        }
        else if ( tableDir[j].idx == 43 )
        {
          thisEvent->rsqveto_duration = r4colData;
        }
        else if ( tableDir[j].idx == 44 )
        {
          if ( tableDir[j].pos > 0 )
          {
            INT8 i8colData;
            if ( column_type == METAIO_TYPE_INT_8S )
              i8colData = env->ligo_lw.table.elt[tableDir[j].pos].data.int_8s;
            else
            {
              i8colData = XLALLIGOLwParseIlwdChar(env, tableDir[j].pos, "sngl_inspiral", "event_id");
              if ( i8colData < 0 )
                return -1;
            }
            if ( i8colData )
            {
              thisEvent->event_id = LALCalloc( 1, sizeof(*thisEvent->event_id) );
              thisEvent->event_id->id = i8colData;
              thisEvent->event_id->snglInspiralTable = thisEvent;
            }
          }
        }
        else if ( tableDir[j].idx == 45 )
        {
          thisEvent->Gamma[0] = r4colData;
        }
        else if ( tableDir[j].idx == 46 )
        {
          thisEvent->Gamma[1] = r4colData;
        }
        else if ( tableDir[j].idx == 47 )
        {
          thisEvent->Gamma[2] = r4colData;
        }
        else if ( tableDir[j].idx == 48 )
        {
          thisEvent->Gamma[3] = r4colData;
        }
        else if ( tableDir[j].idx == 49 )
        {
          thisEvent->Gamma[4] = r4colData;
        }
        else if ( tableDir[j].idx == 50 )
        {
          thisEvent->Gamma[5] = r4colData;
        }
        else if ( tableDir[j].idx == 51 )
        {
          thisEvent->Gamma[6] = r4colData;
        }
        else if ( tableDir[j].idx == 52 )
        {
          thisEvent->Gamma[7] = r4colData;
        }
        else if ( tableDir[j].idx == 53 )
        {
          thisEvent->Gamma[8] = r4colData;
        }
        else if ( tableDir[j].idx == 54 )
        {
          thisEvent->Gamma[9] = r4colData;
        }
        else if ( tableDir[j].idx == 55 )
        {
          thisEvent->kappa = r4colData;
        }
        else if ( tableDir[j].idx == 56 )
        {
          thisEvent->chi = r4colData;
        }
        else
        {
          CLOBBER_EVENTS;
          fprintf( stderr, "unknown column while parsing sngl_inspiral\n" );
          return -1;
        }
      }

      /* count the number of template parsed */
      nrows++;
    }
  }

  if ( mioStatus == -1 )
  {
    fprintf( stderr, "error parsing after row %d\n", i );
    CLOBBER_EVENTS;
    MetaioClose( env );
    return -1;
  }

  /* we have sucesfully parsed temples */
  MetaioClose( env );
  return nrows;
}

#undef CLOBBER_EVENTS

#define CLOBBER_BANK \
  while ( *bankHead ); \
{ \
  thisTmplt = *bankHead; \
  *bankHead = (*bankHead)->next; \
  LALFree( thisTmplt ); \
  thisTmplt = NULL; \
}


int
InspiralTmpltBankFromLIGOLw (
    InspiralTemplate  **bankHead,
    const CHAR         *fileName,
    INT4                startTmplt,
    INT4                stopTmplt
    )

{
  int                                   i, j, nrows;
  int                                   mioStatus;
  InspiralTemplate                     *thisTmplt = NULL;
  struct MetaioParseEnvironment         parseEnv;
  const  MetaioParseEnv                 env = &parseEnv;
  int   pParParam;
  int   pParValue;
  REAL4 minMatch = 0;
  MetaTableDirectory tableDir[] =
  {
    {"mass1",   -1, 0},
    {"mass2",   -1, 1},
    {"mchirp",  -1, 2},
    {"eta",     -1, 3},
    {"tau0",    -1, 4},
    {"tau2",    -1, 5},
    {"tau3",    -1, 6},
    {"tau4",    -1, 7},
    {"tau5",    -1, 8},
    {"ttotal",  -1, 9},
    {"psi0",    -1, 10},
    {"psi3",    -1, 11},
    {"beta",    -1, 12},
    {"f_final", -1, 13},
    {"end_time", -1, 14},
    {"end_time_ns", -1, 15},
    {"event_id", -1, 16},
    {"ifo", -1, 17},
    {"Gamma0", -1, 18},
    {"Gamma1", -1, 19},
    {"Gamma2", -1, 20},
    {"Gamma3", -1, 21},
    {"Gamma4", -1, 22},
    {"Gamma5", -1, 23},
    {"Gamma6", -1, 24},
    {"Gamma7", -1, 25},
    {"Gamma8", -1, 26},
    {"Gamma9", -1, 27},
    {"kappa", -1, 28},
    {"chi", -1, 29},
    {NULL,      0, 0}
  };

  /* check that the bank handle and pointer are vaid */
  if ( ! bankHead )
  {
    fprintf( stderr, "null pointer passed as handle to template bank" );
    return -1;
  }
  if ( *bankHead )
  {
    fprintf( stderr, "non-null pointer passed as pointer to template bank" );
    return -1;
  }


  /* open the procress_params table from the bank file */
  mioStatus = MetaioOpenTable( env, fileName, "process_params" );
  if ( mioStatus )
  {
    fprintf( stderr, "error opening process_params table from file %s\n",
        fileName );
    return -1;
  }

  /* figure out where the param and value columns are */
  if ( (pParParam = MetaioFindColumn( env, "param" )) < 0 )
  {
    fprintf( stderr, "unable to find column param in process_params\n" );
    MetaioClose(env);
    return -1;
  }
  if ( (pParValue = MetaioFindColumn( env, "value" )) < 0 )
  {
    fprintf( stderr, "unable to find column value in process_params\n" );
    MetaioClose(env);
    return -1;
  }

  /* get the minimal match of the bank from the process params */
  while ( (mioStatus = MetaioGetRow(env)) == 1 )
  {
    if ( ! strcmp( env->ligo_lw.table.elt[pParParam].data.lstring.data,
          "--minimal-match" ) )
    {
      minMatch = (REAL4)
        atof( env->ligo_lw.table.elt[pParValue].data.lstring.data );
    }
  }

  MetaioClose( env );

  /* open the sngl_inspiral table template bank file */
  mioStatus = MetaioOpenTable( env, fileName, "sngl_inspiral" );
  if ( mioStatus )
  {
    fprintf( stdout, "no sngl_inspiral table in file %s\n", fileName );
    return 0;
  }

  /* figure out the column positions of the template parameters */
  for ( i = 0; tableDir[i].name; ++i )
  {
    if ( (tableDir[i].pos = MetaioFindColumn( env, tableDir[i].name )) < 0 )
    {
      fprintf( stderr, "unable to find column %s\n", tableDir[i].name );

      if ( ! strcmp(tableDir[i].name, "event_id") )
      {
        fprintf( stderr,
            "The event_id column is not populated, continuing anyway\n");
      }
      else if ( strstr(tableDir[i].name, "Gamma") )
      {
        fprintf( stderr,
            "The %s column is not populated, continuing anyway\n", tableDir[i].name);
      }
      else
      {
        MetaioClose(env);
        return -1;
      }
    }
  }

  /* loop over the rows in the file */
  i = nrows = 0;
  while ( (mioStatus = MetaioGetRow(env)) == 1 )
  {
    /* count the rows in the file */
    i++;

    /* stop parsing if we have reach the last row requested */
    if ( stopTmplt > -1 && i > stopTmplt )
    {
      break;
    }

    /* if we have reached the first requested row, parse the row */
    if ( i > startTmplt )
    {
      /* allocate memory for the template we are about to read in */
      if ( ! *bankHead )
      {
        thisTmplt = *bankHead = (InspiralTemplate *)
          LALCalloc( 1, sizeof(InspiralTemplate) );
      }
      else
      {
        thisTmplt = thisTmplt->next = (InspiralTemplate *)
          LALCalloc( 1, sizeof(InspiralTemplate) );
      }
      if ( ! thisTmplt )
      {
        fprintf( stderr, "could not allocate inspiral template\n" );
        CLOBBER_BANK;
        MetaioClose( env );
        return -1;
      }

      /* parse the contents of the row into the InspiralTemplate structure */
      for ( j = 0; tableDir[j].name; ++j )
      {
        enum METAIO_Type column_type = env->ligo_lw.table.col[tableDir[j].pos].data_type;
        REAL4 colData = env->ligo_lw.table.elt[tableDir[j].pos].data.real_4;
        INT4 i4colData = env->ligo_lw.table.elt[tableDir[j].pos].data.int_4s;

        if ( tableDir[j].pos < 0 ) continue;
        if ( tableDir[j].idx == 0 )
        {
          thisTmplt->mass1 = colData;
        }
        else if ( tableDir[j].idx == 1 )
        {
          thisTmplt->mass2 = colData;
        }
        else if ( tableDir[j].idx == 2 )
        {
          thisTmplt->chirpMass = colData;
        }
        else if ( tableDir[j].idx == 3 )
        {
          thisTmplt->eta = colData;
        }
        else if ( tableDir[j].idx == 4 )
        {
          thisTmplt->t0 = colData;
        }
        else if ( tableDir[j].idx == 5 )
        {
          thisTmplt->t2 = colData;
        }
        else if ( tableDir[j].idx == 6 )
        {
          thisTmplt->t3 = colData;
        }
        else if ( tableDir[j].idx == 7 )
        {
          thisTmplt->t4 = colData;
        }
        else if ( tableDir[j].idx == 8 )
        {
          thisTmplt->t5 = colData;
        }
        else if ( tableDir[j].idx == 9 )
        {
          thisTmplt->tC = colData;
        }
        else if ( tableDir[j].idx == 10 )
        {
          thisTmplt->psi0 = colData;
        }
        else if ( tableDir[j].idx == 11 )
        {
          thisTmplt->psi3 = colData;
        }
        else if ( tableDir[j].idx == 12 )
        {
          thisTmplt->beta = colData;
        }
        else if ( tableDir[j].idx == 13 )
        {
          thisTmplt->fFinal = colData;
        }
        else if ( tableDir[j].idx == 14 )
        {
          thisTmplt->end_time.gpsSeconds = i4colData;
        }
        else if ( tableDir[j].idx == 15 )
        {
          thisTmplt->end_time.gpsNanoSeconds = i4colData;
        }
        else if ( tableDir[j].idx == 16 )
        {
          if ( tableDir[j].pos > 0 )
          {
            INT8 i8colData;
            if ( column_type == METAIO_TYPE_INT_8S )
              i8colData = env->ligo_lw.table.elt[tableDir[j].pos].data.int_8s;
            else
            {
              i8colData = XLALLIGOLwParseIlwdChar(env, tableDir[j].pos, "sngl_inspiral", "event_id");
              if ( i8colData < 0 )
                return -1;
            }
            if ( i8colData )
            {
              thisTmplt->event_id = LALCalloc( 1, sizeof(*thisTmplt->event_id) );
              thisTmplt->event_id->id = i8colData;
              thisTmplt->event_id->inspiralTemplate = thisTmplt;
            }
          }
        }
        else if ( tableDir[j].idx == 17 )
        {
          snprintf( thisTmplt->ifo, LIGOMETA_IFO_MAX * sizeof(CHAR),
              "%s", env->ligo_lw.table.elt[tableDir[j].pos].data.lstring.data );
        }
        else if ( tableDir[j].idx == 18 )
        {
          thisTmplt->Gamma[0] = colData;
        }
        else if ( tableDir[j].idx == 19 )
        {
          thisTmplt->Gamma[1] = colData;
        }
        else if ( tableDir[j].idx == 20 )
        {
          thisTmplt->Gamma[2] = colData;
        }
        else if ( tableDir[j].idx == 21 )
        {
          thisTmplt->Gamma[3] = colData;
        }
        else if ( tableDir[j].idx == 22 )
        {
          thisTmplt->Gamma[4] = colData;
        }
        else if ( tableDir[j].idx == 23 )
        {
          thisTmplt->Gamma[5] = colData;
        }
        else if ( tableDir[j].idx == 24 )
        {
          thisTmplt->Gamma[6] = colData;
        }
        else if ( tableDir[j].idx == 25 )
        {
          thisTmplt->Gamma[7] = colData;
        }
        else if ( tableDir[j].idx == 26 )
        {
          thisTmplt->Gamma[8] = colData;
        }
        else if ( tableDir[j].idx == 27 )
        {
          thisTmplt->Gamma[9] = colData;
        }
        else if ( tableDir[j].idx == 28 )
        {
          thisTmplt->kappa = colData;
        }
        else if ( tableDir[j].idx == 29 )
        {
          thisTmplt->chi = colData;
        }
        else
        {
          CLOBBER_BANK;
          fprintf( stderr, "unknown column while parsing\n" );
          return -1;
        }
      }

      /* compute derived mass parameters */
      thisTmplt->totalMass = thisTmplt->mass1 + thisTmplt->mass2;
      if ( thisTmplt->totalMass > 0 )
      {
        thisTmplt->mu = thisTmplt->mass1 * thisTmplt->mass2 /
          thisTmplt->totalMass;
      }

      /* set the match determined from the bank generation process params */
      thisTmplt->minMatch = minMatch;

      /* count the number of template parsed */
      thisTmplt->number = nrows++;
    }
  }

  if ( mioStatus == -1 )
  {
    fprintf( stderr, "error parsing after row %d\n", i );
    CLOBBER_BANK;
    MetaioClose( env );
    return -1;
  }

  /* we have sucesfully parsed temples */
  MetaioClose( env );
  return nrows;
}

#define CLOBBER_SIM \
  while ( *simHead ); \
{ \
  thisSim = *simHead; \
  *simHead = (*simHead)->next; \
  LALFree( thisSim ); \
  thisSim = NULL; \
}


int
SimInspiralTableFromLIGOLw (
    SimInspiralTable   **simHead,
    const CHAR          *fileName,
    INT4                 startTime,
    INT4                 endTime
    )

{
  int                                   i, j, nrows;
  int                                   mioStatus;
  SimInspiralTable                     *thisSim = NULL;
  struct MetaioParseEnvironment         parseEnv;
  const  MetaioParseEnv                 env = &parseEnv;
  MetaTableDirectory tableDir[] =
  {
    {"waveform",            -1, 0},
    {"geocent_end_time",    -1, 1},
    {"geocent_end_time_ns", -1, 2},
    {"h_end_time",          -1, 3},
    {"h_end_time_ns",       -1, 4},
    {"l_end_time",          -1, 5},
    {"l_end_time_ns",       -1, 6},
    {"g_end_time",          -1, 7},
    {"g_end_time_ns",       -1, 8},
    {"t_end_time",          -1, 9},
    {"t_end_time_ns",       -1, 10},
    {"v_end_time",          -1, 11},
    {"v_end_time_ns",       -1, 12},
    {"end_time_gmst",       -1, 13},
    {"source",              -1, 14},
    {"mass1",               -1, 15},
    {"mass2",               -1, 16},
    {"eta",                 -1, 17},
    {"distance",            -1, 18},
    {"longitude",           -1, 19},
    {"latitude",            -1, 20},
    {"inclination",         -1, 21},
    {"coa_phase",           -1, 22},
    {"polarization",        -1, 23},
    {"psi0",                -1, 24},
    {"psi3",                -1, 25},
    {"alpha",               -1, 26},
    {"alpha1",              -1, 27},
    {"alpha2",              -1, 28},
    {"alpha3",              -1, 29},
    {"alpha4",              -1, 30},
    {"alpha5",              -1, 31},
    {"alpha6",              -1, 32},
    {"beta",                -1, 33},
    {"spin1x",              -1, 34},
    {"spin1y",              -1, 35},
    {"spin1z",              -1, 36},
    {"spin2x",              -1, 37},
    {"spin2y",              -1, 38},
    {"spin2z",              -1, 39},
    {"theta0",              -1, 40},
    {"phi0",                -1, 41},
    {"f_lower",             -1, 42},
    {"f_final",             -1, 43},
    {"mchirp",              -1, 44},
    {"eff_dist_h",          -1, 45},
    {"eff_dist_l",          -1, 46},
    {"eff_dist_g",          -1, 47},
    {"eff_dist_t",          -1, 48},
    {"eff_dist_v",          -1, 49},
    {"numrel_mode_min",     -1, 50},
    {"numrel_mode_max",     -1, 51},
    {"numrel_data",         -1, 52},
    {"amp_order",           -1, 53},
    {"taper",               -1, 54},
    {"bandpass",            -1, 55},
    {NULL,                   0, 0}
  };

  /* check that the bank handle and pointer are valid */
  if ( ! simHead )
  {
    fprintf( stderr, "null pointer passed as handle to simulation list" );
    return -1;
  }
  if ( *simHead )
  {
    fprintf( stderr, "non-null pointer passed as pointer to simulation list" );
    return -1;
  }

  /* open the sim_inspiral table file */
  mioStatus = MetaioOpenTable( env, fileName, "sim_inspiral" );
  if ( mioStatus )
  {
    fprintf( stderr, "error opening sim_inspiral table from file %s\n",
        fileName );
    return -1;
  }

  /* figure out the column positions of the simulated parameters */
  for ( i = 0; tableDir[i].name; ++i )
  {
    if ( (tableDir[i].pos = MetaioFindColumn( env, tableDir[i].name )) < 0 )
    {
      fprintf( stderr, "unable to find column %s\n", tableDir[i].name );
      MetaioClose(env);
      return -1;
    }
  }

  /* loop over the rows in the file */
  i = nrows = 0;
  while ( (mioStatus = MetaioGetRow(env)) == 1 )
  {
    INT4 geo_time = env->ligo_lw.table.elt[tableDir[1].pos].data.int_4s;

    /* get the injetcion time and check that it is within the time window */
    /* JC: AGAIN... HOPE PARENTHESES ARE RIGHT! */
    if ( ! endTime || ( geo_time > startTime && geo_time < endTime ) )
    {
      /* allocate memory for the template we are about to read in */
      if ( ! *simHead )
      {
        thisSim = *simHead = (SimInspiralTable *)
          LALCalloc( 1, sizeof(SimInspiralTable) );
      }
      else
      {
        thisSim = thisSim->next = (SimInspiralTable *)
          LALCalloc( 1, sizeof(SimInspiralTable) );
      }
      if ( ! thisSim )
      {
        fprintf( stderr, "could not allocate inspiral simulation\n" );
        CLOBBER_SIM;
        MetaioClose( env );
        return -1;
      }

      /* parse the row into the SimInspiralTable structure */
      for ( j = 0; tableDir[j].name; ++j )
      {
        REAL4 r4colData = env->ligo_lw.table.elt[tableDir[j].pos].data.real_4;
        REAL8 r8colData = env->ligo_lw.table.elt[tableDir[j].pos].data.real_8;
        INT4  i4colData = env->ligo_lw.table.elt[tableDir[j].pos].data.int_4s;
        if ( tableDir[j].idx == 0 )
        {
          snprintf(thisSim->waveform, LIGOMETA_WAVEFORM_MAX * sizeof(CHAR),
              "%s", env->ligo_lw.table.elt[tableDir[j].pos].data.lstring.data);
        }
        else if ( tableDir[j].idx == 1 )
        {
          thisSim->geocent_end_time.gpsSeconds = i4colData;
        }
        else if ( tableDir[j].idx == 2 )
        {
          thisSim->geocent_end_time.gpsNanoSeconds = i4colData;
        }
        else if ( tableDir[j].idx == 3 )
        {
          thisSim->h_end_time.gpsSeconds = i4colData;
        }
        else if ( tableDir[j].idx == 4 )
        {
          thisSim->h_end_time.gpsNanoSeconds = i4colData;
        }
        else if ( tableDir[j].idx == 5 )
        {
          thisSim->l_end_time.gpsSeconds = i4colData;
        }
        else if ( tableDir[j].idx == 6 )
        {
          thisSim->l_end_time.gpsNanoSeconds = i4colData;
        }
        else if ( tableDir[j].idx == 7 )
        {
          thisSim->g_end_time.gpsSeconds = i4colData;
        }
        else if ( tableDir[j].idx == 8 )
        {
          thisSim->g_end_time.gpsNanoSeconds = i4colData;
        }
        else if ( tableDir[j].idx == 9 )
        {
          thisSim->t_end_time.gpsSeconds = i4colData;
        }
        else if ( tableDir[j].idx == 10 )
        {
          thisSim->t_end_time.gpsNanoSeconds = i4colData;
        }
        else if ( tableDir[j].idx == 11 )
        {
          thisSim->v_end_time.gpsSeconds = i4colData;
        }
        else if ( tableDir[j].idx == 12 )
        {
          thisSim->v_end_time.gpsNanoSeconds = i4colData;
        }
        else if ( tableDir[j].idx == 13 )
        {
          thisSim->end_time_gmst = r8colData;
        }
        else if ( tableDir[j].idx == 14 )
        {
          snprintf(thisSim->source, LIGOMETA_SOURCE_MAX * sizeof(CHAR),
              "%s", env->ligo_lw.table.elt[tableDir[j].pos].data.lstring.data);
        }
        else if ( tableDir[j].idx == 15 )
        {
          thisSim->mass1 = r4colData;
        }
        else if ( tableDir[j].idx == 16 )
        {
          thisSim->mass2 = r4colData;
        }
        else if ( tableDir[j].idx == 17 )
        {
          thisSim->eta = r4colData;
        }
        else if ( tableDir[j].idx == 18 )
        {
          thisSim->distance = r4colData;
        }
        else if ( tableDir[j].idx == 19 )
        {
          thisSim->longitude = r4colData;
        }
        else if ( tableDir[j].idx == 20 )
        {
          thisSim->latitude = r4colData;
        }
        else if ( tableDir[j].idx == 21 )
        {
          thisSim->inclination = r4colData;
        }
        else if ( tableDir[j].idx == 22 )
        {
          thisSim->coa_phase = r4colData;
        }
        else if ( tableDir[j].idx == 23 )
        {
          thisSim->polarization = r4colData;
        }
        else if ( tableDir[j].idx == 24 )
        {
          thisSim->psi0 = r4colData;
        }
        else if ( tableDir[j].idx == 25 )
        {
          thisSim->psi3 = r4colData;
        }
        else if ( tableDir[j].idx == 26 )
        {
          thisSim->alpha = r4colData;
        }
        else if ( tableDir[j].idx == 27 )
        {
          thisSim->alpha1 = r4colData;
        }
        else if ( tableDir[j].idx == 28 )
        {
          thisSim->alpha2 = r4colData;
        }
        else if ( tableDir[j].idx == 29 )
        {
          thisSim->alpha3 = r4colData;
        }
        else if ( tableDir[j].idx == 30 )
        {
          thisSim->alpha4 = r4colData;
        }
        else if ( tableDir[j].idx == 31 )
        {
          thisSim->alpha5 = r4colData;
        }
        else if ( tableDir[j].idx == 32 )
        {
          thisSim->alpha6 = r4colData;
        }
        else if ( tableDir[j].idx == 33 )
        {
          thisSim->beta = r4colData;
        }
        else if ( tableDir[j].idx == 34 )
        {
          thisSim->spin1x = r4colData;
        }
        else if ( tableDir[j].idx == 35 )
        {
          thisSim->spin1y = r4colData;
        }
        else if ( tableDir[j].idx == 36 )
        {
          thisSim->spin1z = r4colData;
        }
        else if ( tableDir[j].idx == 37 )
        {
          thisSim->spin2x = r4colData;
        }
        else if ( tableDir[j].idx == 38 )
        {
          thisSim->spin2y = r4colData;
        }
        else if ( tableDir[j].idx == 39 )
        {
          thisSim->spin2z = r4colData;
        }
        else if ( tableDir[j].idx == 40 )
        {
          thisSim->theta0 = r4colData;
        }
        else if ( tableDir[j].idx == 41 )
        {
          thisSim->phi0 = r4colData;
        }
        else if ( tableDir[j].idx == 42 )
        {
          thisSim->f_lower = r4colData;
        }
        else if ( tableDir[j].idx == 43 )
        {
          thisSim->f_final = r4colData;
        }
        else if ( tableDir[j].idx == 44 )
        {
          thisSim->mchirp = r4colData;
        }
        else if ( tableDir[j].idx == 45 )
        {
          thisSim->eff_dist_h = r4colData;
        }
        else if ( tableDir[j].idx == 46 )
        {
          thisSim->eff_dist_l = r4colData;
        }
        else if ( tableDir[j].idx == 47 )
        {
          thisSim->eff_dist_g = r4colData;
        }
        else if ( tableDir[j].idx == 48 )
        {
          thisSim->eff_dist_t = r4colData;
        }
        else if ( tableDir[j].idx == 49 )
        {
          thisSim->eff_dist_v = r4colData;
        }
	else if ( tableDir[j].idx == 50 )
	{
	  thisSim->numrel_mode_min = i4colData;
	}
	else if ( tableDir[j].idx == 51 )
	{
	  thisSim->numrel_mode_max = i4colData;
	}
	else if ( tableDir[j].idx == 52 )
	{
          snprintf(thisSim->numrel_data, LIGOMETA_STRING_MAX * sizeof(CHAR),
              "%s", env->ligo_lw.table.elt[tableDir[j].pos].data.lstring.data);
	}
        else if ( tableDir[j].idx == 53 )
        {
            thisSim->amp_order = i4colData;
        }
        else if ( tableDir[j].idx == 54 )
        {
            snprintf(thisSim->taper, LIGOMETA_INSPIRALTAPER_MAX * sizeof(CHAR),
                    "%s", env->ligo_lw.table.elt[tableDir[j].pos].data.lstring.data);
        }
        else if ( tableDir[j].idx == 55 )
        {
            thisSim->bandpass = i4colData;
        }
        else if ( tableDir[j].idx == 56 ) {
        	thisSim->qmParameter1 = r4colData;
        }
        else if ( tableDir[j].idx == 57 ) {
        	thisSim->qmParameter2 = r4colData;
        }
        else
        {
            CLOBBER_SIM;
            fprintf( stderr, "unknown column while parsing\n" );
            return -1;
        }
      }

      /* increase the count of rows parsed */
      ++nrows;
    }
  }

  if ( mioStatus == -1 )
  {
    fprintf( stderr, "error parsing after row %d\n", i );
    CLOBBER_SIM;
    MetaioClose( env );
    return -1;
  }

  /* we have sucesfully parsed temples */
  MetaioClose( env );
  return nrows;
}

#undef CLOBBER_SIM


#define CLOBBER_VAL \
  while ( *sumHead ); \
{ \
  thisValue = *sumHead; \
  *sumHead = (*sumHead)->next; \
  LALFree( thisValue ); \
  thisValue = NULL; \
}



int
SummValueTableFromLIGOLw (
    SummValueTable **sumHead,
    CHAR           *fileName
    )

{
  int                                   i, j, nrows;
  int                                   mioStatus;
  SummValueTable                       *thisValue = NULL;
  struct MetaioParseEnvironment         parseEnv;
  const  MetaioParseEnv                 env = &parseEnv;
  MetaTableDirectory tableDir[] =
  {
    {"program",               -1, 0},
    {"start_time",            -1, 1},
    {"start_time_ns",         -1, 2},
    {"end_time",              -1, 3},
    {"end_time_ns",           -1, 4},
    {"ifo",                   -1, 5},
    {"name",                  -1, 6},
    {"value",                 -1, 7},
    {"comment",               -1, 8},
    {NULL,                     0, 0}
  };

  /* check that the bank handle and pointer are vaid */
  if ( ! sumHead )
  {
    fprintf( stderr, "null pointer passed as handle to summ value" );
    return -1;
  }
  if ( *sumHead )
  {
    fprintf( stderr, "non-null pointer passed as pointer to summ value" );
    return -1;
  }

  /* open the summ_value table in the file file */
  mioStatus = MetaioOpenTable( env, fileName, "summ_value" );
  if ( mioStatus )
  {
    MetaioAbort(env);
    MetaioClose(env);
    fprintf( stderr,
        "warning: unable to open summ_value table from file %s\n",
        fileName );
    return -1;
  }

  /* figure out the column positions */
  for ( i = 0; tableDir[i].name; ++i )
  {
    if ( (tableDir[i].pos = MetaioFindColumn( env, tableDir[i].name )) < 0 )
    {
      fprintf( stderr, "unable to find column %s\n", tableDir[i].name );
      MetaioClose(env);
      return -1;
    }
  }

  /* loop over the rows in the file */
  i = nrows = 0;
  while ( (mioStatus = MetaioGetRow(env)) == 1 )
  {
    /* allocate memory for the table */
    if ( ! *sumHead )
    {
      thisValue = *sumHead = (SummValueTable *)
        LALCalloc( 1, sizeof(SummValueTable) );
    }
    else
    {
      thisValue = thisValue->next = (SummValueTable *)
        LALCalloc( 1, sizeof(SummValueTable) );
    }
    if ( ! thisValue )
    {
      fprintf( stderr, "could not allocate summ value\n" );
      CLOBBER_VAL;
      MetaioClose( env );
      return -1;
    }

    /* parse the rows into the SummValue structure */
    for ( j = 0; tableDir[j].name; ++j )
    {
      REAL4 r4colData = env->ligo_lw.table.elt[tableDir[j].pos].data.real_4;
      INT4  i4colData = env->ligo_lw.table.elt[tableDir[j].pos].data.int_4s;

      if ( tableDir[j].idx == 0 )
      {
        snprintf( thisValue->program, LIGOMETA_PROGRAM_MAX * sizeof(CHAR),
            "%s", env->ligo_lw.table.elt[tableDir[j].pos].data.lstring.data );
      }
      else if ( tableDir[j].idx == 1 )
      {
        thisValue->start_time.gpsSeconds = i4colData;
      }
      else if ( tableDir[j].idx == 2 )
      {
        thisValue->start_time.gpsNanoSeconds = i4colData;
      }
      else if ( tableDir[j].idx == 3 )
      {
        thisValue->end_time.gpsSeconds = i4colData;
      }
      else if ( tableDir[j].idx == 4 )
      {
        thisValue->end_time.gpsNanoSeconds = i4colData;
      }
      else if ( tableDir[j].idx == 5 )
      {
        snprintf( thisValue->ifo, LIGOMETA_IFO_MAX * sizeof(CHAR),
            "%s", env->ligo_lw.table.elt[tableDir[j].pos].data.lstring.data );
      }
      else if ( tableDir[j].idx == 6 )
      {
        snprintf( thisValue->name, LIGOMETA_SUMMVALUE_NAME_MAX *
            sizeof(CHAR), "%s",
            env->ligo_lw.table.elt[tableDir[j].pos].data.lstring.data );
      }
      else if ( tableDir[j].idx == 7 )
      {
        thisValue->value = r4colData;
      }
      else if ( tableDir[j].idx == 8 )
      {
        snprintf( thisValue->comment, LIGOMETA_SUMMVALUE_COMM_MAX *
            sizeof(CHAR), "%s",
            env->ligo_lw.table.elt[tableDir[j].pos].data.lstring.data );
      }
      else
      {
        CLOBBER_VAL;
        fprintf( stderr, "unknown column while parsing\n" );
        return -1;
      }
    }

    /* increase the count of rows parsed */
    ++nrows;
  }

  if ( mioStatus == -1 )
  {
    fprintf( stderr, "error parsing after row %d\n", i );
    CLOBBER_VAL;
    MetaioClose( env );
    return -1;
  }

  /* we have sucesfully parsed table */
  MetaioClose( env );
  return nrows;
}

#undef CLOBBER_VAL


#define CLOBBER_EVENTS \
  while ( *eventHead ); \
{ \
  thisEvent = *eventHead; \
  *eventHead = (*eventHead)->next; \
  LALFree( thisEvent ); \
  thisEvent = NULL; \
}




int
LALExtTriggerTableFromLIGOLw (
    ExtTriggerTable   **eventHead,
    CHAR               *fileName,
    INT4                startEvent,
    INT4                stopEvent
    )

{
  int                                   i, j, nrows;
  int                                   mioStatus;
  ExtTriggerTable                       *thisEvent = NULL;
  struct MetaioParseEnvironment         parseEnv;
  const  MetaioParseEnv                 env = &parseEnv;
  MetaTableDirectory tableDir[] =
  {
    {"det_alts",               -1,  0},
    {"det_band",               -1,  1},
    {"det_fluence",            -1,  2},
    {"det_fluence_int",        -1,  3},
    {"det_name",               -1,  4},
    {"det_peak",               -1,  5},
    {"det_peak_int",           -1,  6},
    {"det_snr",                -1,  7},
    {"email_time",             -1,  8},
    {"event_dec",              -1,  9},
    {"event_dec_err",          -1, 10},
    {"event_epoch",            -1, 11},
    {"event_err_type",         -1, 12},
    {"event_ra",               -1, 13},
    {"event_ra_err",           -1, 14},
    {"start_time",             -1, 15},
    {"start_time_ns",          -1, 16},
    {"event_type",             -1, 17},
    {"event_z",                -1, 18},
    {"event_z_err",            -1, 19},
    {"notice_comments",        -1, 20},
    {"notice_id",              -1, 21},
    {"notice_sequence",        -1, 22},
    {"notice_time",            -1, 23},
    {"notice_type",            -1, 24},
    {"notice_url",             -1, 25},
    {"obs_fov_dec",            -1, 26},
    {"obs_fov_dec_width",      -1, 27},
    {"obs_fov_ra",             -1, 28},
    {"obs_fov_ra_width",       -1, 29},
    {"obs_loc_ele",            -1, 30},
    {"obs_loc_lat",            -1, 31},
    {"obs_loc_long",           -1, 32},
    {"ligo_fave_lho",          -1, 33},
    {"ligo_fave_llo",          -1, 34},
    {"ligo_delay",             -1, 35},
    {"event_number_gcn",       -1, 36},
    {"event_number_grb",       -1, 37},
    {"event_status",           -1, 38},
    {NULL,                      0, 0}
  };


  /* check that the bank handle and pointer are void */
  if ( ! eventHead )
  {
    fprintf( stderr, "null pointer passed as handle to event list" );
    return -1;
  }
  if ( *eventHead )
  {
    fprintf( stderr, "non-null pointer passed as pointer to event list" );
    return -1;
  }

  /* open the sngl_inspiral table template bank file */
  mioStatus = MetaioOpenTable( env, fileName, "external_trigger" );
  if ( mioStatus )
  {
    fprintf( stdout, "no ext_trigger table in file %s\n", fileName );
    return 0;
  }

  /* figure out the column positions of the template parameters */
  for ( i = 0; tableDir[i].name; ++i )
  {
    if ( (tableDir[i].pos = MetaioFindColumn( env, tableDir[i].name )) < 0 )
    {
      fprintf( stderr, "unable to find column %s\n", tableDir[i].name );
      MetaioClose(env);
      return -1;
    }
  }

  /* loop over the rows in the file */
  i = nrows = 0;
  while ( (mioStatus = MetaioGetRow(env)) == 1 )
  {
    /* count the rows in the file */
    i++;

    /* stop parsing if we have reach the last row requested */
    if ( stopEvent > -1 && i > stopEvent )
    {
      break;
    }

    /* if we have reached the first requested row, parse the row */
    if ( i > startEvent )
    {
      /* allocate memory for the template we are about to read in */
      if ( ! *eventHead )
      {
        thisEvent = *eventHead = (ExtTriggerTable*)
          LALCalloc( 1, sizeof(ExtTriggerTable) );
      }
      else
      {
        thisEvent = thisEvent->next = (ExtTriggerTable *)
          LALCalloc( 1, sizeof(ExtTriggerTable) );
      }
      if ( ! thisEvent )
      {
        fprintf( stderr, "could not allocate inspiral template\n" );
        CLOBBER_EVENTS;
        MetaioClose( env );
        return -1;
      }

      /* parse the contents of the row into the InspiralTemplate structure */
      for ( j = 0; tableDir[j].name; ++j )
      {
        REAL4 r4colData = env->ligo_lw.table.elt[tableDir[j].pos].data.real_4;
        /* REAL8 r8colData = env->ligo_lw.table.elt[tableDir[j].pos].data.real_8; */
        INT4  i4colData = env->ligo_lw.table.elt[tableDir[j].pos].data.int_4s;

        if ( tableDir[j].idx == 0 )
        {
          snprintf( thisEvent->det_alts, LIGOMETA_STD * sizeof(CHAR),
              "%s", env->ligo_lw.table.elt[tableDir[j].pos].data.lstring.data );
        }
        else if ( tableDir[j].idx == 1 )
        {
          snprintf( thisEvent->det_band, LIGOMETA_STD * sizeof(CHAR),
              "%s", env->ligo_lw.table.elt[tableDir[j].pos].data.lstring.data );
        }
        else if ( tableDir[j].idx == 2 )
        {
          snprintf( thisEvent->det_fluence, LIGOMETA_STD * sizeof(CHAR),
              "%s", env->ligo_lw.table.elt[tableDir[j].pos].data.lstring.data );
        }
        else if ( tableDir[j].idx == 3 )
        {
          snprintf( thisEvent->det_fluence_int, LIGOMETA_STD * sizeof(CHAR),
              "%s", env->ligo_lw.table.elt[tableDir[j].pos].data.lstring.data );
        }
        else if ( tableDir[j].idx == 4 )
        {
          snprintf( thisEvent->det_name, LIGOMETA_STD * sizeof(CHAR),
              "%s", env->ligo_lw.table.elt[tableDir[j].pos].data.lstring.data );
        }
        else if ( tableDir[j].idx == 5 )
        {
          snprintf( thisEvent->det_peak, LIGOMETA_STD * sizeof(CHAR),
              "%s", env->ligo_lw.table.elt[tableDir[j].pos].data.lstring.data );
        }
        else if ( tableDir[j].idx == 6 )
        {
          snprintf( thisEvent->det_peak_int, LIGOMETA_STD * sizeof(CHAR),
              "%s", env->ligo_lw.table.elt[tableDir[j].pos].data.lstring.data );
        }
        else if ( tableDir[j].idx == 7 )
        {
          snprintf( thisEvent->det_snr, LIGOMETA_STD * sizeof(CHAR),
              "%s", env->ligo_lw.table.elt[tableDir[j].pos].data.lstring.data );
        }
        else if ( tableDir[j].idx == 8 )
        {
          thisEvent->email_time = i4colData;
        }
        else if ( tableDir[j].idx == 9 )
        {
          thisEvent->event_dec = r4colData;
        }
        else if ( tableDir[j].idx == 10 )
        {
          thisEvent->event_dec_err = r4colData;
        }
        else if ( tableDir[j].idx == 11 )
        {
          snprintf( thisEvent->event_epoch, LIGOMETA_STD * sizeof(CHAR),
              "%s", env->ligo_lw.table.elt[tableDir[j].pos].data.lstring.data );
        }
        else if ( tableDir[j].idx == 12 )
        {
          snprintf( thisEvent->event_err_type, LIGOMETA_STD * sizeof(CHAR),
              "%s", env->ligo_lw.table.elt[tableDir[j].pos].data.lstring.data );
        }
        else if ( tableDir[j].idx == 13 )
        {
          thisEvent->event_ra = r4colData;
        }
        else if ( tableDir[j].idx == 14 )
        {
          thisEvent->event_ra_err = r4colData;
        }
        else if ( tableDir[j].idx == 15 )
        {
          thisEvent->start_time = i4colData;
          /*  printf("start time:%d\n",i4colData); */
        }
        else if ( tableDir[j].idx == 16 )
        {
          thisEvent->start_time_ns = i4colData;
        }
        else if ( tableDir[j].idx == 17 )
        {
          snprintf( thisEvent->event_type, LIGOMETA_STD * sizeof(CHAR),
              "%s", env->ligo_lw.table.elt[tableDir[j].pos].data.lstring.data );
        }
        else if ( tableDir[j].idx == 18 )
        {
          thisEvent->event_z = r4colData;
        }
        else if ( tableDir[j].idx == 19 )
        {
          thisEvent->event_z_err = r4colData;
        }
        else if ( tableDir[j].idx == 20 )
        {
          snprintf( thisEvent->notice_comments, LIGOMETA_STD * sizeof(CHAR),
              "%s", env->ligo_lw.table.elt[tableDir[j].pos].data.lstring.data );
        }
        else if ( tableDir[j].idx == 21 )
        {
          snprintf( thisEvent->notice_id, LIGOMETA_STD * sizeof(CHAR),
              "%s", env->ligo_lw.table.elt[tableDir[j].pos].data.lstring.data );
        }
        else if ( tableDir[j].idx == 22 )
        {
          snprintf( thisEvent->notice_sequence, LIGOMETA_STD * sizeof(CHAR),
              "%s", env->ligo_lw.table.elt[tableDir[j].pos].data.lstring.data );
        }
        else if ( tableDir[j].idx == 23 )
        {
          thisEvent->notice_time = i4colData;
        }
        else if ( tableDir[j].idx == 24 )
        {
          snprintf( thisEvent->notice_type, LIGOMETA_STD * sizeof(CHAR),
              "%s", env->ligo_lw.table.elt[tableDir[j].pos].data.lstring.data );
        }
        else if ( tableDir[j].idx == 25 )
        {
          snprintf( thisEvent->notice_url, LIGOMETA_STD * sizeof(CHAR),
              "%s", env->ligo_lw.table.elt[tableDir[j].pos].data.lstring.data );
        }
        else if ( tableDir[j].idx == 26 )
        {
          thisEvent->obs_fov_dec = r4colData;
        }
        else if ( tableDir[j].idx == 27 )
        {
          thisEvent->obs_fov_dec_width = r4colData;
        }
        else if ( tableDir[j].idx == 28 )
        {
          thisEvent->obs_fov_ra = r4colData;
        }
        else if ( tableDir[j].idx == 29 )
        {
          thisEvent->obs_fov_ra_width = i4colData;
        }
        else if ( tableDir[j].idx == 30 )
        {
          thisEvent->obs_loc_ele = r4colData;
        }
        else if ( tableDir[j].idx == 31 )
        {
          thisEvent->obs_loc_lat = r4colData;
        }
        else if ( tableDir[j].idx == 32 )
        {
          thisEvent->obs_loc_long = r4colData;
        }
        else if ( tableDir[j].idx == 33 )
        {
          thisEvent->ligo_fave_lho = r4colData;
        }
        else if ( tableDir[j].idx == 34 )
        {
          thisEvent->ligo_fave_llo = r4colData;
        }
        else if ( tableDir[j].idx == 35 )
        {
          thisEvent->ligo_delay = r4colData;
        }
        else if ( tableDir[j].idx == 36 )
        {
          thisEvent->event_number_gcn= i4colData;
        }
        else if ( tableDir[j].idx == 37 )
        {
          snprintf( thisEvent->event_number_grb, 8 * sizeof(CHAR),
              "%s", env->ligo_lw.table.elt[tableDir[j].pos].data.lstring.data );
        }
        else if ( tableDir[j].idx == 38 )
        {
          thisEvent->event_status = i4colData;
        }
        else
        {
          CLOBBER_EVENTS;
          fprintf( stderr, "unknown column while parsing ext_trigger\n" );
          return -1;
        }
      }

      /* count the number of template parsed */
      nrows++;
    }
  }

  /* must be reduced to avoid stopping psocessing with triggers.xml
     because that file is generated corrupted (by just adding new triggers
     in new lines */
  /*
     if ( mioStatus == -1 )
     {
     fprintf( stderr, "error parsing after row %d\n", i );
     CLOBBER_EVENTS;
     MetaioClose( env );
     return -1;
     }
   */

  /* we have sucesfully parsed temples */
  MetaioClose( env );
  return nrows;
}


#undef CLOBBER_EVENTS


int
XLALReadSummValueFile (
    SummValueTable **summValueList,
    CHAR                  *fileName
    )

{
#if 0
  const char *func = "XLALReadSummValueFile";
  INT4 numFileTriggers = 0;
#endif
  INT4 haveSummValue = 0;
  SummValueTable  *thisSummValue = NULL;
  SummValueTable  *inputSummValue = NULL;


  /* read in the summ value table and store */
  XLALPrintInfo(
      "XLALReadSummValueFile(): Reading summ_value table\n");

  haveSummValue = SummValueTableFromLIGOLw(&inputSummValue, fileName);

  if ( ! inputSummValue || haveSummValue < 1)
  {
    XLALPrintInfo("No valid summ_value table in %s\n", fileName );
  }
  else
  {
    /* store the summ value table in SummValueList list */
    XLALPrintInfo("XLALReadSummValueFile(): Checking summ_value_table\n");

    /* keep only relevant information (inspiral_effective_distance)*/
    XLALCleanSummValueTable(&inputSummValue);

    if ( ! *summValueList )
    {
      *summValueList = thisSummValue = inputSummValue;
    }
    else
    {
      for ( thisSummValue = *summValueList; thisSummValue->next;
          thisSummValue = thisSummValue->next);
      thisSummValue = thisSummValue->next = inputSummValue;
    }
  }
 return 1;
}


int
XLALReadInspiralTriggerFile (
    SnglInspiralTable    **inspiralEventList,
    SnglInspiralTable    **lastTrigger,
    SearchSummaryTable   **searchSummList,
    SearchSummvarsTable  **inputFileList,
    CHAR                  *fileName
    )

{
  const char *func = "XLALReadInspiralTriggerFile";
  INT4 numFileTriggers = 0;
  /*INT4 haveSummValue = 0;*/
  SnglInspiralTable  *inputData = NULL;
  SearchSummaryTable *inputSummary = NULL;
  SearchSummaryTable *thisSearchSumm = NULL;
  SearchSummvarsTable  *thisInputFile = NULL;
#if 0
  SummValueTable  *thisSummValue = NULL;
  SummValueTable  *inputSummValue = NULL;
#endif


  /* store the file name in search summvars */
  XLALPrintInfo(
      "XLALReadInspiralTriggerFile(): storing input file name %s\n"
      "in search summvars table\n", fileName );

  if ( ! *inputFileList )
  {
    *inputFileList = thisInputFile = (SearchSummvarsTable *)
      LALCalloc( 1, sizeof(SearchSummvarsTable) );
  }
  else
  {
    for ( thisInputFile = *inputFileList; thisInputFile->next;
        thisInputFile = thisInputFile->next );
    thisInputFile = thisInputFile->next = (SearchSummvarsTable *)
      LALCalloc( 1, sizeof(SearchSummvarsTable) );
  }
  snprintf( thisInputFile->name, LIGOMETA_NAME_MAX,
      "input_file" );
  snprintf( thisInputFile->string, LIGOMETA_NAME_MAX,
      "%s", fileName );


  /* read in the search summary and store */
  XLALPrintInfo(
      "XLALReadInspiralTriggerFile(): Reading search_summary table\n");

  inputSummary = XLALSearchSummaryTableFromLIGOLw(fileName);

  if ( ! inputSummary )
  {
    XLALPrintError("No valid search_summary table in %s, exiting\n",
        fileName );
    LALFree(thisInputFile);
    XLAL_ERROR(func, XLAL_EIO);
  }
  else
  {
    /* store the search summary table in searchSummList list */
    if ( ! *searchSummList )
    {
      *searchSummList = thisSearchSumm = inputSummary;
    }
    else
    {
      for ( thisSearchSumm = *searchSummList; thisSearchSumm->next;
          thisSearchSumm = thisSearchSumm->next);
      thisSearchSumm = thisSearchSumm->next = inputSummary;
    }
  }
#if 0
  /* read in the summ value table and store */
  XLALPrintInfo(
      "XLALReadInspiralTriggerFile(): Reading summ_value table\n");

  haveSummValue = SummValueTableFromLIGOLw(&inputSummValue, fileName);

  if ( ! inputSummValue || haveSummValue < 1)
  {
    XLALPrintError("No valid summ_value table in %s, exiting\n",
        fileName );
    LALFree(thisInputFile);
    XLAL_ERROR(func, XLAL_EIO);
  }
  else
  {
    /* store the summ value table in SummValueList list */
    XLALPrintInfo("XLALReadInspiralTriggerFile(): Checking summ_value_table\n");

    /* keep only relevant information (inspiral_effective_distance)*/
    XLALCleanSummValueTable(&inputSummValue);

    if ( ! *summValueList )
    {
      *summValueList = thisSummValue = inputSummValue;
    }
    else
    {
      for ( thisSummValue = *summValueList; thisSummValue->next;
          thisSummValue = thisSummValue->next);
      thisSummValue = thisSummValue->next = inputSummValue;
    }
  }
#endif
  /* read in the triggers */
  numFileTriggers =
    LALSnglInspiralTableFromLIGOLw( &inputData, fileName, 0, -1 );

  if ( numFileTriggers < 0 )
  {
    XLALPrintError("Unable to read sngl_inspiral table from %s\n",
        fileName );
    LALFree(thisInputFile);
    XLAL_ERROR(func, XLAL_EIO);
  }
  else if ( numFileTriggers > 0 )
  {

    XLALPrintInfo(
        "XLALReadInspiralTriggerFile(): Got %d sngl_inspiral rows from %s\n",
        numFileTriggers, fileName );

    /* store the triggers */
    if ( ! *inspiralEventList )
    {
      /* store the head of the linked list */
      *inspiralEventList = *lastTrigger = inputData;
    }
    else
    {
      /* append to the end of the linked list and set current    */
      /* trigger to the first trigger of the list being appended */
      *lastTrigger = (*lastTrigger)->next = inputData;
    }

    /* scroll to the end of the linked list of triggers */
    for ( ; (*lastTrigger)->next; *lastTrigger = (*lastTrigger)->next );
  }

  return( numFileTriggers );
}



/* function which reads a summ_value table and remove
   all rows which do not contain name set
   to "effective_inspiral_distance". */
void XLALCleanSummValueTable(SummValueTable **inputSummValue)
{
  SummValueTable *this = NULL;
  SummValueTable *prev = NULL;
  SummValueTable *head = NULL;

  this  = *inputSummValue;
  head = NULL;

  while( this )
  {
    INT4 discard = 0;
    SummValueTable *tmp = this;

    this = this->next;

    if (strncmp( tmp->name, "inspiral_effective_distance",
	LIGOMETA_SUMMVALUE_NAME_MAX) )
    {
      /* not an effective distance -- discard */
      XLALPrintInfo(
  	"XLALReadIspiralTriggerFile(): Removing entry with  \"%s\" name \n",
  	 tmp->name);
      discard = 1;
    }
    else
    {
      discard = 0;
      XLALPrintInfo(
	"XLALReadIspiralTriggerFile(): Got inspiral effective distance of %f for a %s system.\n",
	tmp->value, tmp->comment);
    }

    if (discard)
    {
      LALFree(tmp);
    }
    else
    {
      if (!head)
      {
        head = tmp;
      }
      else
      {
        prev->next = tmp;
      }
      tmp->next = NULL;
      prev = tmp;
    }
  }
  *inputSummValue = head;
}


#define CLOBBER_EVENTS \
  while ( *eventHead ); \
{ \
  thisEvent = *eventHead; \
  *eventHead = (*eventHead)->next; \
  LALFree( thisEvent ); \
  thisEvent = NULL; \
}


int
LALMultiInspiralTableFromLIGOLw (
    MultiInspiralTable **eventHead,
    CHAR                *fileName
    )

{
  int                                   i, j, nrows;
  int                                   mioStatus;
  MultiInspiralTable                   *thisEvent = NULL;
  struct MetaioParseEnvironment         parseEnv;
  const  MetaioParseEnv                 env = &parseEnv;
  MetaTableDirectory tableDir[] =
    {
          {"ifos",                    -1, 0},
          {"search",                  -1, 1},
          {"end_time",                -1, 2},
          {"end_time_ns",             -1, 3},
          {"end_time_gmst",           -1, 4},
          {"impulse_time",            -1, 5},
          {"impulse_time_ns",         -1, 6},
          {"amplitude",               -1, 7},
          {"distance"         ,       -1, 8},
          {"eff_dist_h1",             -1, 9},
          {"eff_dist_h2",             -1, 10},
          {"eff_dist_l",              -1, 11},
          {"eff_dist_g",              -1, 12},
          {"eff_dist_t",              -1, 13},
          {"eff_dist_v",              -1, 14},
          {"eff_dist_h1h2",           -1, 15},
          {"chi",                     -1, 16},
          {"kappa",                   -1, 17},
          {"coa_phase",               -1, 18},
          {"mass1",                   -1, 19},
          {"mass2",                   -1, 20},
          {"mchirp",                  -1, 21},
          {"eta",                     -1, 22},
          {"tau0",                    -1, 23},
          {"tau2",                    -1, 24},
          {"tau3",                    -1, 25},
          {"tau4",                    -1, 26},
          {"tau5",                    -1, 27},
          {"ttotal",                  -1, 28},
          {"snr",                     -1, 29},
          {"snr_dof",                 -1, 30},
          {"chisq",                   -1, 31},
          {"chisq_dof",               -1, 32},
          {"bank_chisq",              -1, 33},
          {"bank_chisq_dof",          -1, 34},
          {"cont_chisq",              -1, 35},
          {"cont_chisq_dof",          -1, 36},
          {"trace_snr",               -1, 37},
          {"snr_h1",                  -1, 38},
          {"snr_h2",                  -1, 39},
          {"snr_l",                   -1, 40},
          {"snr_g",                   -1, 41},
          {"snr_t",                   -1, 42},
          {"snr_v",                   -1, 43},
          {"amp_term_1",              -1, 44},
          {"amp_term_2",              -1, 45},
          {"amp_term_3",              -1, 46},
          {"amp_term_4",              -1, 47},
          {"amp_term_5",              -1, 48},
          {"amp_term_6",              -1, 49},
          {"amp_term_7",              -1, 50},
          {"amp_term_8",              -1, 51},
          {"amp_term_9",              -1, 52},
          {"amp_term_10",             -1, 53},
          {"sigmasq_h1",              -1, 54},
          {"sigmasq_h2",              -1, 55},
          {"sigmasq_l",               -1, 56},
          {"sigmasq_g",               -1, 57},
          {"sigmasq_t",               -1, 58},
          {"sigmasq_v",               -1, 59},
          {"chisq_h1",                -1, 60},
          {"chisq_h2",                -1, 61},
          {"chisq_l",                 -1, 62},
          {"chisq_g",                 -1, 63},
          {"chisq_t",                 -1, 64},
          {"chisq_v",                 -1, 65},
<<<<<<< HEAD
          {"sngl_chisq_dof",          -1, 66},
          {"bank_chisq_h1",           -1, 67},
          {"bank_chisq_h2",           -1, 68},
          {"bank_chisq_l",            -1, 69},
          {"bank_chisq_g",            -1, 70},
          {"bank_chisq_t",            -1, 71},
          {"bank_chisq_v",            -1, 72},
          {"sngl_bank_chisq_dof",     -1, 73},
          {"cont_chisq_h1",           -1, 74},
          {"cont_chisq_h2",           -1, 75},
          {"cont_chisq_l",            -1, 76},
          {"cont_chisq_g",            -1, 77},
          {"cont_chisq_t",            -1, 78},
          {"cont_chisq_v",            -1, 79},
          {"sngl_cont_chisq_dof",     -1, 80},
          {"ra",                      -1, 81},
          {"dec",                     -1, 82},
          {"ligo_angle",              -1, 83},
          {"ligo_angle_sig",          -1, 84},
          {"inclination",             -1, 85},
          {"polarization",            -1, 86},
          {"null_statistic",          -1, 87},
	  {"null_stat_h1h2",          -1, 88},
	  {"null_stat_degen",         -1, 89},
          {"event_id",                -1, 90},
          {"h1quad_re",               -1, 91},
          {"h1quad_im",               -1, 92},
          {"h2quad_re",               -1, 93},
          {"h2quad_im",               -1, 94},
          {"l1quad_re",               -1, 95},
          {"l1quad_im",               -1, 96},
          {"g1quad_re",               -1, 97},
          {"g1quad_im",               -1, 98},
          {"t1quad_re",               -1, 99},
          {"t1quad_im",               -1, 100},
          {"v1quad_re",               -1, 101},
          {"v1quad_im",               -1, 102},
          {"coh_snr_h1h2",            -1, 103},
          {"cohSnrSqLocal",           -1, 104},
          {"autoCorrCohSq",           -1, 105},
          {"crossCorrCohSq",          -1, 106},
          {"autoCorrNullSq",          -1, 107},
          {"crossCorrNullSq",         -1, 108},
          {"ampMetricEigenVal1",      -1, 109},
          {"ampMetricEigenVal2",      -1, 110},
          {"time_slide_id",           -1, 111},
=======
          {"ra",                      -1, 66},
          {"dec",                     -1, 67},
          {"ligo_angle",              -1, 68},
          {"ligo_angle_sig",          -1, 69},
          {"inclination",             -1, 70},
          {"polarization",            -1, 71},
          {"null_statistic",          -1, 72},
	  {"null_stat_h1h2",          -1, 73},
	  {"null_stat_degen",         -1, 74},
          {"event_id",                -1, 75},
          {"h1quad_re",               -1, 76},
          {"h1quad_im",               -1, 77},
          {"h2quad_re",               -1, 78},
          {"h2quad_im",               -1, 79},
          {"l1quad_re",               -1, 80},
          {"l1quad_im",               -1, 81},
          {"g1quad_re",               -1, 82},
          {"g1quad_im",               -1, 83},
          {"t1quad_re",               -1, 84},
          {"t1quad_im",               -1, 85},
          {"v1quad_re",               -1, 86},
          {"v1quad_im",               -1, 87},
          {"coh_snr_h1h2",            -1, 88},
          {"cohSnrSqLocal",           -1, 89},
          {"autoCorrCohSq",           -1, 90},
          {"crossCorrCohSq",          -1, 91},
          {"autoCorrNullSq",          -1, 92},
          {"crossCorrNullSq",         -1, 93},
          {"ampMetricEigenVal1",      -1, 94},
          {"ampMetricEigenVal2",      -1, 95},
          {"time_slide_id",           -1, 96},
>>>>>>> 878b056e
          {NULL,                       0, 0}
    };

  /* check that the bank handle and pointer are valid */
  if ( ! eventHead )
  {
    fprintf( stderr, "null pointer passed as handle to event list" );
    return -1;
  }
  if ( *eventHead )
  {
    fprintf( stderr, "non-null pointer passed as pointer to event list" );
    return -1;
  }

  /* open the multi_inspiral XML file */
  mioStatus = MetaioOpenFile( env, fileName );
  if ( mioStatus )
  {
    fprintf( stderr, "unable to open file %s\n", fileName );
    return -1;
  }

  /* open the multi_inspiral table template bank file */
  mioStatus = MetaioOpenTableOnly( env, "multi_inspiral" );
  if ( mioStatus )
  {
    fprintf( stdout, "no multi_inspiral table in file %s\n", fileName );
    return 0;
  }

  /* figure out the column positions of the template parameters */
  for ( i = 0; tableDir[i].name; ++i )
  {
    if ( (tableDir[i].pos = MetaioFindColumn( env, tableDir[i].name )) < 0 )
    {
      fprintf( stderr, "unable to find column %s\n", tableDir[i].name );

      if ( ! strcmp(tableDir[i].name, "event_id") )
      {
        fprintf( stderr,
            "The event_id column is not populated, continuing anyway\n");
      }
      else
      {
        MetaioClose(env);
        return -1;
      }
    }
  }

  /* loop over the rows in the file */
  i = nrows = 0;
  while ( (mioStatus = MetaioGetRow(env)) == 1 )
  {
    /* count the rows in the file */
    i++;
    /* allocate memory for the template we are about to read in */
    if ( ! *eventHead )
    {
      thisEvent = *eventHead = (MultiInspiralTable *)
        LALCalloc( 1, sizeof(MultiInspiralTable) );
    }
    else
    {
      thisEvent = thisEvent->next = (MultiInspiralTable *)
        LALCalloc( 1, sizeof(MultiInspiralTable) );
    }
    if ( ! thisEvent )
    {
      fprintf( stderr, "could not allocate multi inspiral event\n" );
        CLOBBER_EVENTS;
        MetaioClose( env );
        return -1;
    }

    /* parse the contents of the row into the MultiInspiralTable structure */
    for ( j = 0; tableDir[j].name; ++j )
    {
      enum METAIO_Type column_type = env->ligo_lw.table.col[tableDir[j].pos].data_type;
      REAL4 r4colData = env->ligo_lw.table.elt[tableDir[j].pos].data.real_4;
      REAL8 r8colData = env->ligo_lw.table.elt[tableDir[j].pos].data.real_8;
      INT4  i4colData = env->ligo_lw.table.elt[tableDir[j].pos].data.int_4s;

      if ( tableDir[j].pos < 0 ) continue;

      /* dereference the data stored in the table */
      if ( tableDir[j].idx == 0 )
      {
        snprintf( thisEvent->ifos, LIGOMETA_IFOS_MAX * sizeof(CHAR),
            "%s", env->ligo_lw.table.elt[tableDir[j].pos].data.lstring.data );
      }
      else if ( tableDir[j].idx == 1 )
      {
        snprintf( thisEvent->search, LIGOMETA_SEARCH_MAX * sizeof(CHAR),
            "%s", env->ligo_lw.table.elt[tableDir[j].pos].data.lstring.data );
      }
      else if ( tableDir[j].idx == 2 )
      {
        thisEvent->end_time.gpsSeconds = i4colData;
      }
      else if ( tableDir[j].idx == 3 )
      {
        thisEvent->end_time.gpsNanoSeconds = i4colData;
      }
      else if ( tableDir[j].idx == 4 )
      {
        thisEvent->end_time_gmst = r8colData;
      }
      else if ( tableDir[j].idx == 5 )
      {
        thisEvent->impulse_time.gpsSeconds = i4colData;
      }
      else if ( tableDir[j].idx == 6 )
      {
        thisEvent->impulse_time.gpsNanoSeconds = i4colData;
      }
      else if ( tableDir[j].idx == 7 )
      {
        thisEvent->amplitude = r4colData;
      }
      else if ( tableDir[j].idx == 8 )
      {
        thisEvent->distance = r4colData;
      }
      else if ( tableDir[j].idx == 9 )
      {
        thisEvent->eff_dist_h1 = r4colData;
      }
      else if ( tableDir[j].idx == 10 )
      {
        thisEvent->eff_dist_h2 = r4colData;
      }
      else if ( tableDir[j].idx == 11 )
      {
        thisEvent->eff_dist_l = r4colData;
      }
      else if ( tableDir[j].idx == 12 )
      {
        thisEvent->eff_dist_g = r4colData;
      }
      else if ( tableDir[j].idx == 13 )
      {
        thisEvent->eff_dist_t = r4colData;
      }
      else if ( tableDir[j].idx == 14 )
      {
        thisEvent->eff_dist_v = r4colData;
      }
      else if ( tableDir[j].idx == 15 )
      {
        thisEvent->eff_dist_h1h2 = r4colData;
      }
      else if ( tableDir[j].idx == 16 )
      {
        thisEvent->chi = r4colData;
      }
      else if ( tableDir[j].idx == 17 )
      {
        thisEvent->kappa = r4colData;
      }
      else if ( tableDir[j].idx == 18 )
      {
        thisEvent->coa_phase = r4colData;
      }
      else if ( tableDir[j].idx == 19 )
      {
        thisEvent->mass1 = r4colData;
      }
      else if ( tableDir[j].idx == 20 )
      {
        thisEvent->mass2 = r4colData;
      }
      else if ( tableDir[j].idx == 21 )
      {
        thisEvent->mchirp = r4colData;
      }
      else if ( tableDir[j].idx == 22 )
      {
        thisEvent->eta = r4colData;
      }
      else if ( tableDir[j].idx == 23 )
      {
        thisEvent->tau0 = r4colData;
      }
      else if ( tableDir[j].idx == 24 )
      {
        thisEvent->tau2 = r4colData;
      }
      else if ( tableDir[j].idx == 25 )
      {
        thisEvent->tau3 = r4colData;
      }
      else if ( tableDir[j].idx == 26 )
      {
        thisEvent->tau4 = r4colData;
      }
      else if ( tableDir[j].idx == 27 )
      {
        thisEvent->tau5 = r4colData;
      }
      else if ( tableDir[j].idx == 28 )
      {
        thisEvent->ttotal = r4colData;
      }
      else if ( tableDir[j].idx == 29 )
      {
        thisEvent->snr = r4colData;
      }
      else if ( tableDir[j].idx == 30 )
      {
        thisEvent->snr_dof = i4colData;
      }
      else if ( tableDir[j].idx == 31 )
      {
        thisEvent->chisq = r4colData;
      }
      else if ( tableDir[j].idx == 32 )
      {
        thisEvent->chisq_dof = i4colData;
      }
      else if ( tableDir[j].idx == 33 )
      {
        thisEvent->bank_chisq = r4colData;
      }
      else if ( tableDir[j].idx == 34 )
      {
        thisEvent->bank_chisq_dof = i4colData;
      }
      else if ( tableDir[j].idx == 35 )
      {
        thisEvent->cont_chisq = r4colData;
      }
      else if ( tableDir[j].idx == 36 )
      {
        thisEvent->cont_chisq_dof = i4colData;
      }
      else if ( tableDir[j].idx == 37 )
      {
        thisEvent->trace_snr = r4colData;
      }
      else if ( tableDir[j].idx == 38 )
      {
        thisEvent->snr_h1 = r4colData;
      }
      else if ( tableDir[j].idx == 39 )
      {
        thisEvent->snr_h2 = r4colData;
      }
      else if ( tableDir[j].idx == 40 )
      {
        thisEvent->snr_l = r4colData;
      }
      else if ( tableDir[j].idx == 41 )
      {
        thisEvent->snr_g = r4colData;
      }
      else if ( tableDir[j].idx == 42 )
      {
        thisEvent->snr_t = r4colData;
      }
      else if ( tableDir[j].idx == 43 )
      {
        thisEvent->snr_v = r4colData;
      }
      else if ( tableDir[j].idx == 44 )
      {
        thisEvent->amp_term_1 = r4colData;
      }
      else if ( tableDir[j].idx == 45 )
      {
        thisEvent->amp_term_2 = r4colData;
      }
      else if ( tableDir[j].idx == 46 )
      {
        thisEvent->amp_term_3 = r4colData;
      }
      else if ( tableDir[j].idx == 47 )
      {
        thisEvent->amp_term_4 = r4colData;
      }
      else if ( tableDir[j].idx == 48 )
      {
        thisEvent->amp_term_5 = r4colData;
      }
      else if ( tableDir[j].idx == 49 )
      {
        thisEvent->amp_term_6 = r4colData;
      }
      else if ( tableDir[j].idx == 50 )
      {
        thisEvent->amp_term_7 = r4colData;
      }
      else if ( tableDir[j].idx == 51 )
      {
        thisEvent->amp_term_8 = r4colData;
      }
      else if ( tableDir[j].idx == 52 )
      {
        thisEvent->amp_term_9 = r4colData;
      }
      else if ( tableDir[j].idx == 53 )
      {
        thisEvent->amp_term_10 = r4colData;
      }
      else if ( tableDir[j].idx == 54 )
      {
        thisEvent->sigmasq_h1 = r8colData;
      }
      else if ( tableDir[j].idx == 55 )
      {
        thisEvent->sigmasq_h2 = r8colData;
      }
      else if ( tableDir[j].idx == 56 )
      {
        thisEvent->sigmasq_l = r8colData;
      }
      else if ( tableDir[j].idx == 57 )
      {
        thisEvent->sigmasq_g = r8colData;
      }
      else if ( tableDir[j].idx == 58 )
      {
        thisEvent->sigmasq_t = r8colData;
      }
      else if ( tableDir[j].idx == 59 )
      {
        thisEvent->sigmasq_v = r8colData;
      }
      else if ( tableDir[j].idx == 60 )
      {
        thisEvent->chisq_h1 = r4colData;
      }
      else if ( tableDir[j].idx == 61 )
      {
        thisEvent->chisq_h2 = r4colData;
      }
      else if ( tableDir[j].idx == 62 )
      {
        thisEvent->chisq_l = r4colData;
      }
      else if ( tableDir[j].idx == 63 )
      {
        thisEvent->chisq_g = r4colData;
      }
      else if ( tableDir[j].idx == 64 )
      {
        thisEvent->chisq_t = r4colData;
      }
      else if ( tableDir[j].idx == 65 )
      {
        thisEvent->chisq_v = r4colData;
      }
      else if ( tableDir[j].idx == 66 )
      {
        thisEvent->sngl_chisq_dof = i4colData;
      }
      else if ( tableDir[j].idx == 67 )
      {
        thisEvent->bank_chisq_h1 = r4colData;
      }
      else if ( tableDir[j].idx == 68 )
      {
        thisEvent->bank_chisq_h2 = r4colData;
      }
      else if ( tableDir[j].idx == 69 )
      {
        thisEvent->bank_chisq_l = r4colData;
      }
      else if ( tableDir[j].idx == 70 )
      {
        thisEvent->bank_chisq_g = r4colData;
      }
      else if ( tableDir[j].idx == 71 )
      {
        thisEvent->bank_chisq_t = r4colData;
      }
      else if ( tableDir[j].idx == 72 )
      {
        thisEvent->bank_chisq_v = r4colData;
      }
      else if ( tableDir[j].idx == 73 )
      {
        thisEvent->sngl_bank_chisq_dof = i4colData;
      }
      else if ( tableDir[j].idx == 74 )
      {
        thisEvent->cont_chisq_h1 = r4colData;
      } 
      else if ( tableDir[j].idx == 75 )
      {
        thisEvent->cont_chisq_h2 = r4colData;
      } 
      else if ( tableDir[j].idx == 76 )
      {
        thisEvent->cont_chisq_l = r4colData;
      } 
      else if ( tableDir[j].idx == 77 )
      {
        thisEvent->cont_chisq_g = r4colData;
      }
      else if ( tableDir[j].idx == 78 )
      {
        thisEvent->cont_chisq_t = r4colData;
      }
      else if ( tableDir[j].idx == 79 )
      {
        thisEvent->cont_chisq_v = r4colData;
      }
      else if ( tableDir[j].idx == 80 )
      {
        thisEvent->sngl_cont_chisq_dof = i4colData;
      }
      else if ( tableDir[j].idx == 81 )
      {
        thisEvent->ra = r4colData;
      }
      else if ( tableDir[j].idx == 82 )
      {
        thisEvent->dec = r4colData;
      }
      else if ( tableDir[j].idx == 83 )
      {
        thisEvent->ligo_angle = r4colData;
      }
      else if ( tableDir[j].idx == 84 )
      {
        thisEvent->ligo_angle_sig = r4colData;
      }
      else if ( tableDir[j].idx == 85 )
      {
        thisEvent->inclination = r4colData;
      }
      else if ( tableDir[j].idx == 86 )
      {
        thisEvent->polarization = r4colData;
      }
      else if ( tableDir[j].idx == 87 )
      {
        thisEvent->null_statistic = r4colData;
      }
      else if ( tableDir[j].idx == 88 )
      {
        thisEvent->null_stat_h1h2 = r4colData;
      }
      else if ( tableDir[j].idx == 89 )
      {
        thisEvent->null_stat_degen = r4colData;
      }
      else if ( tableDir[j].idx == 90 )
      {
        if ( tableDir[j].pos > 0 )
        {
          INT8 i8colData;
          if ( column_type == METAIO_TYPE_INT_8S )
            i8colData = env->ligo_lw.table.elt[tableDir[j].pos].data.int_8s;
          else
          {
            i8colData = XLALLIGOLwParseIlwdChar(env, tableDir[j].pos, "multi_inspiral", "event_id");
            if ( i8colData < 0 )
              return -1;
          }
          if ( i8colData >= 0 )
          {
            thisEvent->event_id = LALCalloc( 1, sizeof(*thisEvent->event_id) );
            thisEvent->event_id->id = i8colData;
            thisEvent->event_id->multiInspiralTable = thisEvent;
          }
        }
      }
      else if ( tableDir[j].idx == 91 )
      {
        thisEvent->h1quad.re = r4colData;
      }
      else if ( tableDir[j].idx == 92 )
      {
        thisEvent->h1quad.im = r4colData;
      }
      else if ( tableDir[j].idx == 93 )
      {
        thisEvent->h2quad.re = r4colData;
      }
      else if ( tableDir[j].idx == 94 )
      {
        thisEvent->h2quad.im = r4colData;
      }
      else if ( tableDir[j].idx == 95 )
      {
        thisEvent->l1quad.re = r4colData;
      }
      else if ( tableDir[j].idx == 96 )
      {
        thisEvent->l1quad.im = r4colData;
      }
      else if ( tableDir[j].idx == 97 )
      {
        thisEvent->g1quad.re = r4colData;
      }
      else if ( tableDir[j].idx == 98 )
      {
        thisEvent->g1quad.im = r4colData;
      }
      else if ( tableDir[j].idx == 99 )
      {
        thisEvent->t1quad.re = r4colData;
      }
      else if ( tableDir[j].idx == 100 )
      {
        thisEvent->t1quad.im = r4colData;
      }
      else if ( tableDir[j].idx == 101 )
      {
        thisEvent->v1quad.re = r4colData;
      }
      else if ( tableDir[j].idx == 102 )
      {
        thisEvent->v1quad.im = r4colData;
      }
      else if ( tableDir[j].idx == 103 )
      {
        thisEvent->coh_snr_h1h2 = r4colData;
      }
      else if ( tableDir[j].idx == 104 )
      {
        thisEvent->cohSnrSqLocal = r4colData;
      }
      else if ( tableDir[j].idx == 105 )
      {
        thisEvent->autoCorrCohSq = r4colData;
      }
      else if ( tableDir[j].idx == 106 )
      {
        thisEvent->crossCorrCohSq = r4colData;
      }
      else if ( tableDir[j].idx == 107 )
      {
        thisEvent->autoCorrNullSq = r4colData;
      }
      else if ( tableDir[j].idx == 108 )
      {
        thisEvent->crossCorrNullSq = r4colData;
      }
      else if ( tableDir[j].idx == 109 )
      {
        thisEvent->ampMetricEigenVal1 = r8colData;
      }
      else if ( tableDir[j].idx == 110 )
      {
        thisEvent->ampMetricEigenVal2 = r8colData;
      }
<<<<<<< HEAD
      else if ( tableDir[j].idx == 111 )
=======
      else if ( tableDir[j].idx == 96 )
>>>>>>> 878b056e
      {
        if ( tableDir[j].pos > 0 )
        {
          INT8 i8colData;
          if ( column_type == METAIO_TYPE_INT_8S )
            i8colData = env->ligo_lw.table.elt[tableDir[j].pos].data.int_8s;
          else
          {
            i8colData = XLALLIGOLwParseIlwdChar(env, tableDir[j].pos, "multi_inspiral", "time_slide_id");
            if ( i8colData < 0 )
              return -1;
          }
<<<<<<< HEAD
          if ( i8colData )
=======
          if ( i8colData >= 0)
>>>>>>> 878b056e
          {
            thisEvent->time_slide_id = LALCalloc( 1,\
                                        sizeof(*thisEvent->time_slide_id) );
            thisEvent->time_slide_id->id = i8colData;
            thisEvent->time_slide_id->multiInspiralTable = thisEvent;
          }
        }
      }
      else
      {
        CLOBBER_EVENTS;
        fprintf( stderr, "unknown column while parsing multi_inspiral\n" );
        return -1;
      }
    }

    /* count the number of triggers parsed */
    nrows++;
  }

  if ( mioStatus == -1 )
  {
    fprintf( stderr, "error parsing after row %d\n", i );
    CLOBBER_EVENTS;
    MetaioClose( env );
    return -1;
  }

  /* Normal exit */
  MetaioClose( env );
  return nrows;
}

#undef CLOBBER_EVENTS


int
XLALReadMultiInspiralTriggerFile (
    MultiInspiralTable    **inspiralEventList,
    MultiInspiralTable    **lastTrigger,
    SearchSummaryTable    **searchSummList,
    SearchSummvarsTable   **inputFileList,
    CHAR                   *fileName
    )

{
  const char *func = "XLALReadMultiInspiralTriggerFile";
  INT4 numFileTriggers = 0;
  /*INT4 haveSummValue = 0;*/
  MultiInspiralTable   *inputData = NULL;
  SearchSummaryTable   *inputSummary = NULL;
  SearchSummaryTable   *thisSearchSumm = NULL;
  SearchSummvarsTable  *thisInputFile = NULL;
#if 0
  SummValueTable  *thisSummValue = NULL;
  SummValueTable  *inputSummValue = NULL;
#endif


  /* store the file name in search summvars */
  XLALPrintInfo(
      "XLALReadMultiInspiralTriggerFile(): storing input file name %s\n"
      "in search summvars table\n", fileName );

  if ( ! *inputFileList )
  {
    *inputFileList = thisInputFile = (SearchSummvarsTable *)
      LALCalloc( 1, sizeof(SearchSummvarsTable) );
  }
  else
  {
    for ( thisInputFile = *inputFileList; thisInputFile->next;
        thisInputFile = thisInputFile->next );
    thisInputFile = thisInputFile->next = (SearchSummvarsTable *)
      LALCalloc( 1, sizeof(SearchSummvarsTable) );
  }
  snprintf( thisInputFile->name, LIGOMETA_NAME_MAX,
      "input_file" );
  snprintf( thisInputFile->string, LIGOMETA_NAME_MAX,
      "%s", fileName );


  /* read in the search summary and store */
  XLALPrintInfo(
      "XLALReadMultiInspiralTriggerFile(): Reading search_summary table\n");

  inputSummary = XLALSearchSummaryTableFromLIGOLw(fileName);

  if ( ! inputSummary )
  {
    XLALPrintError("No valid search_summary table in %s, exiting\n",
        fileName );
    LALFree(thisInputFile);
    XLAL_ERROR(func, XLAL_EIO);
  }
  else
  {
    /* store the search summary table in searchSummList list */
    if ( ! *searchSummList )
    {
      *searchSummList = thisSearchSumm = inputSummary;
    }
    else
    {
      for ( thisSearchSumm = *searchSummList; thisSearchSumm->next;
          thisSearchSumm = thisSearchSumm->next);
      thisSearchSumm = thisSearchSumm->next = inputSummary;
    }
  }
#if 0
  /* read in the summ value table and store */
  XLALPrintInfo(
      "XLALReadMultiInspiralTriggerFile(): Reading summ_value table\n");

  haveSummValue = SummValueTableFromLIGOLw(&inputSummValue, fileName);

  if ( ! inputSummValue || haveSummValue < 1)
  {
    XLALPrintError("No valid summ_value table in %s, exiting\n",
        fileName );
    LALFree(thisInputFile);
    XLAL_ERROR(func, XLAL_EIO);
  }
  else
  {
    /* store the summ value table in SummValueList list */
    XLALPrintInfo("XLALReadMultiInspiralTriggerFile(): Checking summ_value_table\n");

    /* keep only relevant information (inspiral_effective_distance)*/
    XLALCleanSummValueTable(&inputSummValue);

    if ( ! *summValueList )
    {
      *summValueList = thisSummValue = inputSummValue;
    }
    else
    {
      for ( thisSummValue = *summValueList; thisSummValue->next;
          thisSummValue = thisSummValue->next);
      thisSummValue = thisSummValue->next = inputSummValue;
    }
  }
#endif
  /* read in the triggers */
  numFileTriggers =
    LALMultiInspiralTableFromLIGOLw( &inputData, fileName);

  if ( numFileTriggers < 0 )
  {
    XLALPrintError("Unable to read multi_inspiral table from %s\n",
        fileName );
    LALFree(thisInputFile);
    XLAL_ERROR(func, XLAL_EIO);
  }
  else if ( numFileTriggers > 0 )
  {

    XLALPrintInfo(
        "XLALReadMultiInspiralTriggerFile(): Got %d multi_inspiral rows from %s\n",
        numFileTriggers, fileName );

    /* store the triggers */
    if ( ! *inspiralEventList )
    {
      /* store the head of the linked list */
      *inspiralEventList = *lastTrigger = inputData;
    }
    else
    {
      /* append to the end of the linked list and set current    */
      /* trigger to the first trigger of the list being appended */
      *lastTrigger = (*lastTrigger)->next = inputData;
    }

    /* scroll to the end of the linked list of triggers */
    for ( ; (*lastTrigger)->next; *lastTrigger = (*lastTrigger)->next );
  }

  return( numFileTriggers );
}<|MERGE_RESOLUTION|>--- conflicted
+++ resolved
@@ -2570,7 +2570,6 @@
           {"chisq_g",                 -1, 63},
           {"chisq_t",                 -1, 64},
           {"chisq_v",                 -1, 65},
-<<<<<<< HEAD
           {"sngl_chisq_dof",          -1, 66},
           {"bank_chisq_h1",           -1, 67},
           {"bank_chisq_h2",           -1, 68},
@@ -2617,39 +2616,6 @@
           {"ampMetricEigenVal1",      -1, 109},
           {"ampMetricEigenVal2",      -1, 110},
           {"time_slide_id",           -1, 111},
-=======
-          {"ra",                      -1, 66},
-          {"dec",                     -1, 67},
-          {"ligo_angle",              -1, 68},
-          {"ligo_angle_sig",          -1, 69},
-          {"inclination",             -1, 70},
-          {"polarization",            -1, 71},
-          {"null_statistic",          -1, 72},
-	  {"null_stat_h1h2",          -1, 73},
-	  {"null_stat_degen",         -1, 74},
-          {"event_id",                -1, 75},
-          {"h1quad_re",               -1, 76},
-          {"h1quad_im",               -1, 77},
-          {"h2quad_re",               -1, 78},
-          {"h2quad_im",               -1, 79},
-          {"l1quad_re",               -1, 80},
-          {"l1quad_im",               -1, 81},
-          {"g1quad_re",               -1, 82},
-          {"g1quad_im",               -1, 83},
-          {"t1quad_re",               -1, 84},
-          {"t1quad_im",               -1, 85},
-          {"v1quad_re",               -1, 86},
-          {"v1quad_im",               -1, 87},
-          {"coh_snr_h1h2",            -1, 88},
-          {"cohSnrSqLocal",           -1, 89},
-          {"autoCorrCohSq",           -1, 90},
-          {"crossCorrCohSq",          -1, 91},
-          {"autoCorrNullSq",          -1, 92},
-          {"crossCorrNullSq",         -1, 93},
-          {"ampMetricEigenVal1",      -1, 94},
-          {"ampMetricEigenVal2",      -1, 95},
-          {"time_slide_id",           -1, 96},
->>>>>>> 878b056e
           {NULL,                       0, 0}
     };
 
@@ -3200,11 +3166,7 @@
       {
         thisEvent->ampMetricEigenVal2 = r8colData;
       }
-<<<<<<< HEAD
       else if ( tableDir[j].idx == 111 )
-=======
-      else if ( tableDir[j].idx == 96 )
->>>>>>> 878b056e
       {
         if ( tableDir[j].pos > 0 )
         {
@@ -3217,11 +3179,7 @@
             if ( i8colData < 0 )
               return -1;
           }
-<<<<<<< HEAD
           if ( i8colData )
-=======
-          if ( i8colData >= 0)
->>>>>>> 878b056e
           {
             thisEvent->time_slide_id = LALCalloc( 1,\
                                         sizeof(*thisEvent->time_slide_id) );
