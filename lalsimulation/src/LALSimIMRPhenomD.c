/*
 * Copyright (C) 2015 Michael Puerrer, Sebastian Khan, Frank Ohme
 *
 *  This program is free software; you can redistribute it and/or modify
 *  it under the terms of the GNU General Public License as published by
 *  the Free Software Foundation; either version 2 of the License, or
 *  (at your option) any later version.
 *
 *  This program is distributed in the hope that it will be useful,
 *  but WITHOUT ANY WARRANTY; without even the implied warranty of
 *  MERCHANTABILITY or FITNESS FOR A PARTICULAR PURPOSE.  See the
 *  GNU General Public License for more details.
 *
 *  You should have received a copy of the GNU General Public License
 *  along with with program; see the file COPYING. If not, write to the
 *  Free Software Foundation, Inc., 59 Temple Place, Suite 330, Boston,
 *  MA  02111-1307  USA
 */


#include <math.h>
#include <complex.h>
#include <gsl/gsl_errno.h>
#include <gsl/gsl_spline.h>

#include <lal/LALStdlib.h>
#include <lal/LALSimIMR.h>
#include <lal/LALConstants.h>
#include <lal/FrequencySeries.h>
#include <lal/Units.h>

#include "LALSimIMRPhenomD_internals.c"

#ifndef _OPENMP
#define omp ignore
#endif

/*
 * private function prototypes; all internal functions use solar masses.
 *
 */

static int IMRPhenomDGenerateFD(
    COMPLEX16FrequencySeries **htilde, /**< FD waveform */
    const REAL8 phi0,                  /**< phase at peak */
    const REAL8 deltaF,                /**< frequency resolution */
    const REAL8 m1,                    /**< mass of companion 1 [solar masses] */
    const REAL8 m2,                    /**< mass of companion 2 [solar masses] */
    const REAL8 chi1,                  /**< aligned-spin of companion 1 */
    const REAL8 chi2,                  /**< aligned-spin of companion 2 */
    const REAL8 f_min,                 /**< start frequency */
    const REAL8 f_max,                 /**< end frequency */
    const REAL8 distance               /**< distance to source (m) */
);

/**
 * @addtogroup LALSimIMRPhenom_c
 * @{
 *
 * @name Routines for IMR Phenomenological Model "D"
 * @{
 *
 * @author Michael Puerrer, Sebastian Khan, Frank Ohme
 *
 * @brief C code for IMRPhenomD phenomenological waveform model.
<<<<<<< HEAD
 * See Husa et al, arXiv:1508.07250 and Khan et al, arXiv:1508.07253 for details.
=======
 * See Husa et al \cite Husa:2015iqa, and Khan et al \cite Khan:2015jqa
 * for details. Any studies that use this waveform model should include
 * a reference to both of these papers.
>>>>>>> 316c8ed7
 *
 * This is an aligned-spin frequency domain model.
 *
 * @note The model was calibrated to mass-ratios [1:1,1:4,1:8,1:18].
 * * Along the mass-ratio 1:1 line it was calibrated to spins  [-0.95, +0.98].
 * * Along the mass-ratio 1:4 line it was calibrated to spins  [-0.75, +0.75].
 * * Along the mass-ratio 1:8 line it was calibrated to spins  [-0.85, +0.85].
 * * Along the mass-ratio 1:18 line it was calibrated to spins [-0.8, +0.4].
 * The calibration points will be given in forthcoming papers.
 *
 * @attention The model is usable outside this parameter range,
 * and in tests to date gives sensible physical results,
 * but conclusive statements on the physical fidelity of
 * the model for these parameters await comparisons against further
 * numerical-relativity simulations.
 */


/**
 * Driver routine to compute the spin-aligned, inspiral-merger-ringdown
 * phenomenological waveform IMRPhenomD in the frequency domain.
 *
 * Reference:
 * - Waveform: Eq. 35 and 36 in arXiv:1508.07253
 * - Coefficients: Eq. 31 and Table V in arXiv:1508.07253
 *
 *  All input parameters should be in SI units. Angles should be in radians.
 */
int XLALSimIMRPhenomDGenerateFD(
    COMPLEX16FrequencySeries **htilde, /**< FD waveform */
    const REAL8 phi0,                  /**< Orbital phase at peak (rad) */
    const REAL8 deltaF,                /**< Sampling frequency (Hz) */
    const REAL8 m1_SI,                 /**< Mass of companion 1 (kg) */
    const REAL8 m2_SI,                 /**< Mass of companion 2 (kg) */
    const REAL8 chi1,                  /**< Aligned-spin of companion 1 */
    const REAL8 chi2,                  /**< Aligned-spin of companion 2 */
    const REAL8 f_min,                 /**< Starting GW frequency (Hz) */
    const REAL8 f_max,                 /**< End frequency; 0 defaults to ringdown cutoff freq */
    const REAL8 distance               /**< Distance of source (m) */
) {
  /* external: SI; internal: solar masses */
  const REAL8 m1 = m1_SI / LAL_MSUN_SI;
  const REAL8 m2 = m2_SI / LAL_MSUN_SI;
  const REAL8 q = (m1 > m2) ? (m1 / m2) : (m2 / m1);

  /* check inputs for sanity */
  if (*htilde) XLAL_ERROR(XLAL_EFAULT);
  if (deltaF <= 0) XLAL_ERROR(XLAL_EDOM);
  if (m1 <= 0) XLAL_ERROR(XLAL_EDOM);
  if (m2 <= 0) XLAL_ERROR(XLAL_EDOM);
  if (fabs(chi1) > 1 || fabs(chi2) > 1) XLAL_ERROR(XLAL_EDOM);
  if (f_min <= 0) XLAL_ERROR(XLAL_EDOM);
  if (f_max < 0) XLAL_ERROR(XLAL_EDOM);
  if (distance <= 0) XLAL_ERROR(XLAL_EDOM);

  if (chi1 > 0.99 || chi1 < -1.0 || chi2 > 0.99 || chi2 < -1.0)
    XLAL_ERROR(XLAL_EDOM, "Spins outside the range [-1,0.99] are not supported\n");

  if (q > 18.0)
    XLAL_PRINT_WARNING("Warning: The model is calibrated up to m1/m2 <= 18.\n");

  const REAL8 M_sec = (m1+m2) * LAL_MTSUN_SI;
  const REAL8 fCut = 0.3/M_sec;
  if (fCut <= f_min)
    XLAL_ERROR(XLAL_EDOM, "(fCut = %gM) <= f_min = %g\n", fCut, f_min);

  /* default f_max to params->fCut */
  REAL8 f_max_prime = f_max;
  f_max_prime = f_max ? f_max : fCut;
  f_max_prime = (f_max_prime > fCut) ? fCut : f_max_prime;
  if (f_max_prime <= f_min)
    XLAL_ERROR(XLAL_EDOM, "f_max <= f_min\n");

  REAL8 status = IMRPhenomDGenerateFD(htilde, phi0, deltaF,
                                      m1, m2, chi1, chi2,
                                      f_min, f_max_prime, distance);

  if (f_max_prime < f_max) {
    // The user has requested a higher f_max than Mf=params->fCut.
    // Resize the frequency series to fill with zeros to fill with zeros beyond the cutoff frequency.
    size_t n_full = NextPow2(f_max / deltaF) + 1; // we actually want to have the length be a power of 2 + 1
    *htilde = XLALResizeCOMPLEX16FrequencySeries(*htilde, 0, n_full);
  }

  return status;
}

/** @} */

/** @} */

/* *********************************************************************************/
/* The following private function generates IMRPhenomD frequency-domain waveforms  */
/* given coefficients */
/* *********************************************************************************/

static int IMRPhenomDGenerateFD(
    COMPLEX16FrequencySeries **htilde, /**< FD waveform */
    const REAL8 phi0,                  /**< phase at peak */
    const REAL8 deltaF,                /**< frequency resolution */
    const REAL8 m1,                    /**< mass of companion 1 [solar masses] */
    const REAL8 m2,                    /**< mass of companion 2 [solar masses] */
    const REAL8 chi1_in,               /**< aligned-spin of companion 1 */
    const REAL8 chi2_in,               /**< aligned-spin of companion 2 */
    const REAL8 f_min,                 /**< start frequency */
    const REAL8 f_max,                 /**< end frequency */
    const REAL8 distance               /**< distance to source (m) */
) {
  LIGOTimeGPS ligotimegps_zero = LIGOTIMEGPSZERO; // = {0, 0}

  const REAL8 M = m1 + m2;
  REAL8 eta = m1 * m2 / (M * M);
  const REAL8 M_sec = M * LAL_MTSUN_SI;
  REAL8 t0;

  REAL8 chi1, chi2;
  if (m1>m2) { // swap spins
    chi1 = chi1_in;
    chi2 = chi2_in;
  } else {
    chi1 = chi2_in;
    chi2 = chi1_in;
  }

  /* Compute the amplitude pre-factor */
  REAL8 amp0 = 2. * sqrt(5. / (64.*LAL_PI)) * M * LAL_MRSUN_SI * M * LAL_MTSUN_SI / distance;

  /* Allocate htilde */
  size_t n = NextPow2(f_max / deltaF) + 1;
  /* Coalesce at t=0 */
  XLALGPSAdd(&ligotimegps_zero, -1. / deltaF); // shift by overall length in time
  *htilde = XLALCreateCOMPLEX16FrequencySeries("htilde: FD waveform", &ligotimegps_zero, 0.0,
      deltaF, &lalStrainUnit, n);
  memset((*htilde)->data->data, 0, n * sizeof(COMPLEX16));
  XLALUnitMultiply(&((*htilde)->sampleUnits), &((*htilde)->sampleUnits), &lalSecondUnit);
  if (!(*htilde)) XLAL_ERROR(XLAL_EFUNC);

  size_t ind_min = (size_t) (f_min / deltaF);
  size_t ind_max = (size_t) (f_max / deltaF);

  // Calculate phenomenological parameters
  REAL8 finspin = FinalSpin0815(eta, chi1, chi2);
  IMRPhenomDAmplitudeCoefficients *pAmp = ComputeIMRPhenomDAmplitudeCoefficients(eta, chi1, chi2, finspin);
  IMRPhenomDPhaseCoefficients *pPhi = ComputeIMRPhenomDPhaseCoefficients(eta, chi1, chi2, finspin);
  PNPhasingSeries *pn = NULL;
  XLALSimInspiralTaylorF2AlignedPhasing(&pn, m1, m2, chi1_in, chi2_in, 1.0, 1.0, LAL_SIM_INSPIRAL_SPIN_ORDER_35PN);
  if (!pAmp || !pPhi || !pn) XLAL_ERROR(XLAL_EFUNC);

  // Compute coefficients to make phase C^1
  ComputeIMRPhenDPhaseConnectionCoefficients(pPhi, pn);
<<<<<<< HEAD
=======

  //time shift so that peak amplitude is approximately at t=0
  t0 = DPhiMRD(pAmp->fmaxCalc, pPhi);
>>>>>>> 316c8ed7

  /* Now generate the waveform */
  #pragma omp parallel for
  for (size_t i = ind_min; i < ind_max; i++) {

    REAL8 Mf = M_sec * i * deltaF; // geometric frequency

    REAL8 amp = IMRPhenDAmplitude(Mf, pAmp);
    REAL8 phi = IMRPhenDPhase(Mf, pPhi, pn);
<<<<<<< HEAD
=======

    phi -= 2.*phi0 + t0*Mf; // factor of 2 b/c phi0 is orbital phase

>>>>>>> 316c8ed7


    ((*htilde)->data->data)[i] = amp0 * amp * cexp(-I * phi);
  }

  LALFree(pAmp);
  LALFree(pPhi);
  LALFree(pn);

  return XLAL_SUCCESS;
}<|MERGE_RESOLUTION|>--- conflicted
+++ resolved
@@ -63,13 +63,9 @@
  * @author Michael Puerrer, Sebastian Khan, Frank Ohme
  *
  * @brief C code for IMRPhenomD phenomenological waveform model.
-<<<<<<< HEAD
- * See Husa et al, arXiv:1508.07250 and Khan et al, arXiv:1508.07253 for details.
-=======
  * See Husa et al \cite Husa:2015iqa, and Khan et al \cite Khan:2015jqa
  * for details. Any studies that use this waveform model should include
  * a reference to both of these papers.
->>>>>>> 316c8ed7
  *
  * This is an aligned-spin frequency domain model.
  *
@@ -220,12 +216,9 @@
 
   // Compute coefficients to make phase C^1
   ComputeIMRPhenDPhaseConnectionCoefficients(pPhi, pn);
-<<<<<<< HEAD
-=======
 
   //time shift so that peak amplitude is approximately at t=0
   t0 = DPhiMRD(pAmp->fmaxCalc, pPhi);
->>>>>>> 316c8ed7
 
   /* Now generate the waveform */
   #pragma omp parallel for
@@ -235,12 +228,9 @@
 
     REAL8 amp = IMRPhenDAmplitude(Mf, pAmp);
     REAL8 phi = IMRPhenDPhase(Mf, pPhi, pn);
-<<<<<<< HEAD
-=======
 
     phi -= 2.*phi0 + t0*Mf; // factor of 2 b/c phi0 is orbital phase
 
->>>>>>> 316c8ed7
 
 
     ((*htilde)->data->data)[i] = amp0 * amp * cexp(-I * phi);
