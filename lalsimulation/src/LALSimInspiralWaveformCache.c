--- conflicted
+++ resolved
@@ -1194,7 +1194,6 @@
                 (*hptilde)->data->data[idx] =cos(2.*zeta_polariz)*PhPpolp+sin(2.*zeta_polariz)*PhPpolc;
                 (*hctilde)->data->data[idx]=cos(2.*zeta_polariz)*PhPpolc-sin(2.*zeta_polariz)*PhPpolp;
             }
-<<<<<<< HEAD
             break;
 
         case IMRPhenomHM:
@@ -1207,8 +1206,6 @@
                                      LALpars);
             if (ret == XLAL_FAILURE)
                 XLAL_ERROR(XLAL_EFUNC);
-=======
->>>>>>> f5a6731d
             break;
 
         default:
