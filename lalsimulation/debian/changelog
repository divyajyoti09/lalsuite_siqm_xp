--- conflicted
+++ resolved
@@ -1,12 +1,9 @@
-<<<<<<< HEAD
-=======
 lalsimulation (4.0.2-1) unstable; urgency=low
 
   * Update for 4.0.2
 
  -- Adam Mercer <adam.mercer@ligo.org>  Mon, 05 Sep 2022 12:03:14 +0100
 
->>>>>>> f7003a0d
 lalsimulation (4.0.1-1) unstable; urgency=low
 
   * Update for 4.0.1
