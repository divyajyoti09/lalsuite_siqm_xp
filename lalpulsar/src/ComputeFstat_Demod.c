--- conflicted
+++ resolved
@@ -277,7 +277,6 @@
   // Return amplitude modulation coefficients
   Fstats->Mmunu = demod->prevMultiAMcoef->Mmunu;
 
-<<<<<<< HEAD
   // return per-detector antenna-pattern matrices
   for ( UINT4 X=0; X < numDetectors; X ++ )
     {
@@ -288,20 +287,12 @@
       Fstats->MmunuX[X].Ed = 0;
     }
 
-#if COLLECT_TIMING
-  toc = XLALGetCPUTime();
-  tauTotal = (toc - tic);
-  Fstat_tauF1NoBuf = tauTotal / ( Fstats->numFreqBins * numDetectors );
-  Fstat_tauF1Buf   = (tauTotal - tauBary) / ( Fstats->numFreqBins * numDetectors );
-#endif
-=======
   if ( ti->collectTiming ) {
     toc = XLALGetCPUTime();
     ti->tauTotal = (toc - tic);
     ti->tauF1NoBuf = ti->tauTotal / ( Fstats->numFreqBins * numDetectors );
     ti->tauF1Buf   = (ti->tauTotal - ti->tauBary) / ( Fstats->numFreqBins * numDetectors );
   }
->>>>>>> 45cf7c32
 
   return XLAL_SUCCESS;
 
