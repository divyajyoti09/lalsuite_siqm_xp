//
// Copyright (C) 2007, 2008, 2012, 2014, 2015, 2016, 2017 Karl Wette
//
// This program is free software; you can redistribute it and/or modify
// it under the terms of the GNU General Public License as published by
// the Free Software Foundation; either version 2 of the License, or
// (at your option) any later version.
//
// This program is distributed in the hope that it will be useful,
// but WITHOUT ANY WARRANTY; without even the implied warranty of
// MERCHANTABILITY or FITNESS FOR A PARTICULAR PURPOSE. See the
// GNU General Public License for more details.
//
// You should have received a copy of the GNU General Public License
// along with with program; see the file COPYING. If not, write to the
// Free Software Foundation, Inc., 59 Temple Place, Suite 330, Boston,
// MA 02111-1307 USA
//

#include <config.h>
#include <fenv.h>

#include <gsl/gsl_math.h>
#include <gsl/gsl_blas.h>
#include <gsl/gsl_linalg.h>

#include <lal/LatticeTiling.h>
#include <lal/LALStdio.h>
#include <lal/LALHashFunc.h>
#include <lal/MetricUtils.h>
#include <lal/GSLHelpers.h>

#ifdef __GNUC__
#define UNUSED __attribute__ ((unused))
#else
#define UNUSED
#endif

// Maximum length of arbitrary data
#define LT_DATA_MAX_SIZE 1024

// Number of cached values which can be stored per dimension
#define LT_CACHE_MAX_SIZE 6

///
/// Lattice tiling parameter-space bound for one dimension.
///
typedef struct tagLT_Bound {
  char name[32];                        ///< Name of the parameter-space dimension
  bool name_set;                        ///< True if the name of the parameter-space dimension has been set
  bool is_tiled;                        ///< True if the dimension is tiled, false if it is a single point
  LatticeTilingBound func;              ///< Parameter space bound function
  size_t data_len;                      ///< Length of arbitrary data describing parameter-space bounds
  char data_lower[LT_DATA_MAX_SIZE];    ///< Arbitrary data describing lower parameter-space bound
  char data_upper[LT_DATA_MAX_SIZE];    ///< Arbitrary data describing upper parameter-space bound
  LatticeTilingBoundCache cache_func;   ///< Parameter space bound cache function
} LT_Bound;

///
/// Lattice tiling callback function and associated data
///
typedef struct tagLT_Callback {
  LatticeTilingCallback func;           ///< Callback function
  size_t param_len;                     ///< Length of arbitrary input data for use by callback function
  char param[LT_DATA_MAX_SIZE];         ///< Arbitrary input data for use by callback function
  char out[LT_DATA_MAX_SIZE];           ///< Output data to be filled by callback function
} LT_Callback;

///
/// FITS record for for saving and restoring a lattice tiling iterator.
///
typedef struct tagLT_FITSRecord {
  BOOLEAN is_tiled;                     ///< True if the dimension is tiled, false if it is a single point
  INT4 data_hash;                       ///< Checksum of arbitrary data describing parameter-space bounds
  REAL8 phys_bbox;                      ///< Metric ellipse bounding box
  REAL8 phys_origin;                    ///< Parameter-space origin in physical coordinates
  REAL8 phys_point;                     ///< Current lattice point in physical coordinates
  INT4 int_point;                       ///< Current lattice point in generating integers
  INT4 int_lower;                       ///< Current lower parameter-space bound in generating integers
  INT4 int_upper;                       ///< Current upper parameter-space bound in generating integers
  INT4 direction;                       ///< Direction of iteration in each tiled parameter-space dimension
} LT_FITSRecord;

///
/// Lattice tiling index trie for one dimension.
///
typedef struct tagLT_IndexTrie LT_IndexTrie;
struct tagLT_IndexTrie {
  INT4 int_lower;                       ///< Lower integer point bound in this dimension
  INT4 int_upper;                       ///< Upper integer point bound in this dimension
  UINT8 index;                          ///< Sequential lattice tiling index up to this dimension
  LT_IndexTrie *next;                   ///< Pointer to array of index tries for the next-highest dimension
};

struct tagLatticeTiling {
  size_t ndim;                          ///< Number of parameter-space dimensions
  LT_Bound *bounds;                     ///< Array of parameter-space bound info for each dimension
  size_t tiled_ndim;                    ///< Number of tiled parameter-space dimensions
  size_t *tiled_idx;                    ///< Index to tiled parameter-space dimensions
  UINT4 padding;                        ///< Level of padding added to parameter space bounds
  TilingLattice lattice;                ///< Type of lattice to generate tiling with
  gsl_vector *phys_bbox;                ///< Metric ellipse bounding box
  gsl_vector *phys_origin;              ///< Parameter-space origin in physical coordinates
  gsl_vector *phys_origin_shift_frac;   ///< Fraction of step size to shift physical parameter-space origin
  gsl_matrix *int_from_phys;            ///< Transform to generating integers from physical coordinates
  gsl_matrix *phys_from_int;            ///< Transform to physical coordinates from generating integers
  gsl_matrix *tiled_generator;          ///< Lattice generator matrix in tiled dimensions
  size_t ncallback;                     ///< Number of registered callbacks
  LT_Callback **callbacks;              ///< Registered callbacks
  size_t *ncallback_done;               ///< Pointer to number of successfully performed callbacks (mutable)
  const LatticeTilingStats *stats;      ///< Lattice tiling statistics computed by default callback
};

struct tagLatticeTilingIterator {
  const LatticeTiling *tiling;          ///< Lattice tiling
  size_t itr_ndim;                      ///< Number of parameter-space dimensions to iterate over
  size_t tiled_itr_ndim;                ///< Number of tiled parameter-space dimensions to iterate over
  bool alternating;                     ///< If true, alternate iterator direction after every crossing
  UINT4 state;                          ///< Iterator state: 0=initialised, 1=in progress, 2=finished
  gsl_vector *phys_point;               ///< Current lattice point in physical coordinates
  gsl_matrix *phys_point_cache;         ///< Cached values for computing physical bounds on current point
  gsl_vector *phys_sampl;               ///< Copy of physical point for sampling bounds with LT_FindBoundExtrema()
  gsl_matrix *phys_sampl_cache;         ///< Cached values for sampling bounds with LT_FindBoundExtrema()
  INT4 *int_point;                      ///< Current lattice point in generating integers
  INT4 *int_lower;                      ///< Current lower parameter-space bound in generating integers
  INT4 *int_upper;                      ///< Current upper parameter-space bound in generating integers
  INT4 *direction;                      ///< Direction of iteration in each tiled parameter-space dimension
  UINT8 index;                          ///< Index of current lattice tiling point
};

struct tagLatticeTilingLocator {
  const LatticeTiling *tiling;          ///< Lattice tiling
  size_t ndim;                          ///< Number of parameter-space dimensions
  size_t tiled_ndim;                    ///< Number of tiled parameter-space dimensions
  LT_IndexTrie *index_trie;             ///< Trie for locating unique index of nearest point
};

const UserChoices TilingLatticeChoices = {
  { TILING_LATTICE_CUBIC,               "Zn" },
  { TILING_LATTICE_CUBIC,               "cubic" },
  { TILING_LATTICE_ANSTAR,              "Ans" },
  { TILING_LATTICE_ANSTAR,              "An-star" },
  { TILING_LATTICE_ANSTAR,              "optimal" },
};

///
/// Zero out the strictly upper triangular part of the matrix \c A.
///
static void LT_ZeroStrictUpperTriangle( gsl_matrix *A )
{
  for ( size_t i = 0; i < A->size1; ++i ) {
    for ( size_t j = i + 1; j < A->size2; ++j ) {
      gsl_matrix_set( A, i, j, 0.0 );
    }
  }
}

///
/// Reverse the order of both the rows and columns of the matrix \c A.
///
static void LT_ReverseOrderRowsCols( gsl_matrix *A )
{
  for ( size_t i = 0; i < A->size1 / 2; ++i ) {
    gsl_matrix_swap_rows( A, i, A->size1 - i - 1 );
  }
  for ( size_t j = 0; j < A->size2 / 2; ++j ) {
    gsl_matrix_swap_columns( A, j, A->size2 - j - 1 );
  }
}

///
/// Call the parameter-space bound function of a given dimension.
///
static inline void LT_CallBoundFunc(
  const LatticeTiling *tiling,          ///< [in] Lattice tiling
  const size_t dim,                     ///< [in] Dimension on which bound applies
  const gsl_matrix *phys_point_cache,   ///< [in] Cached values for computing physical point bounds
  const gsl_vector *phys_point,         ///< [in] Physical point at which to find bounds
  double *phys_lower,                   ///< [out] Lower parameter-space bound
  double *phys_upper                    ///< [out] Upper parameter-space bound
  )
{

  // Get bound information for this dimension
  const LT_Bound *bound = &tiling->bounds[dim];

  // Get view of first 'dim' rows of cache
  gsl_matrix_const_view phys_point_cache_subm_view = gsl_matrix_const_submatrix( phys_point_cache, 0, 0, GSL_MAX( 1, dim ), phys_point_cache->size2 );
  const gsl_matrix *phys_point_cache_subm = ( dim == 0 ) ? NULL : &phys_point_cache_subm_view.matrix;

  // Get view of first 'dim' dimensions of physical point
  gsl_vector_const_view phys_point_subv_view = gsl_vector_const_subvector( phys_point, 0, GSL_MAX( 1, dim ) );
  const gsl_vector *phys_point_subv = ( dim == 0 ) ? NULL : &phys_point_subv_view.vector;

  // Get lower parameter-space bound
  *phys_lower = ( bound->func )( ( const void* ) bound->data_lower, dim, phys_point_cache_subm, phys_point_subv );

  if ( bound->is_tiled ) {

    // Get upper parameter-space bound
    *phys_upper = ( bound->func )( ( const void* ) bound->data_upper, dim, phys_point_cache_subm, phys_point_subv );

    // Do not allow upper parameter-space bound to be less than lower parameter-space bound
    if ( *phys_upper < *phys_lower ) {
      *phys_upper = *phys_lower;
    }

  } else if ( phys_upper != NULL ) {

    // Set upper bound to lower bound
    *phys_upper = *phys_lower;

  }

}

///
/// Set value of physical point in a given dimension, and update cache
///
static inline void LT_SetPhysPoint(
  const LatticeTiling *tiling,          ///< [in] Lattice tiling
  gsl_matrix *phys_point_cache,         ///< [out] Cached values for computing physical point bounds
  gsl_vector *phys_point,               ///< [out] Physical point
  const size_t dim,                     ///< [in] Dimension on which to set point
  const double phys_point_dim           ///< [in] Value of physical point in this dimension
  )
{

  // Get bound information for this dimension
  const LT_Bound *bound = &tiling->bounds[dim];

  // Set physical point
  gsl_vector_set( phys_point, dim, phys_point_dim );

  if ( bound->cache_func != NULL ) {

    // Get view of 'dim'th row of cache
    gsl_vector_view phys_point_cache_subv_view = gsl_matrix_row( phys_point_cache, dim );
    gsl_vector *phys_point_cache_subv = &phys_point_cache_subv_view.vector;

    // Get view of first 'dim+1' dimensions of physical point
    gsl_vector_const_view phys_point_subv_view = gsl_vector_const_subvector( phys_point, 0, dim + 1 );
    const gsl_vector *phys_point_subv = &phys_point_subv_view.vector;

    // Update cache values required by bound functions
    ( bound->cache_func )( dim, phys_point_subv, phys_point_cache_subv );

  }

}

///
/// Find the extrema of the parameter-space bounds, by sampling the bounds around the current point.
///
static void LT_FindBoundExtrema(
  const LatticeTiling *tiling,          ///< [in] Lattice tiling
  const size_t i,                       ///< [in] Current dimension in LT_FindBoundExtrema() iteration
  const size_t dim,                     ///< [in] Dimension on which bound applies
  gsl_matrix *phys_point_cache,         ///< [in] Cached values for computing physical point bounds
  gsl_vector *phys_point,               ///< [in] Physical point at which to find bounds
  double *phys_lower_minimum,           ///< [out] Minimum lower parameter-space bound
  double *phys_upper_maximum            ///< [out] Maximum upper parameter-space bound
  )
{

  // Get bound information for this dimension
  const LT_Bound *bound = &tiling->bounds[dim];

  // If 'i' equals target dimension 'dim', get parameter-space bounds in this dimension
  if ( i == dim ) {
    LT_CallBoundFunc( tiling, dim, phys_point_cache, phys_point, phys_lower_minimum, phys_upper_maximum );
    return;
  }

  // Move to higher dimensions if this dimension is not tiled
  if ( !bound->is_tiled ) {
    LT_FindBoundExtrema( tiling, i + 1, dim, phys_point_cache, phys_point, phys_lower_minimum, phys_upper_maximum );
    return;
  }

  // Original value of physical point in this dimension
  const double phys_point_i = gsl_vector_get( phys_point, i );

  // Sample parameter-space bounds at offset 'x' from original physical point
#define LT_FindBoundExtrema_SAMPLE_BOUNDS(x) { \
    LT_SetPhysPoint( tiling, phys_point_cache, phys_point, i, phys_point_i + (x) ); \
    double phys_lower = *phys_lower_minimum; \
    double phys_upper = *phys_upper_maximum; \
    LT_FindBoundExtrema( tiling, i + 1, dim, phys_point_cache, phys_point, &phys_lower, &phys_upper ); \
    *phys_lower_minimum = GSL_MIN( *phys_lower_minimum, phys_lower ); \
    *phys_upper_maximum = GSL_MAX( *phys_upper_maximum, phys_upper ); \
  }

  // Sample parameter-space bounds at original physical point
  LT_FindBoundExtrema_SAMPLE_BOUNDS( 0 );

  // Sample parameter-space bounds at +/- half the lattice tiling step size
  const double phys_hstep_i = 0.5 * gsl_matrix_get( tiling->phys_from_int, i, i );
  LT_FindBoundExtrema_SAMPLE_BOUNDS( -phys_hstep_i );
  LT_FindBoundExtrema_SAMPLE_BOUNDS( +phys_hstep_i );

  // Clear macro LT_FindBoundExtrema_SAMPLE_BOUNDS()
#undef LT_FindBoundExtrema_SAMPLE_BOUNDS

  // Reset physical point in this dimension to original value
  LT_SetPhysPoint( tiling, phys_point_cache, phys_point, i, phys_point_i );

}

///
/// Callback function for computing lattice tiling statistics
///
static int LT_StatsCallback(
  const bool first_call,
  const size_t ndim,
  const size_t ichanged,
  const char *const *bound_names,
  const UINT4 *num_points,
  const double *min_point,
  const double *max_point,
  const void *param UNUSED,
  void *out
  )
{

  LatticeTilingStats *stats = ( LatticeTilingStats * ) out;

  // Initialise statistics
  if ( first_call ) {
    for ( size_t i = 0; i < ndim; ++i ) {
      stats[i].name = bound_names[i];
      stats[i].total_points = 0;
      stats[i].min_points = 1;
      stats[i].max_points = num_points[i];
      stats[i].min_value = min_point[i];
      stats[i].max_value = max_point[i];
    }
  }

  // Update statistics
  for ( size_t i = ichanged; i < ndim; ++i ) {
    if ( i + 1 == ndim ) {
      stats[i].total_points += num_points[i];
    } else if ( i >= ichanged ) {
      stats[i].total_points += 1;
    }
    stats[i].min_points = GSL_MIN( stats[i].min_points, num_points[i] );
    stats[i].max_points = GSL_MAX( stats[i].max_points, num_points[i] );
    stats[i].min_value = GSL_MIN( stats[i].min_value, min_point[i] );
    stats[i].max_value = GSL_MAX( stats[i].max_value, max_point[i] );
  }

  return XLAL_SUCCESS;

}

///
/// Initialise FITS table for saving and restoring a lattice tiling iterator
///
static int LT_InitFITSRecordTable( FITSFile *file )
{
  XLAL_FITS_TABLE_COLUMN_BEGIN( LT_FITSRecord );
  XLAL_CHECK( XLAL_FITS_TABLE_COLUMN_ADD( file, BOOLEAN, is_tiled ) == XLAL_SUCCESS, XLAL_EFUNC );
  XLAL_CHECK( XLAL_FITS_TABLE_COLUMN_ADD( file, INT4, data_hash ) == XLAL_SUCCESS, XLAL_EFUNC );
  XLAL_CHECK( XLAL_FITS_TABLE_COLUMN_ADD( file, REAL8, phys_bbox ) == XLAL_SUCCESS, XLAL_EFUNC );
  XLAL_CHECK( XLAL_FITS_TABLE_COLUMN_ADD( file, REAL8, phys_origin ) == XLAL_SUCCESS, XLAL_EFUNC );
  XLAL_CHECK( XLAL_FITS_TABLE_COLUMN_ADD( file, REAL8, phys_point ) == XLAL_SUCCESS, XLAL_EFUNC );
  XLAL_CHECK( XLAL_FITS_TABLE_COLUMN_ADD( file, INT4, int_point ) == XLAL_SUCCESS, XLAL_EFUNC );
  XLAL_CHECK( XLAL_FITS_TABLE_COLUMN_ADD( file, INT4, int_lower ) == XLAL_SUCCESS, XLAL_EFUNC );
  XLAL_CHECK( XLAL_FITS_TABLE_COLUMN_ADD( file, INT4, int_upper ) == XLAL_SUCCESS, XLAL_EFUNC );
  XLAL_CHECK( XLAL_FITS_TABLE_COLUMN_ADD( file, INT4, direction ) == XLAL_SUCCESS, XLAL_EFUNC );
  return XLAL_SUCCESS;
}

///
/// Free memory pointed to by an index trie. The trie itself should be freed by the caller.
///
static void LT_FreeIndexTrie(
  LT_IndexTrie *trie                    ///< [in] Pointer to array of index tries
  )
{
  LT_IndexTrie *next = trie->next;
  if ( next != NULL ) {
    for ( INT4 i = trie->int_lower; i <= trie->int_upper; ++i ) {
      LT_FreeIndexTrie( next++ );
    }
    XLALFree( trie->next );
  }
}

///
/// Find the nearest point within the parameter-space bounds of the lattice tiling, by polling
/// the neighbours of an 'original' nearest point found by LT_FindNearestPoints().
///
static void LT_PollIndexTrie(
  const LatticeTiling *tiling,          ///< [in] Lattice tiling
  const LT_IndexTrie *trie,             ///< [in] Lattice tiling index trie
  const size_t ti,                      ///< [in] Current depth of the trie
  const gsl_vector *point_int,          ///< [in] Original point in generating integers
  INT4 *poll_nearest,                   ///< [in] Neighbouring point currently being polled
  double *poll_min_distance,            ///< [in] Minimum distance to neighbouring point found so far
  INT4 *nearest                         ///< [in] New nearest point found by polling
  )
{

  const size_t n = tiling->ndim;
  const size_t tn = tiling->tiled_ndim;

  // Get integer lower and upper bounds
  const INT4 int_lower = trie->int_lower;
  const INT4 int_upper = trie->int_upper;

  // Poll points within 1 of original nearest point, but within bounds
  const size_t i = tiling->tiled_idx[ti];
  const double point_int_i = gsl_vector_get( point_int, i );
  const INT4 poll_lower = GSL_MAX( int_lower, GSL_MIN( floor( point_int_i ) - 1, int_upper ) );
  const INT4 poll_upper = GSL_MAX( int_lower, GSL_MIN( ceil( point_int_i ) + 1, int_upper ) );

  for ( poll_nearest[i] = poll_lower; poll_nearest[i] <= poll_upper; ++poll_nearest[i] ) {

    // Continue polling in higher dimensions
    if ( ti + 1 < tn ) {
      const LT_IndexTrie *next = &trie->next[poll_nearest[i] - trie->int_lower];
      LT_PollIndexTrie( tiling, next, ti + 1, point_int, poll_nearest, poll_min_distance, nearest );
      continue;
    }

    // Compute distance between original and poll point with respect to lattice generator
    double poll_distance = 0;
    for ( size_t tj = 0; tj < tn; ++tj ) {
      const size_t j = tiling->tiled_idx[tj];
      const double diff_j = gsl_vector_get( point_int, j ) - poll_nearest[j];
      for ( size_t tk = 0; tk < tn; ++tk ) {
        const size_t k = tiling->tiled_idx[tk];
        const double diff_k = gsl_vector_get( point_int, k ) - poll_nearest[k];
        const double generator_j_k = gsl_matrix_get( tiling->tiled_generator, tj, tk );
        poll_distance += generator_j_k * diff_j * diff_k;
      }
    }

    // If distance is smaller than minimum distance, record current poll point as nearest
    if ( poll_distance < *poll_min_distance ) {
      *poll_min_distance = poll_distance;
      memcpy( nearest, poll_nearest, n * sizeof( nearest[0] ) );
    }

  }

}

///
/// Print one level of a lattice tiling index trie.
///
static void LT_PrintIndexTrie(
  const LatticeTiling *tiling,          ///< [in] Lattice tiling
  const LT_IndexTrie *trie,             ///< [in] Lattice tiling index trie
  const size_t ti,                      ///< [in] Current depth of the trie
  FILE *file,                           ///< [in] File pointer to print trie to
  INT4 int_lower[]                      ///< [in] Current integer lower bound
  )
{

  const size_t tn = tiling->tiled_ndim;

  // Print indentation
  for ( size_t s = 0; s <= ti; ++s ) {
    fprintf( file, "   " );
  }

  // Return if 'trie' is NULL (which should never happen)
  if ( trie == NULL ) {
    fprintf( file, "ERROR: 'trie' is NULL\n" );
    return;
  }

  // Set 'i'th integer lower bound to 'trie' lower bound, then
  // transform to physical coordinates from generating integers
  int_lower[ti] = trie->int_lower;
  const size_t i = tiling->tiled_idx[ti];
  double phys_lower = gsl_vector_get( tiling->phys_origin, i );
  for ( size_t tj = 0; tj < tn; ++tj ) {
    const size_t j = tiling->tiled_idx[tj];
    const double phys_from_int_i_j = gsl_matrix_get( tiling->phys_from_int, i, j );
    phys_lower += phys_from_int_i_j * int_lower[tj];
  }

  // Calculate physical upper bound from physical lower_bound
  const double phys_from_int_i_i = gsl_matrix_get( tiling->phys_from_int, i, i );
  double phys_upper = phys_lower + phys_from_int_i_i * ( trie->int_upper - trie->int_lower );

  // Print information on the current trie trie dimension
  fprintf( file, "dim: #%zu/%zu   int: [%+5" LAL_INT4_FORMAT ",%+5" LAL_INT4_FORMAT "]   phys: [%+10g,%+10g]   index:%" LAL_UINT8_FORMAT "\n",
           ti + 1, tn, trie->int_lower, trie->int_upper, phys_lower, phys_upper, trie->index );

  // If this is not the highest dimension, loop over this dimension
  LT_IndexTrie *next = trie->next;
  if ( next != NULL ) {
    for ( int32_t point = trie->int_lower; point <= trie->int_upper; ++point, ++next ) {

      // Set 'i'th integer lower bound to this point
      int_lower[ti] = point;

      // Print higher dimensions
      LT_PrintIndexTrie( tiling, next, ti + 1, file, int_lower );

    }
  }

}

///
/// Locate the nearest points in a lattice tiling to a given set of points. Return the nearest
/// points in 'nearest_points', and optionally: unique sequential indexes to the nearest points in
/// 'nearest_indexes', and indexes of the left/right-most points in the blocks of the nearest points
/// relative to the nearest points in 'nearest_left' and 'nearest_right' respectively.
///
static int LT_FindNearestPoints(
  const LatticeTilingLocator *loc,      ///< [in] Lattice tiling locator
  const gsl_matrix *points,             ///< [in] Columns are set of points for which to find nearest points
  gsl_matrix *nearest_points,           ///< [out] Columns are the corresponding nearest points
  UINT8VectorSequence *nearest_indexes, ///< [out] Vectors are unique sequential indexes of the nearest points
  INT4VectorSequence *nearest_lefts,    ///< [out] Vectors are indexes of left-most points of blocks relative to nearest points
  INT4VectorSequence *nearest_rights    ///< [out] Vectors are indexes of right-most points of blocks relative to nearest points
  )
{

  // Check input
  XLAL_CHECK( loc != NULL, XLAL_EFAULT );
  XLAL_CHECK( points != NULL, XLAL_EFAULT );
  XLAL_CHECK( points->size1 == loc->ndim, XLAL_EINVAL );
  XLAL_CHECK( nearest_points != NULL, XLAL_EFAULT );
  XLAL_CHECK( nearest_points->size1 == loc->ndim, XLAL_EINVAL );
  XLAL_CHECK( nearest_points->size2 == points->size2, XLAL_EINVAL );

  const size_t n = loc->ndim;
  const size_t tn = loc->tiled_ndim;
  const size_t num_points = points->size2;

  // Copy 'points' to 'nearest_points'
  gsl_matrix_memcpy( nearest_points, points );

  // Transform 'nearest_points' from physical coordinates to generating integers
  for ( size_t i = 0; i < n; ++i ) {
    const double phys_origin = gsl_vector_get( loc->tiling->phys_origin, i );
    gsl_vector_view nearest_points_row = gsl_matrix_row( nearest_points, i );
    gsl_vector_add_constant( &nearest_points_row.vector, -phys_origin );
  }
  gsl_blas_dtrmm( CblasLeft, CblasLower, CblasNoTrans, CblasNonUnit, 1.0, loc->tiling->int_from_phys, nearest_points );

  // Find the nearest points in the lattice tiling to the points in 'nearest_points'
  for ( size_t j = 0; j < num_points; ++j ) {

    // If there are tiled dimensions:
    INT4 nearest[n];
    if ( tn > 0 ) {

      // Find the nearest point to 'nearest_points[:,j]', the tiled dimensions of which are generating integers
      switch ( loc->tiling->lattice ) {

      case TILING_LATTICE_CUBIC:    // Cubic (\f$Z_n\f$) lattice

      {

        // Round each dimension of 'nearest_points[:,j]' to nearest integer to find the nearest point in Zn
        feclearexcept( FE_ALL_EXCEPT );
        for ( size_t ti = 0; ti < tn; ++ti ) {
          const size_t i = loc->tiling->tiled_idx[ti];
          nearest[i] = lround( gsl_matrix_get( nearest_points, i, j ) );
        }
        if ( fetestexcept( FE_INVALID ) != 0 ) {
          XLALPrintError( "Rounding failed while finding nearest point #%zu:", j );
          for ( size_t ti = 0; ti < tn; ++ti ) {
            const size_t i = loc->tiling->tiled_idx[ti];
            XLALPrintError( " %0.2e", gsl_matrix_get( nearest_points, i, j ) );
          }
          XLALPrintError( "\n" );
          XLAL_ERROR( XLAL_EFAILED );
        }

      }
      break;

      case TILING_LATTICE_ANSTAR:   // An-star (\f$A_n^*\f$) lattice

      {

        // The nearest point algorithm used below embeds the An* lattice in tn+1 dimensions,
        // however 'nearest_points[:,j]' has only 'tn' tiled dimensional. The algorithm is only
        // sensitive to the differences between the 'ti'th and 'ti+1'th dimension, so we can
        // freely set one of the dimensions to a constant value. We choose to set the 0th
        // dimension to zero, i.e. the (tn+1)-dimensional lattice point is
        //   y = (0, tiled dimensions of 'nearest_points[:,j]').
        double y[tn+1];
        y[0] = 0;
        for ( size_t ti = 0; ti < tn; ++ti ) {
          const size_t i = loc->tiling->tiled_idx[ti];
          y[ti+1] = gsl_matrix_get( nearest_points, i, j );
        }

        // Find the nearest point in An* to the point 'y', using the O(tn) Algorithm 2 given in:
        //   McKilliam et.al., "A linear-time nearest point algorithm for the lattice An*"
        //   in "International Symposium on Information Theory and Its Applications", ISITA2008,
        //   Auckland, New Zealand, 7-10 Dec. 2008. DOI: 10.1109/ISITA.2008.4895596
        // Notes:
        //   * Since Algorithm 2 uses 1-based arrays, we have to translate, e.g.:
        //       z_t in paper <---> z[tn-1] in C code
        //   * Line 6 in Algorithm 2 as written in the paper is in error, see correction below.
        //   * We are only interested in 'k', the generating integers of the nearest point
        //     'x = Q * k', therefore line 26 in Algorithm 2 is not included.
        INT4 k[tn+1];
        {

          // Lines 1--4, 20
          double z[tn+1], alpha = 0, beta = 0;
          size_t bucket[tn+1], link[tn+1];
          feclearexcept( FE_ALL_EXCEPT );
          for ( size_t ti = 1; ti <= tn + 1; ++ti ) {
            k[ti-1] = lround( y[ti-1] ); // Line 20, moved here to avoid duplicate round
            z[ti-1] = y[ti-1] - k[ti-1];
            alpha += z[ti-1];
            beta += z[ti-1]*z[ti-1];
            bucket[ti-1] = 0;
          }
          if ( fetestexcept( FE_INVALID ) != 0 ) {
            XLALPrintError( "Rounding failed while finding nearest point #%zu:", j );
            for ( size_t ti = 1; ti <= tn + 1; ++ti ) {
              XLALPrintError( " %0.2e", y[ti-1] );
            }
            XLALPrintError( "\n" );
            XLAL_ERROR( XLAL_EFAILED );
          }

          // Lines 5--8
          // Notes:
          //   * Correction to line 6, as as written in McKilliam et.al.:
          //       ti = tn + 1 - (tn + 1)*floor(z_t + 0.5)
          //     should instead read
          //       ti = tn + 1 - floor((tn + 1)*(z_t + 0.5))
          //   * We also convert the floor() operation into an lround():
          //       ti = tn + 1 - lround((tn + 1)*(z_t + 0.5) - 0.5)
          //     to avoid a casting operation. Rewriting the line as:
          //       ti = lround((tn + 1)*(0.5 - z_t) + 0.5)
          //     appears to improve numerical robustness in some cases.
          //   * No floating-point exception checking needed for lround()
          //     here since its argument will be of order 'tn'.
          for ( size_t tt = 1; tt <= tn + 1; ++tt ) {
            const INT4 ti = lround( ( tn + 1 )*( 0.5 - z[tt-1] ) + 0.5 );
            link[tt-1] = bucket[ti-1];
            bucket[ti-1] = tt;
          }

          // Lines 9--10
          double D = beta - alpha*alpha / ( tn + 1 );
          size_t tm = 0;

          // Lines 11--19
          for ( size_t ti = 1; ti <= tn + 1; ++ti ) {
            size_t tt = bucket[ti-1];
            while ( tt != 0 ) {
              alpha = alpha - 1;
              beta = beta - 2*z[tt-1] + 1;
              tt = link[tt-1];
            }
            double d = beta - alpha*alpha / ( tn + 1 );
            if ( d < D ) {
              D = d;
              tm = ti;
            }
          }

          // Lines 21--25
          for ( size_t ti = 1; ti <= tm; ++ti ) {
            size_t tt = bucket[ti-1];
            while ( tt != 0 ) {
              k[tt-1] = k[tt-1] + 1;
              tt = link[tt-1];
            }
          }

        }

        // The nearest point in An* is the tn differences between k[1]...k[tn] and k[0]
        for ( size_t ti = 0; ti < tn; ++ti ) {
          const size_t i = loc->tiling->tiled_idx[ti];
          nearest[i] = k[ti+1] - k[0];
        }

      }
      break;

      default:
        XLAL_ERROR( XLAL_EFAILED, "Invalid lattice" );
      }

      // Bound generating integers
      {
        const LT_IndexTrie *trie = loc->index_trie;
        size_t ti = 0;
        while ( ti < tn ) {
          const size_t i = loc->tiling->tiled_idx[ti];

          // If 'nearest[i]' is outside parameter-space bounds:
          if ( nearest[i] < trie->int_lower || nearest[i] > trie->int_upper ) {
            XLALPrintInfo( "%s: failed %" LAL_INT4_FORMAT " <= %" LAL_INT4_FORMAT " <= %" LAL_INT4_FORMAT " in dimension #%zu\n",
                           __func__, trie->int_lower, nearest[i], trie->int_upper, i );

            // Find the nearest point within the parameter-space bounds of the lattice tiling
            gsl_vector_view point_int_view = gsl_matrix_column( nearest_points, j );
            INT4 poll_nearest[n];
            double poll_min_distance = GSL_POSINF;
            feclearexcept( FE_ALL_EXCEPT );
            LT_PollIndexTrie( loc->tiling, loc->index_trie, 0, &point_int_view.vector, poll_nearest, &poll_min_distance, nearest );
            XLAL_CHECK( fetestexcept( FE_INVALID ) == 0, XLAL_EFAILED, "Rounding failed while calling LT_PollIndexTrie() for nearest point #%zu", j );

            // Reset 'trie', given that 'nearest' may have changed in any dimension
            trie = loc->index_trie;
            ti = 0;
            continue;

          }

          // If we are below the highest dimension, jump to the next dimension based on 'nearest[i]'
          if ( ti + 1 < tn ) {
            trie = &trie->next[nearest[i] - trie->int_lower];
          }

          ++ti;

        }
      }

    }

    // Return various outputs
    {
      const LT_IndexTrie *trie = loc->index_trie;
      UINT8 nearest_index = 0;
      for ( size_t ti = 0, i = 0; i < n; ++i ) {
        const bool is_tiled = loc->tiling->bounds[i].is_tiled;

        // Return nearest point
        if ( is_tiled ) {
          gsl_matrix_set( nearest_points, i, j, nearest[i] );
        }

        // Return sequential indexes of nearest point
        // - Non-tiled dimensions inherit value of next-lowest dimension
        if ( is_tiled ) {
          nearest_index = trie->index + nearest[i] - trie->int_lower;
        }
        if ( nearest_indexes != NULL ) {
          nearest_indexes->data[n * j + i] = nearest_index;
        }

        // Return indexes of left/right-most points in block relative to nearest point
        if ( nearest_lefts != NULL ) {
          nearest_lefts->data[n * j + i] = is_tiled ? trie->int_lower - nearest[i] : 0;
        }
        if ( nearest_rights != NULL ) {
          nearest_rights->data[n * j + i] = is_tiled ? trie->int_upper - nearest[i] : 0;
        }

        // If we are below the highest dimension, jump to the next dimension based on 'nearest[i]'
        if ( is_tiled ) {
          if ( ti + 1 < tn ) {
            trie = &trie->next[nearest[i] - trie->int_lower];
          }
          ++ti;
        }

      }
    }

  }

  // Transform 'nearest_points' from generating integers to physical coordinates
  gsl_blas_dtrmm( CblasLeft, CblasLower, CblasNoTrans, CblasNonUnit, 1.0, loc->tiling->phys_from_int, nearest_points );
  for ( size_t i = 0; i < n; ++i ) {
    const double phys_origin = gsl_vector_get( loc->tiling->phys_origin, i );
    gsl_vector_view nearest_points_row = gsl_matrix_row( nearest_points, i );
    gsl_vector_add_constant( &nearest_points_row.vector, phys_origin );
  }

  // Create local cache for computing physical bounds
  double local_cache_array[n * LT_CACHE_MAX_SIZE];
  gsl_matrix_view local_cache_view = gsl_matrix_view_array( local_cache_array, n, LT_CACHE_MAX_SIZE );
  gsl_matrix *local_cache = &local_cache_view.matrix;
  gsl_matrix_set_all( local_cache, GSL_NAN );

  // Set any non-tiled dimensions in 'nearest_points'
  for ( size_t j = 0; j < num_points; ++j ) {
    gsl_vector_view nearest_points_col = gsl_matrix_column( nearest_points, j );
    for ( size_t i = 0; i < n; ++i ) {
      double phys_point = gsl_vector_get( &nearest_points_col.vector, i );
      if ( !loc->tiling->bounds[i].is_tiled ) {
        LT_CallBoundFunc( loc->tiling, i, local_cache, &nearest_points_col.vector, &phys_point, NULL );
      }
      LT_SetPhysPoint( loc->tiling, local_cache, &nearest_points_col.vector, i, phys_point );
    }
  }

  return XLAL_SUCCESS;

}

LatticeTiling *XLALCreateLatticeTiling(
  const size_t ndim
  )
{

  // Check input
  XLAL_CHECK_NULL( ndim > 0, XLAL_EINVAL );

  // Allocate memory
  LatticeTiling *tiling = XLALCalloc( 1, sizeof( *tiling ) );
  XLAL_CHECK_NULL( tiling != NULL, XLAL_ENOMEM );
  tiling->bounds = XLALCalloc( ndim, sizeof( *tiling->bounds ) );
  XLAL_CHECK_NULL( tiling->bounds != NULL, XLAL_ENOMEM );
  tiling->ncallback_done = XLALCalloc( 1, sizeof( *tiling->ncallback_done ) );
  XLAL_CHECK_NULL( tiling->ncallback_done != NULL, XLAL_ENOMEM );

  // Initialise fields
  tiling->ndim = ndim;
  tiling->padding = 1;
  tiling->lattice = TILING_LATTICE_MAX;

  return tiling;

}

void XLALDestroyLatticeTiling(
  LatticeTiling *tiling
  )
{
  if ( tiling != NULL ) {
    XLALFree( tiling->bounds );
    XLALFree( tiling->tiled_idx );
    for ( size_t m = 0; m < tiling->ncallback; ++m ) {
      XLALFree( tiling->callbacks[m] );
    }
    XLALFree( tiling->callbacks );
    XLALFree( tiling->ncallback_done );
    GFMAT( tiling->int_from_phys, tiling->phys_from_int, tiling->tiled_generator );
    GFVEC( tiling->phys_bbox, tiling->phys_origin, tiling->phys_origin_shift_frac );
    XLALFree( tiling );
  }
}

int XLALSetLatticeTilingBound(
  LatticeTiling *tiling,
  const size_t dim,
  const LatticeTilingBound func,
  const size_t data_len,
  const void *data_lower,
  const void *data_upper
  )
{

  // Check input
  XLAL_CHECK( tiling != NULL, XLAL_EFAULT );
  XLAL_CHECK( tiling->lattice == TILING_LATTICE_MAX, XLAL_EINVAL );
  XLAL_CHECK( dim < tiling->ndim, XLAL_ESIZE );
  XLAL_CHECK( func != NULL, XLAL_EFAULT );
  XLAL_CHECK( data_len > 0, XLAL_EFAULT );
  XLAL_CHECK( data_len < LT_DATA_MAX_SIZE, XLAL_EFAULT, "Arbitrary data is too long" );
  XLAL_CHECK( data_lower != NULL, XLAL_EFAULT );
  XLAL_CHECK( data_upper != NULL, XLAL_EFAULT );

  // Check that bound has not already been set
  XLAL_CHECK( tiling->bounds[dim].func == NULL, XLAL_EINVAL, "Lattice tiling dimension #%zu is already bounded", dim );

  // Determine if this dimension is tiled
  const bool is_tiled = ( memcmp( data_lower, data_upper, data_len ) != 0 );

  // Set the parameter-space bound
  tiling->bounds[dim].is_tiled = is_tiled;
  tiling->bounds[dim].func = func;
  tiling->bounds[dim].data_len = data_len;
  memcpy( tiling->bounds[dim].data_lower, data_lower, data_len );
  memcpy( tiling->bounds[dim].data_upper, data_upper, data_len );

  // Set a default parameter-space bound name, if none has yet been set
  if ( !tiling->bounds[dim].name_set ) {
    XLAL_CHECK( XLALSetLatticeTilingBoundName( tiling, dim, "dimension #%zu", dim ) == XLAL_SUCCESS, XLAL_EFUNC );
  }

  return XLAL_SUCCESS;

}

int XLALSetLatticeTilingBoundName(
  LatticeTiling *tiling,
  const size_t dim,
  const char *fmt,
  ...
  )
{

  // Check input
  XLAL_CHECK( tiling != NULL, XLAL_EFAULT );
  XLAL_CHECK( tiling->lattice == TILING_LATTICE_MAX, XLAL_EINVAL );
  XLAL_CHECK( dim < tiling->ndim, XLAL_ESIZE );
  XLAL_CHECK( fmt != NULL, XLAL_EFAULT );

  // Check that bound has not already been named
  XLAL_CHECK( !tiling->bounds[dim].name_set, XLAL_EINVAL, "Lattice tiling dimension #%zu is already named", dim );

  // Set the parameter-space bound name
  va_list ap;
  va_start( ap, fmt );
  const int retn = vsnprintf( tiling->bounds[dim].name, sizeof( tiling->bounds[dim].name ), fmt, ap );
  va_end( ap );
  XLAL_CHECK( retn < ( int ) sizeof( tiling->bounds[dim].name ), XLAL_EINVAL, "Name '%s' for lattice tiling dimension #%zu was truncated", tiling->bounds[dim].name, dim );
  tiling->bounds[dim].name_set = true;

  return XLAL_SUCCESS;

}

int XLALSetLatticeTilingBoundCacheFunction(
  LatticeTiling *tiling,
  const size_t dim,
  const LatticeTilingBoundCache func
  )
{

  // Check input
  XLAL_CHECK( tiling != NULL, XLAL_EFAULT );
  XLAL_CHECK( tiling->lattice == TILING_LATTICE_MAX, XLAL_EINVAL );
  XLAL_CHECK( dim < tiling->ndim, XLAL_ESIZE );
  XLAL_CHECK( func != NULL, XLAL_EFAULT );

  // Check that bound has been set
  XLAL_CHECK( tiling->bounds[dim].func != NULL, XLAL_EINVAL, "Lattice tiling dimension #%zu is not bounded", dim );

  // Set the parameter-space bound cache function
  tiling->bounds[dim].cache_func = func;

  return XLAL_SUCCESS;

}

static double ConstantBound(
  const void *data,
  const size_t dim UNUSED,
  const gsl_matrix *cache UNUSED,
  const gsl_vector *point UNUSED
  )
{

  // Return bound
  return *( ( const double * ) data );

}

int XLALSetLatticeTilingConstantBound(
  LatticeTiling *tiling,
  const size_t dim,
  const double bound1,
  const double bound2
  )
{

  // Check input
  XLAL_CHECK( tiling != NULL, XLAL_EFAULT );
  XLAL_CHECK( isfinite( bound1 ), XLAL_EINVAL );
  XLAL_CHECK( isfinite( bound2 ), XLAL_EINVAL );

  // Set the parameter-space bound
  const double data_lower = GSL_MIN( bound1, bound2 );
  const double data_upper = GSL_MAX( bound1, bound2 );
  XLAL_CHECK( XLALSetLatticeTilingBound( tiling, dim, ConstantBound, sizeof( data_lower ), &data_lower, &data_upper ) == XLAL_SUCCESS, XLAL_EFUNC );

  return XLAL_SUCCESS;

}

int XLALSetLatticeTilingPadding(
  LatticeTiling *tiling,
  const UINT4 padding
  )
{

  // Check input
  XLAL_CHECK( tiling != NULL, XLAL_EFAULT );
  XLAL_CHECK( tiling->lattice == TILING_LATTICE_MAX, XLAL_EINVAL );
  XLAL_CHECK( padding > 0, XLAL_EINVAL );

  // Set level of padding added to parameter space bounds
  tiling->padding = padding;

  return XLAL_SUCCESS;

}

int XLALSetLatticeTilingRandomOriginOffsets(
  LatticeTiling *tiling,
  RandomParams *rng
  )
{

  // Check input
  XLAL_CHECK( tiling != NULL, XLAL_EFAULT );
  XLAL_CHECK( tiling->lattice == TILING_LATTICE_MAX, XLAL_EINVAL );
  XLAL_CHECK( rng != NULL, XLAL_EFAULT );

  const size_t n = tiling->ndim;

  // Allocate memory
  GAVEC( tiling->phys_origin_shift_frac, n );

  // Generate random uniform offsets for later use in XLALSetTilingLatticeAndMetric()
  // - Only values in tiled dimensions of 'phys_origin_shift_frac' will actually be used
  for ( size_t i = 0; i < n; ++i ) {
    gsl_vector_set( tiling->phys_origin_shift_frac, i, XLALUniformDeviate( rng ) );
  }

  return XLAL_SUCCESS;

}

int XLALSetTilingLatticeAndMetric(
  LatticeTiling *tiling,
  const TilingLattice lattice,
  const gsl_matrix *metric,
  const double max_mismatch
  )
{

  // Check input
  XLAL_CHECK( tiling != NULL, XLAL_EFAULT );
  XLAL_CHECK( tiling->lattice == TILING_LATTICE_MAX, XLAL_EINVAL );
  XLAL_CHECK( lattice < TILING_LATTICE_MAX, XLAL_EINVAL );
  XLAL_CHECK( metric != NULL, XLAL_EFAULT );
  XLAL_CHECK( metric->size1 == tiling->ndim && metric->size2 == tiling->ndim, XLAL_EINVAL );
  XLAL_CHECK( max_mismatch > 0, XLAL_EINVAL );

  const size_t n = tiling->ndim;

  // Check that all parameter-space dimensions are bounded
  for ( size_t i = 0; i < n; ++i ) {
    XLAL_CHECK( tiling->bounds[i].func != NULL, XLAL_EFAILED, "Lattice tiling dimension #%zu is unbounded", i );
  }

  // Check metric is symmetric and has positive diagonal elements
  for ( size_t i = 0; i < n; ++i ) {
    XLAL_CHECK( gsl_matrix_get( metric, i, i ) > 0, XLAL_EINVAL, "Parameter-space metric(%zu,%zu) <= 0", i, i );
    for ( size_t j = i + 1; j < n; ++j ) {
      XLAL_CHECK( gsl_matrix_get( metric, i, j ) == gsl_matrix_get( metric, j, i ), XLAL_EINVAL, "Parameter-space metric(%zu,%zu) != metric(%zu,%zu)", i, j, j, i );
    }
  }

  // Set type of lattice to generate tiling with
  tiling->lattice = lattice;

<<<<<<< HEAD
  // Count number of tiled dimensions
  tiling->tiled_ndim = 0;
  for ( size_t i = 0; i < n; ++i ) {
    if ( tiling->bounds[i].is_tiled ) {
      ++tiling->tiled_ndim;
    }
  }

  // Allocate and initialise vectors and matrices
  GAVEC( tiling->phys_bbox, n );
  GAVEC( tiling->phys_origin, n );
  GAMAT( tiling->int_from_phys, n, n );
  gsl_matrix_set_identity( tiling->int_from_phys );
  GAMAT( tiling->phys_from_int, n, n );
  gsl_matrix_set_identity( tiling->phys_from_int );
=======
  // Set physical parameter-space origin to mid-point of parameter-space bounds
  gsl_matrix *GAMAT( phys_origin_cache, n, LT_CACHE_MAX_SIZE );
  gsl_matrix_set_all( phys_origin_cache, GSL_NAN );
  for ( size_t i = 0; i < n; ++i ) {
    double phys_origin_i = gsl_vector_get( tiling->phys_origin, i );
    if ( !isfinite( phys_origin_i ) ) {
      double phys_lower = 0.0, phys_upper = 0.0;
      LT_CallBoundFunc( tiling, i, phys_origin_cache, tiling->phys_origin, &phys_lower, &phys_upper );
      phys_origin_i = 0.5 * ( phys_lower + phys_upper );
    }
    LT_SetPhysPoint( tiling, phys_origin_cache, tiling->phys_origin, i, phys_origin_i );
  }
>>>>>>> c97183d2

  // Register default statistics callback function
  tiling->stats = XLALRegisterLatticeTilingCallback( tiling, LT_StatsCallback, 0, NULL, tiling->ndim * sizeof( *tiling->stats ) );
  XLAL_CHECK( tiling->stats != NULL, XLAL_EFUNC );

  // Count number of tiled dimensions; if no parameter-space dimensions are tiled, we're done
  tiling->tiled_ndim = 0;
  for ( size_t i = 0; i < n; ++i ) {
    if ( tiling->bounds[i].is_tiled ) {
      ++tiling->tiled_ndim;
    }
  }
  if ( tiling->tiled_ndim == 0 ) {
    return XLAL_SUCCESS;
  }

  const size_t tn = tiling->tiled_ndim;

  // Build index to tiled parameter-space dimensions
  tiling->tiled_idx = XLALCalloc( tn, sizeof( *tiling->tiled_idx ) );
  XLAL_CHECK( tiling->tiled_idx != NULL, XLAL_ENOMEM );
  for ( size_t i = 0, ti = 0; i < n; ++i ) {
    if ( tiling->bounds[i].is_tiled ) {
      tiling->tiled_idx[ti++] = i;
    }
  }

  // Calculate normalisation scale from metric diagonal elements
  gsl_vector *GAVEC( t_norm, tn );
  for ( size_t ti = 0; ti < tn; ++ti ) {
    const size_t i = tiling->tiled_idx[ti];
    const double metric_i_i = gsl_matrix_get( metric, i, i );
    gsl_vector_set( t_norm, ti, sqrt( metric_i_i ) );
  }

  // Copy and normalise tiled dimensions of metric
  gsl_matrix *GAMAT( t_metric, tn, tn );
  for ( size_t ti = 0; ti < tn; ++ti ) {
    const size_t i = tiling->tiled_idx[ti];
    const double t_norm_ti = gsl_vector_get( t_norm, ti );
    for ( size_t tj = 0; tj < tn; ++tj ) {
      const size_t j = tiling->tiled_idx[tj];
      const double t_norm_tj = gsl_vector_get( t_norm, tj );
      gsl_matrix_set( t_metric, ti, tj, gsl_matrix_get( metric, i, j ) / t_norm_ti / t_norm_tj );
    }
  }

  // Compute metric ellipse bounding box
  gsl_vector *t_bbox = XLALMetricEllipseBoundingBox( t_metric, max_mismatch );
  XLAL_CHECK( t_bbox != NULL, XLAL_EFUNC );

  // Copy bounding box in physical coordinates to tiled dimensions
  for ( size_t ti = 0; ti < tn; ++ti ) {
    const size_t i = tiling->tiled_idx[ti];
    const double t_norm_ti = gsl_vector_get( t_norm, ti );
    gsl_vector_set( tiling->phys_bbox, i, gsl_vector_get( t_bbox, ti ) / t_norm_ti );
  }

  // Set physical parameter-space origin to mid-point of parameter-space bounds
  gsl_matrix *GAMAT( phys_origin_cache, n, LT_CACHE_MAX_SIZE );
  gsl_matrix_set_all( phys_origin_cache, GSL_NAN );
  for ( size_t i = 0; i < n; ++i ) {
    double phys_lower = 0.0, phys_upper = 0.0;
    LT_CallBoundFunc( tiling, i, phys_origin_cache, tiling->phys_origin, &phys_lower, &phys_upper );
    LT_SetPhysPoint( tiling, phys_origin_cache, tiling->phys_origin, i, 0.5 * ( phys_lower + phys_upper ) );
  }

  // Compute a lower-triangular basis matrix whose columns are orthonormal with respect to the tiled metric
  gsl_matrix *GAMAT( t_basis, tn, tn );
  {
    // We want to find a lower-triangular basis such that:
    //   basis^T * metric * basis = I
    // This is rearranged to give:
    //   metric^-1 = basis * basis^T
    // Hence basis is the Cholesky decomposition of metric^-1
    gsl_matrix_memcpy( t_basis, t_metric );
    XLAL_CHECK( gsl_linalg_cholesky_decomp( t_basis ) == 0, XLAL_EFAILED, "Parameter-space metric is not positive definite" );
    XLAL_CHECK( gsl_linalg_cholesky_invert( t_basis ) == 0, XLAL_EFAILED, "Parameter-space metric cannot be inverted" );
    XLAL_CHECK( gsl_linalg_cholesky_decomp( t_basis ) == 0, XLAL_EFAILED, "Inverse of parameter-space metric is not positive definite" );

    // gsl_linalg_cholesky_decomp() stores both basis and basis^T
    // in the same matrix; zero out upper triangle to get basis
    LT_ZeroStrictUpperTriangle( t_basis );
  }

  // Compute a lower-triangular generator matrix for a given lattice type and mismatch
  GAMAT( tiling->tiled_generator, tn, tn );
  {

    // Compute lattice generator and normalised thickness
    double norm_thickness = 0.0;
    switch ( tiling->lattice ) {

    case TILING_LATTICE_CUBIC:      // Cubic (\f$Z_n\f$) lattice

    {

      // Zn lattice generator is the identity
      gsl_matrix_set_identity( tiling->tiled_generator );

      // Zn normalised thickness
      norm_thickness = pow( sqrt( tn )/2.0, tn );

    }
    break;

    case TILING_LATTICE_ANSTAR:     // An-star (\f$A_n^*\f$) lattice

    {

      // An* lattice generator in tn+1 dimensions, given in:
      //   McKilliam et.al., "A linear-time nearest point algorithm for the lattice An*"
      //   in "International Symposium on Information Theory and Its Applications", ISITA2008,
      //   Auckland, New Zealand, 7-10 Dec. 2008. DOI: 10.1109/ISITA.2008.4895596
      gsl_matrix *GAMAT( G, tn + 1, tn + 1 );
      gsl_matrix_set_identity( G );
      gsl_matrix_add_constant( G, -1.0 / ( tn + 1 ) );

      // Find the QL decomposition of the generator matrix G, excluding 1st column,
      // which is linearly dependent on the remaining columns:
      //   G(:, 2:end) = Gp = Q * L
      // where Q is an orthogonal matrix and L an lower-triangular matrix.
      // This is found using the more commonly implemented QR decomposition by:
      // - reversing the order of the rows/columns of Gp
      // - decomposing Gp = Qp * Lp, where Lp is upper triangular
      // - reversing the order of the rows/columns of Qp to give Q
      // - reversing the order of the rows/columns of Lp to give L
      gsl_matrix_view Gp = gsl_matrix_submatrix( G, 0, 1, tn + 1, tn );
      LT_ReverseOrderRowsCols( &Gp.matrix );
      gsl_vector *GAVEC( tau, tn );
      XLAL_CHECK( gsl_linalg_QR_decomp( &Gp.matrix, tau ) == 0, XLAL_EFAILED, "'G' cannot be QR-decomposed" );
      gsl_matrix *GAMAT( Q, tn + 1, tn + 1 );
      gsl_matrix *GAMAT( L, tn + 1, tn );
      gsl_linalg_QR_unpack( &Gp.matrix, tau, Q, L );
      LT_ReverseOrderRowsCols( Q );
      LT_ReverseOrderRowsCols( L );

      // Discard the first row of L, which is zero, to get the generator in tn dimensions
      gsl_matrix_view L_view = gsl_matrix_submatrix( L, 1, 0, tn, tn );
      gsl_matrix_memcpy( tiling->tiled_generator, &L_view.matrix );

      // Cleanup
      GFMAT( G, L, Q );
      GFVEC( tau );

      // An* normalised thickness
      norm_thickness = sqrt( tn+1.0 ) * pow( ( 1.0*tn*( tn+2.0 ) ) / ( 12.0*( tn+1.0 ) ), 0.5*tn );

    }
    break;

    default:
      XLAL_ERROR( XLAL_EFAILED, "Invalid lattice" );
    }

    // Generator will be lower-triangular, so zero out upper triangle
    LT_ZeroStrictUpperTriangle( tiling->tiled_generator );

    // Ensure that the generator has positive diagonal elements, by
    // changing the sign of the columns of the matrix, if necessary
    for ( size_t tj = 0; tj < tn; ++tj ) {
      gsl_vector_view generator_col = gsl_matrix_column( tiling->tiled_generator, tj );
      XLAL_CHECK( gsl_vector_get( &generator_col.vector, tj ) != 0, XLAL_ERANGE, "Generator matrix(%zu,%zu) == 0", tj, tj );
      if ( gsl_vector_get( &generator_col.vector, tj ) < 0 ) {
        gsl_vector_scale( &generator_col.vector, -1 );
      }
    }

    // Compute generator LU decomposition
    gsl_matrix *GAMAT( LU_decomp, tn, tn );
    gsl_matrix_memcpy( LU_decomp, tiling->tiled_generator );
    gsl_permutation *GAPERM( LU_perm, tn );
    int LU_sign = 0;
    XLAL_CHECK( gsl_linalg_LU_decomp( LU_decomp, LU_perm, &LU_sign ) == 0, XLAL_EFAILED, "Generator matrix cannot be LU-decomposed" );

    // Compute generator determinant
    const double generator_determinant = XLALMetricDeterminant( tiling->tiled_generator );
    XLAL_CHECK( !XLAL_IS_REAL8_FAIL_NAN( generator_determinant ), XLAL_EFUNC );

    // Compute generator covering radius
    const double generator_covering_radius = pow( norm_thickness * generator_determinant, 1.0 / tn );

    // Normalise so covering spheres have sqrt(max_mismatch) covering radii
    gsl_matrix_scale( tiling->tiled_generator, sqrt( max_mismatch ) / generator_covering_radius );

    // Cleanup
    GFMAT( LU_decomp );
    GFPERM( LU_perm );

  }

  // Compute transform to normalised physical coordinates from generating integers
  gsl_matrix *GAMAT( t_norm_from_int, tn, tn );
  gsl_blas_dgemm( CblasNoTrans, CblasNoTrans, 1.0, t_basis, tiling->tiled_generator, 0.0, t_norm_from_int );
  LT_ZeroStrictUpperTriangle( t_norm_from_int );

  // Compute transform to generating integers from normalised physical coordinates
  gsl_matrix *GAMAT( t_int_from_norm, tn, tn );
  gsl_matrix_set_identity( t_int_from_norm );
  gsl_blas_dtrsm( CblasLeft, CblasLower, CblasNoTrans, CblasNonUnit, 1.0, t_norm_from_int, t_int_from_norm );
  LT_ZeroStrictUpperTriangle( t_int_from_norm );

  // Set tiled dimensions of transforms, and convert to unnormalised physical coordinates
  for ( size_t ti = 0; ti < tn; ++ti ) {
    const size_t i = tiling->tiled_idx[ti];
    const double t_norm_ti = gsl_vector_get( t_norm, ti );
    for ( size_t tj = 0; tj < tn; ++tj ) {
      const size_t j = tiling->tiled_idx[tj];
      const double t_norm_tj = gsl_vector_get( t_norm, tj );
      gsl_matrix_set( tiling->int_from_phys, i, j, gsl_matrix_get( t_int_from_norm, ti, tj ) * t_norm_tj );
      gsl_matrix_set( tiling->phys_from_int, i, j, gsl_matrix_get( t_norm_from_int, ti, tj ) / t_norm_ti );
    }
  }

  // Round tiled dimensions of physical parameter-space origin to nearest lattice step size, then
  // shift by the fraction of a step size 'phys_origin_shift_frac_i', if given, or 0.5 otherwise.
  // - The default of 0.5 was to ensure that the tiling will never place a lattice point at zero
  //   in physical coordinates, since the physical coordinates may not be well-defined at zero.
  //   This could potentially not be the case if 'phys_origin_shift_frac_i' happens to be zero.
  for ( size_t i = 0; i < n; ++i ) {
    double phys_origin_i = gsl_vector_get( tiling->phys_origin, i );
    if ( tiling->bounds[i].is_tiled ) {
      const double int_from_phys_i_i = gsl_matrix_get( tiling->int_from_phys, i, i );
      const double phys_from_int_i_i = gsl_matrix_get( tiling->phys_from_int, i, i );
      const double phys_origin_shift_frac_i = ( tiling->phys_origin_shift_frac != NULL ) ? gsl_vector_get( tiling->phys_origin_shift_frac, i ) : 0.5;
      phys_origin_i = ( round( phys_origin_i * int_from_phys_i_i ) + phys_origin_shift_frac_i ) * phys_from_int_i_i;
    }
    LT_SetPhysPoint( tiling, phys_origin_cache, tiling->phys_origin, i, phys_origin_i );
  }

  // Cleanup
  GFMAT( t_metric, t_basis, t_norm_from_int, t_int_from_norm, phys_origin_cache );
  GFVEC( t_norm, t_bbox );

  return XLAL_SUCCESS;

}

size_t XLALTotalLatticeTilingDimensions(
  const LatticeTiling *tiling
  )
{

  // Check input
  XLAL_CHECK_VAL( 0, tiling != NULL, XLAL_EFAULT );

  return tiling->ndim;

}

size_t XLALTiledLatticeTilingDimensions(
  const LatticeTiling *tiling
  )
{

  // Check input
  XLAL_CHECK_VAL( 0, tiling != NULL, XLAL_EFAULT );
  XLAL_CHECK_VAL( 0, tiling->lattice < TILING_LATTICE_MAX, XLAL_EINVAL );

  return tiling->tiled_ndim;

}

size_t XLALLatticeTilingTiledDimension(
  const LatticeTiling *tiling,
  const size_t tiled_dim
  )
{

  // Check input
  XLAL_CHECK_VAL( 0, tiling != NULL, XLAL_EFAULT );
  XLAL_CHECK_VAL( 0, tiling->lattice < TILING_LATTICE_MAX, XLAL_EINVAL );
  XLAL_CHECK_VAL( 0, tiled_dim < tiling->tiled_ndim, XLAL_ESIZE );

  return tiling->tiled_idx[tiled_dim];

}

int XLALIsTiledLatticeTilingDimension(
  const LatticeTiling *tiling,
  const size_t dim
  )
{

  // Check input
  XLAL_CHECK( tiling != NULL, XLAL_EFAULT );
  XLAL_CHECK( dim < tiling->ndim, XLAL_ESIZE );
  XLAL_CHECK( tiling->bounds[dim].func != NULL, XLAL_EINVAL, "Lattice tiling dimension #%zu is not bounded", dim );

  return tiling->bounds[dim].is_tiled ? 1 : 0;

}

REAL8 XLALLatticeTilingStepSize(
  const LatticeTiling *tiling,
  const size_t dim
  )
{

  // Check input
  XLAL_CHECK_REAL8( tiling != NULL, XLAL_EFAULT );
  XLAL_CHECK_REAL8( tiling->lattice < TILING_LATTICE_MAX, XLAL_EINVAL );
  XLAL_CHECK_REAL8( dim < tiling->ndim, XLAL_ESIZE );

  // Return 0 for non-tiled dimensions
  if ( !tiling->bounds[dim].is_tiled ) {
    return 0.0;
  }

  // Step size is the (dim)th diagonal element of 'phys_from_int'
  return gsl_matrix_get( tiling->phys_from_int, dim, dim );

}

REAL8 XLALLatticeTilingBoundingBox(
  const LatticeTiling *tiling,
  const size_t dim
  )
{

  // Check input
  XLAL_CHECK_REAL8( tiling != NULL, XLAL_EFAULT );
  XLAL_CHECK_REAL8( tiling->lattice < TILING_LATTICE_MAX, XLAL_EINVAL );
  XLAL_CHECK_REAL8( dim < tiling->ndim, XLAL_ESIZE );

  // Return 0 for non-tiled dimensions
  if ( !tiling->bounds[dim].is_tiled ) {
    return 0.0;
  }

  return gsl_vector_get( tiling->phys_bbox, dim );

}

const void *XLALRegisterLatticeTilingCallback(
  LatticeTiling *tiling,
  const LatticeTilingCallback func,
  const size_t param_len,
  const void *param,
  const size_t out_len
  )
{

  // Check input
  XLAL_CHECK_NULL( tiling != NULL, XLAL_EFAULT );
  XLAL_CHECK_NULL( tiling->lattice < TILING_LATTICE_MAX, XLAL_EINVAL );
  XLAL_CHECK_NULL( func != NULL, XLAL_EFAULT );
  XLAL_CHECK_NULL( ( param_len > 0 ) == ( param != NULL ), XLAL_EINVAL );
  XLAL_CHECK_NULL( param_len < LT_DATA_MAX_SIZE, XLAL_ESIZE );
  XLAL_CHECK_NULL( out_len > 0, XLAL_EINVAL );
  XLAL_CHECK_NULL( out_len < LT_DATA_MAX_SIZE, XLAL_ESIZE );

  // Allocate memory for new callback
  ++tiling->ncallback;
  tiling->callbacks = XLALRealloc( tiling->callbacks, tiling->ncallback * sizeof( *tiling->callbacks ) );
  XLAL_CHECK_NULL( tiling->callbacks != NULL, XLAL_ENOMEM );
  LT_Callback *cb = tiling->callbacks[tiling->ncallback - 1] = XLALCalloc( 1, sizeof( *cb ) );
  XLAL_CHECK_NULL( cb != NULL, XLAL_ENOMEM );

  // Set fields
  cb->func = func;
  cb->param_len = param_len;
  if ( param_len > 0 ) {
    memcpy( cb->param, param, param_len );
  }

  return cb->out;

}

int XLALPerformLatticeTilingCallbacks(
  const LatticeTiling *tiling
  )
{

  // Check input
  XLAL_CHECK( tiling != NULL, XLAL_EFAULT );
  XLAL_CHECK( tiling->lattice < TILING_LATTICE_MAX, XLAL_EINVAL );

  // Return immediately if there are no callbacks to perform
  if ( *tiling->ncallback_done == tiling->ncallback ) {
    return XLAL_SUCCESS;
  }

  const size_t n = tiling->ndim;

  // Create iterator over tiling (except highest dimension)
  LatticeTilingIterator *itr = XLALCreateLatticeTilingIterator( tiling, n - 1 );
  XLAL_CHECK( itr != NULL, XLAL_EFUNC );

  // Get bound names in each dimension
  const char *bound_names[n];
  for ( size_t i = 0; i < n; ++i ) {
    bound_names[i] = tiling->bounds[i].name;
  }

  // Get step sizes in each dimension
  double step[n];
  for ( size_t i = 0; i < n; ++i ) {
    step[i] = XLALLatticeTilingStepSize( tiling, i );
  }

  // Iterate over all points
  bool first_call = true;
  int ti_plus_1;
  UINT4 num_points[n];
  double min_point[n];
  double max_point[n];
  double point[n];
  gsl_vector_view point_view = gsl_vector_view_array( point, n );
  while ( ( ti_plus_1 = XLALNextLatticeTilingPoint( itr, &point_view.vector ) ) > 0 ) {

    // Iterate over all changed dimensions
    const size_t i = ( !first_call && tiling->tiled_ndim > 0 ) ? tiling->tiled_idx[ti_plus_1 - 1] : 0;
    for ( size_t j = i; j < n; ++j ) {

      // Get extend of current iteration block in each dimension
      INT4 left = 0, right = 0;
      XLAL_CHECK( XLALCurrentLatticeTilingBlock( itr, j, &left, &right ) == XLAL_SUCCESS, XLAL_EFUNC );

      // Initialise data for callback functions
      num_points[j] = right - left + 1;
      min_point[j] = point[j] + left * step[j];
      max_point[j] = point[j] + right * step[j];

    }

    // Call callback functions
    for ( size_t m = *tiling->ncallback_done; m < tiling->ncallback; ++m ) {
      LT_Callback *cb = tiling->callbacks[m];
      XLAL_CHECK( (cb->func)( first_call, n, i, bound_names, num_points, min_point, max_point, cb->param, cb->out ) == XLAL_SUCCESS, XLAL_EFUNC );
    }
    first_call = false;

  }
  XLAL_CHECK( xlalErrno == 0, XLAL_EFAILED );

  // Mark callbacks as have been successfully performed
  *tiling->ncallback_done = tiling->ncallback;

  // Cleanup
  XLALDestroyLatticeTilingIterator( itr );

  return XLAL_SUCCESS;

}

const LatticeTilingStats *XLALLatticeTilingStatistics(
  const LatticeTiling *tiling,
  const size_t dim
  )
{

  // Check input
  XLAL_CHECK_NULL( tiling != NULL, XLAL_EFAULT );
  XLAL_CHECK_NULL( tiling->lattice < TILING_LATTICE_MAX, XLAL_EINVAL );
  XLAL_CHECK_NULL( tiling->stats != NULL, XLAL_EFUNC );
  XLAL_CHECK_NULL( dim < tiling->ndim, XLAL_ESIZE );

  // Ensure statistics have been computed
  XLAL_CHECK_NULL( XLALPerformLatticeTilingCallbacks( tiling ) == XLAL_SUCCESS, XLAL_EFUNC );
  XLAL_CHECK_NULL( tiling->stats[dim].total_points > 0, XLAL_EFAILED );

  return &tiling->stats[dim];

}

int XLALRandomLatticeTilingPoints(
  const LatticeTiling *tiling,
  const double scale,
  RandomParams *rng,
  gsl_matrix *random_points
  )
{

  // Check input
  XLAL_CHECK( tiling != NULL, XLAL_EFAULT );
  XLAL_CHECK( tiling->lattice < TILING_LATTICE_MAX, XLAL_EINVAL );
  XLAL_CHECK( scale > -1.0, XLAL_EINVAL );
  XLAL_CHECK( rng != NULL, XLAL_EFAULT );
  XLAL_CHECK( random_points != NULL, XLAL_EFAULT );
  XLAL_CHECK( random_points->size1 == tiling->ndim, XLAL_ESIZE );

  const size_t n = tiling->ndim;

  // Generate random points in parameter space
  gsl_matrix *GAMAT( phys_point_cache, n, LT_CACHE_MAX_SIZE );
  gsl_matrix_set_all( phys_point_cache, GSL_NAN );
  for ( size_t k = 0; k < random_points->size2; ++k ) {
    gsl_vector_view phys_point = gsl_matrix_column( random_points, k );
    for ( size_t i = 0; i < n; ++i ) {

      // Get the physical bounds on the current dimension
      double phys_lower = 0.0, phys_upper = 0.0;
      LT_CallBoundFunc( tiling, i, phys_point_cache, &phys_point.vector, &phys_lower, &phys_upper );

      // Generate random number
      const double u = ( 1.0 + scale ) * ( XLALUniformDeviate( rng ) - 0.5 ) + 0.5;

      // Set parameter-space point
      LT_SetPhysPoint( tiling, phys_point_cache, &phys_point.vector, i, phys_lower + u * ( phys_upper - phys_lower ) );

    }

  }

  // Cleanup
  GFMAT( phys_point_cache );

  return XLAL_SUCCESS;

}

LatticeTilingIterator *XLALCreateLatticeTilingIterator(
  const LatticeTiling *tiling,
  const size_t itr_ndim
  )
{

  // Check input
  XLAL_CHECK_NULL( tiling != NULL, XLAL_EFAULT );
  XLAL_CHECK_NULL( tiling->lattice < TILING_LATTICE_MAX, XLAL_EINVAL );
  XLAL_CHECK_NULL( itr_ndim <= tiling->ndim, XLAL_EINVAL );

  // Allocate memory
  LatticeTilingIterator *itr = XLALCalloc( 1, sizeof( *itr ) );
  XLAL_CHECK_NULL( itr != NULL, XLAL_ENOMEM );

  // Store reference to lattice tiling
  itr->tiling = tiling;

  // Set fields
  itr->itr_ndim = itr_ndim;
  itr->alternating = false;
  itr->state = 0;
  itr->index = 0;

  // Determine the maximum tiled dimension to iterate over
  itr->tiled_itr_ndim = 0;
  for ( size_t i = 0; i < itr_ndim; ++i ) {
    if ( itr->tiling->bounds[i].is_tiled ) {
      ++itr->tiled_itr_ndim;
    }
  }

  const size_t n = itr->tiling->ndim;
  const size_t tn = itr->tiling->tiled_ndim;

  // Allocate and initialise vectors and matrices
  GAVEC_NULL( itr->phys_point, n );
  GAMAT_NULL( itr->phys_point_cache, n, LT_CACHE_MAX_SIZE );
  gsl_matrix_set_all( itr->phys_point_cache, GSL_NAN );
  GAVEC_NULL( itr->phys_sampl, n );
  GAMAT_NULL( itr->phys_sampl_cache, n, LT_CACHE_MAX_SIZE );
  gsl_matrix_set_all( itr->phys_sampl_cache, GSL_NAN );
  if ( tn > 0 ) {
    itr->int_lower = XLALCalloc( tn, sizeof( *itr->int_lower ) );
    XLAL_CHECK_NULL( itr->int_lower != NULL, XLAL_EINVAL );
    itr->int_point = XLALCalloc( tn, sizeof( *itr->int_point ) );
    XLAL_CHECK_NULL( itr->int_point != NULL, XLAL_EINVAL );
    itr->int_upper = XLALCalloc( tn, sizeof( *itr->int_upper ) );
    XLAL_CHECK_NULL( itr->int_upper != NULL, XLAL_EINVAL );
    itr->direction = XLALCalloc( tn, sizeof( *itr->direction ) );
    XLAL_CHECK_NULL( itr->direction != NULL, XLAL_EINVAL );
  }

  // Set iterator to beginning of lattice tiling
  XLAL_CHECK_NULL( XLALResetLatticeTilingIterator( itr ) == XLAL_SUCCESS, XLAL_EFUNC );

  return itr;

}

void XLALDestroyLatticeTilingIterator(
  LatticeTilingIterator *itr
  )
{
  if ( itr ) {
    GFVEC( itr->phys_point, itr->phys_sampl );
    GFMAT( itr->phys_point_cache, itr->phys_sampl_cache );
    XLALFree( itr->int_lower );
    XLALFree( itr->int_point );
    XLALFree( itr->int_upper );
    XLALFree( itr->direction );
    XLALFree( itr );
  }
}

int XLALSetLatticeTilingAlternatingIterator(
  LatticeTilingIterator *itr,
  const bool alternating
  )
{

  // Check input
  XLAL_CHECK( itr != NULL, XLAL_EFAULT );
  XLAL_CHECK( itr->state == 0, XLAL_EINVAL );

  // Set alternating iterator
  itr->alternating = alternating;

  return XLAL_SUCCESS;

}

int XLALResetLatticeTilingIterator(
  LatticeTilingIterator *itr
  )
{

  // Check input
  XLAL_CHECK( itr != NULL, XLAL_EFAULT );

  // Return iterator to initialised state
  itr->state = 0;

  return XLAL_SUCCESS;

}

int XLALNextLatticeTilingPoint(
  LatticeTilingIterator *itr,
  gsl_vector *point
  )
{

  // Check input
  XLAL_CHECK( itr != NULL, XLAL_EFAULT );
  XLAL_CHECK( point == NULL || point->size == itr->tiling->ndim, XLAL_EINVAL );

  const size_t n = itr->tiling->ndim;
  const size_t tn = itr->tiling->tiled_ndim;

  // If iterator is finished, we're done
  if ( itr->state > 1 ) {
    return 0;
  }

  // Which dimensions have changed?
  size_t changed_ti;

  // Which dimensions need to be reset?
  size_t reset_ti;

  if ( itr->state == 0 ) {      // Iterator has been initialised

    // Initialise lattice point
    gsl_vector_set_zero( itr->phys_point );
    for ( size_t ti = 0; ti < tn; ++ti ) {
      itr->int_point[ti] = 0;
    }

    // Initialise iteration direction to 1, i.e. lower to upper bound
    for ( size_t ti = 0; ti < tn; ++ti ) {
      itr->direction[ti] = 1;
    }

    // Initialise index
    itr->index = 0;

    // All dimensions have changed
    changed_ti = 0;

    // All dimensions need to be reset
    reset_ti = 0;

  } else {                      // Iterator is in progress

    // Start iterating from the maximum tiled dimension specified at iterator creation
    size_t ti = itr->tiled_itr_ndim;

    // Find the next lattice point
    while ( true ) {

      // If dimension index is now zero, we're done
      if ( ti == 0 ) {

        // Iterator is now finished
        itr->state = 2;

        return 0;

      }

      // Decrement current dimension index
      --ti;

      // Increment integer point in this dimension, in current direction
      const INT4 direction = itr->direction[ti];
      const INT4 int_point_ti = itr->int_point[ti] + direction;
      itr->int_point[ti] = int_point_ti;

      // Increment physical point in this dimension, in current direction
      const size_t i = itr->tiling->tiled_idx[ti];
      gsl_vector_const_view phys_from_int_i = gsl_matrix_const_column( itr->tiling->phys_from_int, i );
      gsl_blas_daxpy( direction, &phys_from_int_i.vector, itr->phys_point );

      // If point is not out of bounds, we have found the next lattice point
      const INT4 int_lower_ti = itr->int_lower[ti];
      const INT4 int_upper_ti = itr->int_upper[ti];
      if ( ( direction > 0 && int_point_ti <= int_upper_ti ) || ( direction < 0 && int_point_ti >= int_lower_ti ) ) {
        break;
      }

      // Move on to lower dimensions
      continue;

    }

    // Point was found, so increase index
    ++itr->index;

    // This dimension and higher have changed
    changed_ti = ti;

    // Higher dimensions need to be reset
    reset_ti = ti + 1;

  }

  // Reset parameter-space bounds and recompute physical point
  for ( size_t i = 0, ti = 0; i < n; ++i ) {

    // Get bound information for this dimension
    const LT_Bound *bound = &itr->tiling->bounds[i];

    // Get physical parameter-space origin in the current dimension
    const double phys_origin_i = gsl_vector_get( itr->tiling->phys_origin, i );

    // If not tiled, set current physical point to non-tiled parameter-space bound
    if ( !bound->is_tiled && ti >= reset_ti ) {
      double phys_lower = 0, phys_upper = 0;
      LT_CallBoundFunc( itr->tiling, i, itr->phys_point_cache, itr->phys_point, &phys_lower, &phys_upper );
      LT_SetPhysPoint( itr->tiling, itr->phys_point_cache, itr->phys_point, i, phys_lower );
    }

    // If tiled, reset parameter-space bounds
    if ( bound->is_tiled && ti >= reset_ti ) {

      // Find the extrema of the parameter-space bounds on the current dimension
      gsl_vector_memcpy( itr->phys_sampl, itr->phys_point );
      double phys_lower = GSL_POSINF, phys_upper = GSL_NEGINF;
      LT_FindBoundExtrema( itr->tiling, 0, i, itr->phys_sampl_cache, itr->phys_sampl, &phys_lower, &phys_upper );

      // Add padding of (a multiple of) half the extext of the metric ellipse bounding box
      {
        const double phys_hbbox_i = itr->tiling->padding * 0.5 * gsl_vector_get( itr->tiling->phys_bbox, i );
        phys_lower -= phys_hbbox_i;
        phys_upper += phys_hbbox_i;
      }

      // Transform physical point in lower dimensions to generating integer offset
      double int_from_phys_point_i = 0;
      for ( size_t j = 0; j < i; ++j ) {
        const double int_from_phys_i_j = gsl_matrix_get( itr->tiling->int_from_phys, i, j );
        const double phys_point_j = gsl_vector_get( itr->phys_point, j );
        const double phys_origin_j = gsl_vector_get( itr->tiling->phys_origin, j );
        int_from_phys_point_i += int_from_phys_i_j * ( phys_point_j - phys_origin_j );
      }

      {
        // Transform physical bounds to generating integers
        const double int_from_phys_i_i = gsl_matrix_get( itr->tiling->int_from_phys, i, i );
        const double dbl_int_lower_i = int_from_phys_point_i + int_from_phys_i_i * ( phys_lower - phys_origin_i );
        const double dbl_int_upper_i = int_from_phys_point_i + int_from_phys_i_i * ( phys_upper - phys_origin_i );

        // Compute integer lower/upper bounds, rounded up/down to avoid extra boundary points
        feclearexcept( FE_ALL_EXCEPT );
        const INT4 int_lower_i = lround( ceil( dbl_int_lower_i ) );
        const INT4 int_upper_i = lround( floor( dbl_int_upper_i ) );
        XLAL_CHECK( fetestexcept( FE_INVALID ) == 0, XLAL_EFAILED, "Integer bounds on dimension #%zu are too large: %0.2e to %0.2e", i, dbl_int_lower_i, dbl_int_upper_i );

        // Set integer lower/upper bounds
        itr->int_lower[ti] = int_lower_i;
        itr->int_upper[ti] = GSL_MAX( int_lower_i, int_upper_i );
      }
      const INT4 int_lower_i = itr->int_lower[ti];
      const INT4 int_upper_i = itr->int_upper[ti];

      // Get iteration direction
      INT4 direction = itr->direction[ti];

      // Only switch iteration direction:
      // - if this is an alternating iterator
      // - if iterator is in progress
      // - for iterated-over dimensions
      // - if there is more than one point in this dimension
      if ( itr->alternating && ( itr->state > 0 ) && ( ti < itr->tiled_itr_ndim ) && ( int_lower_i < int_upper_i ) ) {
        direction = -direction;
        itr->direction[ti] = direction;
      }

      // Set integer point to:
      // - lower or upper bound (depending on current direction) for iterated-over dimensions
      // - mid-point of integer bounds for non-iterated dimensions
      if ( ti < itr->tiled_itr_ndim ) {
        itr->int_point[ti] = ( direction > 0 ) ? int_lower_i : int_upper_i;
      } else {
        itr->int_point[ti] = ( int_lower_i + int_upper_i ) / 2;
      }

    }

    // If tiled, recompute current physical point from integer point
    if ( bound->is_tiled && ti >= changed_ti ) {
      double phys_point_i = phys_origin_i;
      for ( size_t tj = 0; tj < tn; ++tj ) {
        const size_t j = itr->tiling->tiled_idx[tj];
        const double phys_from_int_i_j = gsl_matrix_get( itr->tiling->phys_from_int, i, j );
        const INT4 int_point_tj = itr->int_point[tj];
        phys_point_i += phys_from_int_i_j * int_point_tj;
      }
      LT_SetPhysPoint( itr->tiling, itr->phys_point_cache, itr->phys_point, i, phys_point_i );
    }

    // Increment tiled dimension index
    if ( bound->is_tiled ) {
      ++ti;
    }

  }

  // Iterator is in progress
  itr->state = 1;

  // Optionally, copy current physical point
  if ( point != NULL ) {
    gsl_vector_memcpy( point, itr->phys_point );
  }

  // Return index of changed dimensions (offset from 1, since 0 is used to indicate no more points)
  return 1 + changed_ti;

}

int XLALNextLatticeTilingPoints(
  LatticeTilingIterator *itr,
  gsl_matrix **points
  )
{

  // Check input
  XLAL_CHECK( itr != NULL, XLAL_EFAULT );
  XLAL_CHECK( points != NULL && *points != NULL, XLAL_EFAULT );
  XLAL_CHECK( ( *points )->size1 == itr->tiling->ndim, XLAL_EINVAL );

  // Fill 'points' with points from XLALNextLatticeTilingPoint(), but stop if there are none left
  size_t j = 0;
  for ( ; j < ( *points )->size2; ++j ) {
    gsl_vector_view point_j = gsl_matrix_column( *points, j );
    int retn = XLALNextLatticeTilingPoint( itr, &point_j.vector );
    XLAL_CHECK( retn >= 0, XLAL_EFUNC, "XLALNextLatticeTilingPoint() failed at j=%zu", j );
    if ( retn == 0 ) {
      break;
    }
  }

  // If there are fewer points than the size of 'points', resize 'points' to fit
  if ( 0 < j && j < ( *points )->size2 ) {
    gsl_matrix *GAMAT( new_points, ( *points )->size1, j );
    gsl_matrix_view points_view = gsl_matrix_submatrix( *points, 0, 0, ( *points )->size1, j );
    gsl_matrix_memcpy( new_points, &points_view.matrix );
    GFMAT( *points );
    *points = new_points;
  }

  return j;

}

UINT8 XLALTotalLatticeTilingPoints(
  const LatticeTilingIterator *itr
  )
{

  // Check input
  XLAL_CHECK_VAL( 0, itr != NULL, XLAL_EFAULT );

  // Get lattice tiling statistics
  const LatticeTilingStats *stats = XLALLatticeTilingStatistics( itr->tiling, itr->itr_ndim - 1 );
  XLAL_CHECK_VAL( 0, stats != NULL, XLAL_EFUNC );
  XLAL_CHECK_VAL( 0, stats->total_points > 0, XLAL_EFUNC );

  return stats->total_points;

}

UINT8 XLALCurrentLatticeTilingIndex(
  const LatticeTilingIterator *itr
  )
{

  // Check input
  XLAL_CHECK_VAL( 0, itr != NULL, XLAL_EFAULT );
  XLAL_CHECK_VAL( 0, itr->state > 0, XLAL_EINVAL );

  return itr->index;

}

int XLALCurrentLatticeTilingBlock(
  const LatticeTilingIterator *itr,
  const size_t dim,
  INT4 *left,
  INT4 *right
  )
{

  // Check input
  XLAL_CHECK( itr != NULL, XLAL_EFAULT );
  XLAL_CHECK( itr->state > 0, XLAL_EINVAL );
  XLAL_CHECK( dim < itr->tiling->ndim, XLAL_EINVAL );
  XLAL_CHECK( left != NULL, XLAL_EFAULT );
  XLAL_CHECK( right != NULL, XLAL_EFAULT );

  // Return indexes of left/right-most points in block relative to current point
  *left = *right = 0;
  for ( size_t ti = 0; ti < itr->tiling->tiled_ndim; ++ti ) {
    const size_t i = itr->tiling->tiled_idx[ti];
    if ( i == dim ) {
      *left = itr->int_lower[ti] - itr->int_point[ti];
      *right = itr->int_upper[ti] - itr->int_point[ti];
      break;
    }
  }

  return XLAL_SUCCESS;

}

int XLALSaveLatticeTilingIterator(
  const LatticeTilingIterator *itr,
  FITSFile *file,
  const char *name
  )
{

  // Check input
  XLAL_CHECK( itr != NULL, XLAL_EFAULT );
  XLAL_CHECK( itr->state > 0, XLAL_EINVAL );
  XLAL_CHECK( file != NULL, XLAL_EFAULT );
  XLAL_CHECK( name != NULL, XLAL_EFAULT );

  const size_t n = itr->tiling->ndim;

  // Open FITS table for writing
  XLAL_CHECK( XLALFITSTableOpenWrite( file, name, "serialised lattice tiling iterator" ) == XLAL_SUCCESS, XLAL_EFUNC );
  XLAL_CHECK( LT_InitFITSRecordTable( file ) == XLAL_SUCCESS, XLAL_EFUNC );

  // Write FITS records to table
  for ( size_t i = 0, ti = 0; i < n; ++i ) {

    // Fill record
    LT_FITSRecord XLAL_INIT_DECL( record );
    record.is_tiled = itr->tiling->bounds[i].is_tiled;
    XLAL_CHECK( XLALPearsonHash( &record.data_hash, sizeof( record.data_hash ), itr->tiling->bounds[i].data_lower, itr->tiling->bounds[i].data_len ) == XLAL_SUCCESS, XLAL_EFUNC );
    XLAL_CHECK( XLALPearsonHash( &record.data_hash, sizeof( record.data_hash ), itr->tiling->bounds[i].data_upper, itr->tiling->bounds[i].data_len ) == XLAL_SUCCESS, XLAL_EFUNC );
    record.phys_bbox = gsl_vector_get( itr->tiling->phys_bbox, i );
    record.phys_origin = gsl_vector_get( itr->tiling->phys_origin, i );
    record.phys_point = gsl_vector_get( itr->phys_point, i );
    if ( itr->tiling->bounds[i].is_tiled ) {
      record.int_point = itr->int_point[ti];
      record.int_lower = itr->int_lower[ti];
      record.int_upper = itr->int_upper[ti];
      record.direction = itr->direction[ti];
      ++ti;
    }

    // Write record
    XLAL_CHECK( XLALFITSTableWriteRow( file, &record ) == XLAL_SUCCESS, XLAL_EFUNC );

  }

  // Write tiling properties
  {
    UINT4 ndim = itr->tiling->ndim;
    XLAL_CHECK( XLALFITSHeaderWriteUINT4( file, "ndim", ndim, "number of parameter-space dimensions" ) == XLAL_SUCCESS, XLAL_EFUNC );
  } {
    UINT4 tiled_ndim = itr->tiling->tiled_ndim;
    XLAL_CHECK( XLALFITSHeaderWriteUINT4( file, "tiled_ndim", tiled_ndim, "number of tiled parameter-space dimensions" ) == XLAL_SUCCESS, XLAL_EFUNC );
  } {
    UINT4 padding = itr->tiling->padding;
    XLAL_CHECK( XLALFITSHeaderWriteUINT4( file, "padding", padding, "amount of padding added to parameter space bounds" ) == XLAL_SUCCESS, XLAL_EFUNC );
  } {
    UINT4 lattice = itr->tiling->lattice;
    XLAL_CHECK( XLALFITSHeaderWriteUINT4( file, "lattice", lattice, "type of lattice to generate tiling with" ) == XLAL_SUCCESS, XLAL_EFUNC );
  }

  // Write iterator properties
  {
    UINT4 itr_ndim = itr->itr_ndim;
    XLAL_CHECK( XLALFITSHeaderWriteUINT4( file, "itr_ndim", itr_ndim, "number of parameter-space dimensions to iterate over" ) == XLAL_SUCCESS, XLAL_EFUNC );
  } {
    UINT4 tiled_itr_ndim = itr->tiled_itr_ndim;
    XLAL_CHECK( XLALFITSHeaderWriteUINT4( file, "tiled_itr_ndim", tiled_itr_ndim, "number of tiled parameter-space dimensions to iterate over" ) == XLAL_SUCCESS, XLAL_EFUNC );
  } {
    BOOLEAN alternating = itr->alternating;
    XLAL_CHECK( XLALFITSHeaderWriteBOOLEAN( file, "alternating", alternating, "if true, alternate iterator direction after every crossing" ) == XLAL_SUCCESS, XLAL_EFUNC );
  } {
    UINT4 state = itr->state;
    XLAL_CHECK( XLALFITSHeaderWriteUINT4( file, "state", state, "iterator state" ) == XLAL_SUCCESS, XLAL_EFUNC );
  } {
    UINT8 count = XLALTotalLatticeTilingPoints( itr );
    XLAL_CHECK( count > 0, XLAL_EFUNC );
    XLAL_CHECK( XLALFITSHeaderWriteUINT8( file, "count", count, "total number of lattice tiling points" ) == XLAL_SUCCESS, XLAL_EFUNC );
    UINT8 indx = itr->index;
    XLAL_CHECK( XLALFITSHeaderWriteUINT8( file, "index", indx, "index of current lattice tiling point" ) == XLAL_SUCCESS, XLAL_EFUNC );
  }

  return XLAL_SUCCESS;

}

int XLALRestoreLatticeTilingIterator(
  LatticeTilingIterator *itr,
  FITSFile *file,
  const char *name
  )
{

  // Check input
  XLAL_CHECK( itr != NULL, XLAL_EFAULT );
  XLAL_CHECK( file != NULL, XLAL_EFAULT );
  XLAL_CHECK( name != NULL, XLAL_EFAULT );

  const size_t n = itr->tiling->ndim;

  // Open FITS table for reading
  UINT8 nrows = 0;
  XLAL_CHECK( XLALFITSTableOpenRead( file, name, &nrows ) == XLAL_SUCCESS, XLAL_EFUNC );
  XLAL_CHECK( nrows == ( UINT8 ) n, XLAL_EIO, "Could not restore iterator; invalid HDU '%s'", name );
  XLAL_CHECK( LT_InitFITSRecordTable( file ) == XLAL_SUCCESS, XLAL_EFUNC );

  // Read and check tiling properties
  {
    UINT4 ndim;
    XLAL_CHECK( XLALFITSHeaderReadUINT4( file, "ndim", &ndim ) == XLAL_SUCCESS, XLAL_EFUNC );
    XLAL_CHECK( ndim == itr->tiling->ndim, XLAL_EIO, "Could not restore iterator; invalid HDU '%s'", name );
  } {
    UINT4 tiled_ndim;
    XLAL_CHECK( XLALFITSHeaderReadUINT4( file, "tiled_ndim", &tiled_ndim ) == XLAL_SUCCESS, XLAL_EFUNC );
    XLAL_CHECK( tiled_ndim == itr->tiling->tiled_ndim, XLAL_EIO, "Could not restore iterator; invalid HDU '%s'", name );
  } {
    UINT4 padding;
    XLAL_CHECK( XLALFITSHeaderReadUINT4( file, "padding", &padding ) == XLAL_SUCCESS, XLAL_EFUNC );
    XLAL_CHECK( padding == itr->tiling->padding, XLAL_EIO, "Could not restore iterator; invalid HDU '%s'", name );
  } {
    UINT4 lattice;
    XLAL_CHECK( XLALFITSHeaderReadUINT4( file, "lattice", &lattice ) == XLAL_SUCCESS, XLAL_EFUNC );
    XLAL_CHECK( lattice == itr->tiling->lattice, XLAL_EIO, "Could not restore iterator; invalid HDU '%s'", name );
  }

  // Read and check iterator properties
  {
    UINT4 itr_ndim;
    XLAL_CHECK( XLALFITSHeaderReadUINT4( file, "itr_ndim", &itr_ndim ) == XLAL_SUCCESS, XLAL_EFUNC );
    XLAL_CHECK( itr_ndim == itr->itr_ndim, XLAL_EIO, "Could not restore iterator; invalid HDU '%s'", name );
  } {
    UINT4 tiled_itr_ndim;
    XLAL_CHECK( XLALFITSHeaderReadUINT4( file, "tiled_itr_ndim", &tiled_itr_ndim ) == XLAL_SUCCESS, XLAL_EFUNC );
    XLAL_CHECK( tiled_itr_ndim == itr->tiled_itr_ndim, XLAL_EIO, "Could not restore iterator; invalid HDU '%s'", name );
  } {
    BOOLEAN alternating;
    XLAL_CHECK( XLALFITSHeaderReadBOOLEAN( file, "alternating", &alternating ) == XLAL_SUCCESS, XLAL_EFUNC );
    XLAL_CHECK( !alternating == !itr->alternating, XLAL_EIO, "Could not restore iterator; invalid HDU '%s'", name );
  } {
    UINT4 state;
    XLAL_CHECK( XLALFITSHeaderReadUINT4( file, "state", &state ) == XLAL_SUCCESS, XLAL_EFUNC );
    itr->state = state;
  } {
    UINT8 count;
    XLAL_CHECK( XLALFITSHeaderReadUINT8( file, "count", &count ) == XLAL_SUCCESS, XLAL_EFUNC );
    XLAL_CHECK( count > 0, XLAL_EIO, "Could not restore iterator; invalid HDU '%s'", name );
    UINT8 count_ref = XLALTotalLatticeTilingPoints( itr );
    XLAL_CHECK( count_ref > 0, XLAL_EFUNC );
    XLAL_CHECK( count == count_ref, XLAL_EIO, "Could not restore iterator; invalid HDU '%s'", name );
    UINT8 indx;
    XLAL_CHECK( XLALFITSHeaderReadUINT8( file, "index", &indx ) == XLAL_SUCCESS, XLAL_EFUNC );
    XLAL_CHECK( indx < count_ref, XLAL_EIO, "Could not restore iterator; invalid HDU '%s'", name );
    itr->index = indx;
  }

  // Read FITS records from table
  for ( size_t i = 0, ti = 0; i < n; ++i ) {

    // Read and check record
    LT_FITSRecord XLAL_INIT_DECL( record );
    XLAL_CHECK( XLALFITSTableReadRow( file, &record, &nrows ) == XLAL_SUCCESS, XLAL_EFUNC );
    XLAL_CHECK( !record.is_tiled == !itr->tiling->bounds[i].is_tiled, XLAL_EIO, "Could not restore iterator; invalid HDU '%s'", name );
    {
      INT4 data_hash = 0;
      XLAL_CHECK( XLALPearsonHash( &data_hash, sizeof( data_hash ), itr->tiling->bounds[i].data_lower, itr->tiling->bounds[i].data_len ) == XLAL_SUCCESS, XLAL_EFUNC );
      XLAL_CHECK( XLALPearsonHash( &data_hash, sizeof( data_hash ), itr->tiling->bounds[i].data_upper, itr->tiling->bounds[i].data_len ) == XLAL_SUCCESS, XLAL_EFUNC );
      XLAL_CHECK( record.data_hash == data_hash, XLAL_EIO, "Could not restore iterator; invalid HDU '%s'", name );
    }
    XLAL_CHECK( record.phys_bbox == gsl_vector_get( itr->tiling->phys_bbox, i ), XLAL_EIO, "Could not restore iterator; invalid HDU '%s'", name );
    XLAL_CHECK( record.phys_origin == gsl_vector_get( itr->tiling->phys_origin, i ), XLAL_EIO, "Could not restore iterator; invalid HDU '%s'", name );
    LT_SetPhysPoint( itr->tiling, itr->phys_point_cache, itr->phys_point, i, record.phys_point );
    if ( itr->tiling->bounds[i].is_tiled ) {
      itr->int_point[ti] = record.int_point;
      XLAL_CHECK( record.int_lower <= record.int_point, XLAL_EIO, "Could not restore iterator; invalid HDU '%s'", name );
      itr->int_lower[ti] = record.int_lower;
      XLAL_CHECK( record.int_point <= record.int_upper, XLAL_EIO, "Could not restore iterator; invalid HDU '%s'", name );
      itr->int_upper[ti] = record.int_upper;
      XLAL_CHECK( record.direction != 0, XLAL_EIO, "Could not restore iterator; invalid HDU '%s'", name );
      itr->direction[ti] = record.direction;
      ++ti;
    }

  }

  return XLAL_SUCCESS;

}

LatticeTilingLocator *XLALCreateLatticeTilingLocator(
  const LatticeTiling *tiling
  )
{

  // Check input
  XLAL_CHECK_NULL( tiling != NULL, XLAL_EFAULT );
  XLAL_CHECK_NULL( tiling->lattice < TILING_LATTICE_MAX, XLAL_EINVAL );

  // Allocate memory
  LatticeTilingLocator *loc = XLALCalloc( 1, sizeof( *loc ) );
  XLAL_CHECK_NULL( loc != NULL, XLAL_ENOMEM );

  // Store reference to lattice tiling
  loc->tiling = tiling;

  // Set fields
  loc->ndim = tiling->ndim;
  loc->tiled_ndim = tiling->tiled_ndim;

  // Build index trie to enforce parameter-space bounds
  if ( loc->tiled_ndim > 0 ) {

    // Create iterator over the bounded dimensions (except for the highest dimension)
    LatticeTilingIterator *itr = XLALCreateLatticeTilingIterator( tiling, tiling->tiled_idx[tiling->tiled_ndim - 1] );
    XLAL_CHECK_NULL( itr != NULL, XLAL_EFUNC );

    const size_t tn = itr->tiling->tiled_ndim;

    // Allocate array of pointers to the next index trie in each dimension
    LT_IndexTrie *next[tn];
    memset( next, 0, sizeof( next ) );

    // Allocate array containing sequential indices for every dimension
    UINT8 indx[tn];
    memset( indx, 0, sizeof( indx ) );

    // Iterate over all points; XLALNextLatticeTilingPoint() returns the index
    // (offset from 1) of the lowest dimension where the current point has changed
    xlalErrno = 0;
    int ti_plus_1;
    while ( ( ti_plus_1 = XLALNextLatticeTilingPoint( itr, NULL ) ) > 0 ) {
      const size_t ti = ti_plus_1 - 1;

      // Iterate over all dimensions where the current point has changed
      for ( size_t tj = ti; tj < tn; ++tj ) {

        // If next index trie pointer is NULL, it needs to be initialised
        if ( next[tj] == NULL ) {

          // Get a pointer to the index trie which needs to be built:
          // - if 'tj' is non-zero, we should use the struct pointed to by 'next' in the lower dimension
          // - otherwise, this is the first point of the tiling, so initialise the base index trie
          LT_IndexTrie *trie = NULL;
          if ( tj > 0 ) {
            trie = next[tj - 1];
          } else {
            trie = loc->index_trie = XLALCalloc( 1, sizeof( *trie ) );
            XLAL_CHECK_NULL( loc->index_trie != NULL, XLAL_ENOMEM );
          }

          // Save the lower and upper integer point bounds
          trie->int_lower = itr->int_lower[tj];
          trie->int_upper = itr->int_upper[tj];

          // Save the sequential index of the current point up to this dimension
          trie->index = indx[tj];

          if ( tj + 1 < tn ) {

            // If we are below the highest dimension, allocate a new
            // array of index tries for the next highest dimension
            const size_t next_length = trie->int_upper - trie->int_lower + 1;
            trie->next = XLALCalloc( next_length, sizeof( *trie->next ) );
            XLAL_CHECK_NULL( trie->next != NULL, XLAL_ENOMEM );

            // Point 'next[tj]' to this array, for higher dimensions to use
            next[tj] = trie->next;

          }

        } else {

          // Otherwise, advance to the next index trie in the array
          ++next[tj];

        }

        // If we are below the highest dimension, set 'next' in the next highest
        // dimension to NULL, so that on the next loop a new array will be created
        if ( tj + 1 < tn ) {
          next[tj + 1] = NULL;
        }

      }

      // Increment sequential index in every higher dimension
      for ( size_t tj = ti; tj < tn; ++tj ) {
        ++indx[tj];
      }
      indx[tn - 1] += itr->int_upper[tn - 1] - itr->int_lower[tn - 1];

    }
    XLAL_CHECK_NULL( xlalErrno == 0, XLAL_EFUNC );

    // Cleanup
    XLALDestroyLatticeTilingIterator( itr );

  }

  return loc;

}

void XLALDestroyLatticeTilingLocator(
  LatticeTilingLocator *loc
  )
{
  if ( loc ) {
    if ( loc->index_trie != NULL ) {
      LT_FreeIndexTrie( loc->index_trie );
      XLALFree( loc->index_trie );
    }
    XLALFree( loc );
  }
}

int XLALNearestLatticeTilingPoint(
  const LatticeTilingLocator *loc,
  const gsl_vector *point,
  gsl_vector *nearest_point,
  UINT8Vector *nearest_index
  )
{

  // Check input
  XLAL_CHECK( loc != NULL, XLAL_EFAULT );
  XLAL_CHECK( point != NULL, XLAL_EFAULT );
  XLAL_CHECK( point->size == loc->ndim, XLAL_EINVAL );
  XLAL_CHECK( nearest_point == NULL || nearest_point->size == loc->ndim, XLAL_EINVAL );
  XLAL_CHECK( nearest_index == NULL || nearest_index->data != NULL, XLAL_EFAULT );
  XLAL_CHECK( nearest_index == NULL || nearest_index->length == loc->ndim, XLAL_EINVAL );

  const size_t n = loc->ndim;

  // Create local vector/matrix view for 'point'
  double local_point_array[n];
  gsl_vector_view local_point_vector = gsl_vector_view_array( local_point_array, n );
  gsl_matrix_view local_point_matrix = gsl_matrix_view_array( local_point_array, n, 1 );
  gsl_vector *local_point = &local_point_vector.vector;
  gsl_matrix *local_points = &local_point_matrix.matrix;

  // Create local vector/matrix view for 'nearest_point'
  double local_nearest_point_array[n];
  gsl_vector_view local_nearest_point_vector = gsl_vector_view_array( local_nearest_point_array, n );
  gsl_matrix_view local_nearest_point_matrix = gsl_matrix_view_array( local_nearest_point_array, n, 1 );
  gsl_vector *local_nearest_point = &local_nearest_point_vector.vector;
  gsl_matrix *local_nearest_points = &local_nearest_point_matrix.matrix;

  // Create local vector sequence view of 'nearest_index', if required
  UINT8VectorSequence nearest_indexes;
  UINT8VectorSequence *nearest_indexes_ptr = NULL;
  if ( nearest_index != NULL ) {
    nearest_indexes.vectorLength = n;
    nearest_indexes.length = 1;
    nearest_indexes.data = nearest_index->data;
    nearest_indexes_ptr = &nearest_indexes;
  }

  // Call LT_FindNearestPoints()
  gsl_vector_memcpy( local_point, point );
  XLAL_CHECK( LT_FindNearestPoints( loc, local_points, local_nearest_points, nearest_indexes_ptr, NULL, NULL ) == XLAL_SUCCESS, XLAL_EFUNC );
  if ( nearest_point != NULL ) {
    gsl_vector_memcpy( nearest_point, local_nearest_point );
  }

  return XLAL_SUCCESS;

}

int XLALNearestLatticeTilingPoints(
  const LatticeTilingLocator *loc,
  const gsl_matrix *points,
  gsl_matrix **nearest_points,
  UINT8VectorSequence **nearest_indexes
  )
{

  // Check input
  XLAL_CHECK( loc != NULL, XLAL_EFAULT );
  XLAL_CHECK( points != NULL, XLAL_EFAULT );
  XLAL_CHECK( points->size1 == loc->ndim, XLAL_EINVAL );
  XLAL_CHECK( nearest_points != NULL, XLAL_EFAULT );

  const size_t n = loc->ndim;
  const size_t num_points = points->size2;

  // Resize or allocate nearest points matrix, if required, and create view of correct size
  if ( *nearest_points != NULL ) {
    if ( ( *nearest_points )->size1 != n || ( *nearest_points )->size2 < num_points ) {
      GFMAT( *nearest_points );
      *nearest_points = NULL;
    }
  }
  if ( *nearest_points == NULL ) {
    GAMAT( *nearest_points, n, num_points );
  }
  gsl_matrix_view nearest_points_view = gsl_matrix_submatrix( *nearest_points, 0, 0, n, num_points );

  // Resize or allocate nearest sequential index vector sequence, if required
  if ( nearest_indexes != NULL ) {
    if ( *nearest_indexes != NULL ) {
      if ( ( *nearest_indexes )->vectorLength != n || ( *nearest_indexes )->length < num_points ) {
        XLALDestroyUINT8VectorSequence( *nearest_indexes );
        *nearest_indexes = NULL;
      }
    }
    if ( *nearest_indexes == NULL ) {
      *nearest_indexes = XLALCreateUINT8VectorSequence( n, num_points );
      XLAL_CHECK( *nearest_indexes != NULL, XLAL_ENOMEM );
    }
  }
  UINT8VectorSequence *nearest_indexes_view = ( nearest_indexes != NULL ) ? *nearest_indexes : NULL;

  // Call LT_FindNearestPoints()
  XLAL_CHECK( LT_FindNearestPoints( loc, points, &nearest_points_view.matrix, nearest_indexes_view, NULL, NULL ) == XLAL_SUCCESS, XLAL_EFUNC );

  return XLAL_SUCCESS;

}

int XLALNearestLatticeTilingBlock(
  const LatticeTilingLocator *loc,
  const gsl_vector *point,
  const size_t dim,
  gsl_vector *nearest_point,
  UINT8 *nearest_index,
  INT4 *nearest_left,
  INT4 *nearest_right
  )
{

  // Check input
  XLAL_CHECK( loc != NULL, XLAL_EFAULT );
  XLAL_CHECK( point != NULL, XLAL_EFAULT );
  XLAL_CHECK( point->size == loc->ndim, XLAL_EINVAL );
  XLAL_CHECK( dim < loc->ndim, XLAL_EINVAL );
  XLAL_CHECK( nearest_point != NULL, XLAL_EFAULT );
  XLAL_CHECK( nearest_point->size == loc->ndim, XLAL_EINVAL );
  XLAL_CHECK( nearest_index != NULL, XLAL_EFAULT );
  XLAL_CHECK( nearest_left != NULL, XLAL_EFAULT );
  XLAL_CHECK( nearest_right != NULL, XLAL_EFAULT );

  const size_t n = loc->ndim;

  // Create local vector/matrix view for 'point'
  double local_point_array[n];
  gsl_vector_view local_point_vector = gsl_vector_view_array( local_point_array, n );
  gsl_matrix_view local_point_matrix = gsl_matrix_view_array( local_point_array, n, 1 );
  gsl_vector *local_point = &local_point_vector.vector;
  gsl_matrix *local_points = &local_point_matrix.matrix;

  // Create local vector/matrix view for 'nearest_point'
  double local_nearest_point_array[n];
  gsl_vector_view local_nearest_point_vector = gsl_vector_view_array( local_nearest_point_array, n );
  gsl_matrix_view local_nearest_point_matrix = gsl_matrix_view_array( local_nearest_point_array, n, 1 );
  gsl_vector *local_nearest_point = &local_nearest_point_vector.vector;
  gsl_matrix *local_nearest_points = &local_nearest_point_matrix.matrix;

  // Create local vectors for sequential indexes and number of left/right points
  UINT8 nearest_indexes_data[n];
  UINT8VectorSequence nearest_indexes = { .length = 1, .vectorLength = n, .data = &nearest_indexes_data[0] };
  INT4 nearest_lefts_data[n];
  INT4VectorSequence nearest_lefts = { .length = 1, .vectorLength = n, .data = &nearest_lefts_data[0] };
  INT4 nearest_rights_data[n];
  INT4VectorSequence nearest_rights = { .length = 1, .vectorLength = n, .data = &nearest_rights_data[0] };

  // Call LT_FindNearestPoints()
  gsl_vector_memcpy( local_point, point );
  XLAL_CHECK( LT_FindNearestPoints( loc, local_points, local_nearest_points, &nearest_indexes, &nearest_lefts, &nearest_rights ) == XLAL_SUCCESS, XLAL_EFUNC );
  gsl_vector_memcpy( nearest_point, local_nearest_point );
  *nearest_index = ( dim > 0 ) ? nearest_indexes_data[dim-1] : 0;
  *nearest_left = nearest_lefts_data[dim];
  *nearest_right = nearest_rights_data[dim];

  return XLAL_SUCCESS;

}

int XLALPrintLatticeTilingIndexTrie(
  const LatticeTilingLocator *loc,
  FILE *file
  )
{

  // Check input
  XLAL_CHECK( loc != NULL, XLAL_EFAULT );
  XLAL_CHECK( file != NULL, XLAL_EFAULT );

  const size_t tn = loc->tiled_ndim;

  // Return if index trie is NULL
  if ( tn == 0 || loc->index_trie == NULL ) {
    fprintf( file, "WARNING: index trie is NULL\n" );
    return XLAL_SUCCESS;
  }

  // Print index trie
  INT4 int_lower[tn];
  LT_PrintIndexTrie( loc->tiling, loc->index_trie, 0, file, int_lower );

  return XLAL_SUCCESS;

}

// Local Variables:
// c-file-style: "linux"
// c-basic-offset: 2
// End:<|MERGE_RESOLUTION|>--- conflicted
+++ resolved
@@ -54,6 +54,8 @@
   char data_lower[LT_DATA_MAX_SIZE];    ///< Arbitrary data describing lower parameter-space bound
   char data_upper[LT_DATA_MAX_SIZE];    ///< Arbitrary data describing upper parameter-space bound
   LatticeTilingBoundCache cache_func;   ///< Parameter space bound cache function
+  UINT4 pad_lower;                      ///< Level of padding to add to lower parameter-space bounds
+  UINT4 pad_upper;                      ///< Level of padding to add to upper parameter-space bounds
 } LT_Bound;
 
 ///
@@ -70,10 +72,7 @@
 /// FITS record for for saving and restoring a lattice tiling iterator.
 ///
 typedef struct tagLT_FITSRecord {
-  BOOLEAN is_tiled;                     ///< True if the dimension is tiled, false if it is a single point
-  INT4 data_hash;                       ///< Checksum of arbitrary data describing parameter-space bounds
-  REAL8 phys_bbox;                      ///< Metric ellipse bounding box
-  REAL8 phys_origin;                    ///< Parameter-space origin in physical coordinates
+  INT4 checksum;                        ///< Checksum of various data describing parameter-space bounds
   REAL8 phys_point;                     ///< Current lattice point in physical coordinates
   INT4 int_point;                       ///< Current lattice point in generating integers
   INT4 int_lower;                       ///< Current lower parameter-space bound in generating integers
@@ -97,7 +96,6 @@
   LT_Bound *bounds;                     ///< Array of parameter-space bound info for each dimension
   size_t tiled_ndim;                    ///< Number of tiled parameter-space dimensions
   size_t *tiled_idx;                    ///< Index to tiled parameter-space dimensions
-  UINT4 padding;                        ///< Level of padding added to parameter space bounds
   TilingLattice lattice;                ///< Type of lattice to generate tiling with
   gsl_vector *phys_bbox;                ///< Metric ellipse bounding box
   gsl_vector *phys_origin;              ///< Parameter-space origin in physical coordinates
@@ -360,10 +358,7 @@
 static int LT_InitFITSRecordTable( FITSFile *file )
 {
   XLAL_FITS_TABLE_COLUMN_BEGIN( LT_FITSRecord );
-  XLAL_CHECK( XLAL_FITS_TABLE_COLUMN_ADD( file, BOOLEAN, is_tiled ) == XLAL_SUCCESS, XLAL_EFUNC );
-  XLAL_CHECK( XLAL_FITS_TABLE_COLUMN_ADD( file, INT4, data_hash ) == XLAL_SUCCESS, XLAL_EFUNC );
-  XLAL_CHECK( XLAL_FITS_TABLE_COLUMN_ADD( file, REAL8, phys_bbox ) == XLAL_SUCCESS, XLAL_EFUNC );
-  XLAL_CHECK( XLAL_FITS_TABLE_COLUMN_ADD( file, REAL8, phys_origin ) == XLAL_SUCCESS, XLAL_EFUNC );
+  XLAL_CHECK( XLAL_FITS_TABLE_COLUMN_ADD( file, INT4, checksum ) == XLAL_SUCCESS, XLAL_EFUNC );
   XLAL_CHECK( XLAL_FITS_TABLE_COLUMN_ADD( file, REAL8, phys_point ) == XLAL_SUCCESS, XLAL_EFUNC );
   XLAL_CHECK( XLAL_FITS_TABLE_COLUMN_ADD( file, INT4, int_point ) == XLAL_SUCCESS, XLAL_EFUNC );
   XLAL_CHECK( XLAL_FITS_TABLE_COLUMN_ADD( file, INT4, int_lower ) == XLAL_SUCCESS, XLAL_EFUNC );
@@ -821,8 +816,19 @@
 
   // Initialise fields
   tiling->ndim = ndim;
-  tiling->padding = 1;
   tiling->lattice = TILING_LATTICE_MAX;
+  for ( size_t i = 0; i < ndim; ++i ) {
+    tiling->bounds[i].pad_lower = tiling->bounds[i].pad_upper = 1;
+  }
+
+  // Allocate and initialise vectors and matrices
+  GAVEC_NULL( tiling->phys_bbox, ndim );
+  GAVEC_NULL( tiling->phys_origin, ndim );
+  gsl_vector_set_all( tiling->phys_origin, GSL_NAN );
+  GAMAT_NULL( tiling->int_from_phys, ndim, ndim );
+  gsl_matrix_set_identity( tiling->int_from_phys );
+  GAMAT_NULL( tiling->phys_from_int, ndim, ndim );
+  gsl_matrix_set_identity( tiling->phys_from_int );
 
   return tiling;
 
@@ -870,7 +876,7 @@
   XLAL_CHECK( tiling->bounds[dim].func == NULL, XLAL_EINVAL, "Lattice tiling dimension #%zu is already bounded", dim );
 
   // Determine if this dimension is tiled
-  const bool is_tiled = ( memcmp( data_lower, data_upper, data_len ) != 0 );
+  const BOOLEAN is_tiled = ( memcmp( data_lower, data_upper, data_len ) != 0 ) ? 1 : 0;
 
   // Set the parameter-space bound
   tiling->bounds[dim].is_tiled = is_tiled;
@@ -977,17 +983,40 @@
 
 int XLALSetLatticeTilingPadding(
   LatticeTiling *tiling,
-  const UINT4 padding
+  const size_t dim,
+  const UINT4 pad_lower,
+  const UINT4 pad_upper
   )
 {
 
   // Check input
   XLAL_CHECK( tiling != NULL, XLAL_EFAULT );
   XLAL_CHECK( tiling->lattice == TILING_LATTICE_MAX, XLAL_EINVAL );
-  XLAL_CHECK( padding > 0, XLAL_EINVAL );
-
-  // Set level of padding added to parameter space bounds
-  tiling->padding = padding;
+  XLAL_CHECK( dim < tiling->ndim, XLAL_ESIZE );
+
+  // Set level of padding added to parameter-space bound
+  tiling->bounds[dim].pad_lower = pad_lower;
+  tiling->bounds[dim].pad_upper = pad_upper;
+
+  return XLAL_SUCCESS;
+
+}
+
+int XLALSetLatticeTilingOrigin(
+  LatticeTiling *tiling,
+  const size_t dim,
+  const double origin
+  )
+{
+
+  // Check input
+  XLAL_CHECK( tiling != NULL, XLAL_EFAULT );
+  XLAL_CHECK( tiling->lattice == TILING_LATTICE_MAX, XLAL_EINVAL );
+  XLAL_CHECK( dim < tiling->ndim, XLAL_ESIZE );
+  XLAL_CHECK( isfinite( origin ), XLAL_EINVAL );
+
+  // Set physical parameter-space origin
+  gsl_vector_set( tiling->phys_origin, dim, origin );
 
   return XLAL_SUCCESS;
 
@@ -1053,23 +1082,6 @@
   // Set type of lattice to generate tiling with
   tiling->lattice = lattice;
 
-<<<<<<< HEAD
-  // Count number of tiled dimensions
-  tiling->tiled_ndim = 0;
-  for ( size_t i = 0; i < n; ++i ) {
-    if ( tiling->bounds[i].is_tiled ) {
-      ++tiling->tiled_ndim;
-    }
-  }
-
-  // Allocate and initialise vectors and matrices
-  GAVEC( tiling->phys_bbox, n );
-  GAVEC( tiling->phys_origin, n );
-  GAMAT( tiling->int_from_phys, n, n );
-  gsl_matrix_set_identity( tiling->int_from_phys );
-  GAMAT( tiling->phys_from_int, n, n );
-  gsl_matrix_set_identity( tiling->phys_from_int );
-=======
   // Set physical parameter-space origin to mid-point of parameter-space bounds
   gsl_matrix *GAMAT( phys_origin_cache, n, LT_CACHE_MAX_SIZE );
   gsl_matrix_set_all( phys_origin_cache, GSL_NAN );
@@ -1082,7 +1094,6 @@
     }
     LT_SetPhysPoint( tiling, phys_origin_cache, tiling->phys_origin, i, phys_origin_i );
   }
->>>>>>> c97183d2
 
   // Register default statistics callback function
   tiling->stats = XLALRegisterLatticeTilingCallback( tiling, LT_StatsCallback, 0, NULL, tiling->ndim * sizeof( *tiling->stats ) );
@@ -1139,15 +1150,6 @@
     const size_t i = tiling->tiled_idx[ti];
     const double t_norm_ti = gsl_vector_get( t_norm, ti );
     gsl_vector_set( tiling->phys_bbox, i, gsl_vector_get( t_bbox, ti ) / t_norm_ti );
-  }
-
-  // Set physical parameter-space origin to mid-point of parameter-space bounds
-  gsl_matrix *GAMAT( phys_origin_cache, n, LT_CACHE_MAX_SIZE );
-  gsl_matrix_set_all( phys_origin_cache, GSL_NAN );
-  for ( size_t i = 0; i < n; ++i ) {
-    double phys_lower = 0.0, phys_upper = 0.0;
-    LT_CallBoundFunc( tiling, i, phys_origin_cache, tiling->phys_origin, &phys_lower, &phys_upper );
-    LT_SetPhysPoint( tiling, phys_origin_cache, tiling->phys_origin, i, 0.5 * ( phys_lower + phys_upper ) );
   }
 
   // Compute a lower-triangular basis matrix whose columns are orthonormal with respect to the tiled metric
@@ -1829,9 +1831,9 @@
 
       // Add padding of (a multiple of) half the extext of the metric ellipse bounding box
       {
-        const double phys_hbbox_i = itr->tiling->padding * 0.5 * gsl_vector_get( itr->tiling->phys_bbox, i );
-        phys_lower -= phys_hbbox_i;
-        phys_upper += phys_hbbox_i;
+        const double phys_hbbox_i = 0.5 * gsl_vector_get( itr->tiling->phys_bbox, i );
+        phys_lower -= bound->pad_lower * phys_hbbox_i;
+        phys_upper += bound->pad_upper * phys_hbbox_i;
       }
 
       // Transform physical point in lower dimensions to generating integer offset
@@ -2037,11 +2039,16 @@
 
     // Fill record
     LT_FITSRecord XLAL_INIT_DECL( record );
-    record.is_tiled = itr->tiling->bounds[i].is_tiled;
-    XLAL_CHECK( XLALPearsonHash( &record.data_hash, sizeof( record.data_hash ), itr->tiling->bounds[i].data_lower, itr->tiling->bounds[i].data_len ) == XLAL_SUCCESS, XLAL_EFUNC );
-    XLAL_CHECK( XLALPearsonHash( &record.data_hash, sizeof( record.data_hash ), itr->tiling->bounds[i].data_upper, itr->tiling->bounds[i].data_len ) == XLAL_SUCCESS, XLAL_EFUNC );
-    record.phys_bbox = gsl_vector_get( itr->tiling->phys_bbox, i );
-    record.phys_origin = gsl_vector_get( itr->tiling->phys_origin, i );
+    {
+      INT4 checksum = 0;
+      XLAL_CHECK( XLALPearsonHash( &checksum, sizeof( checksum ), &itr->tiling->bounds[i].is_tiled, sizeof( itr->tiling->bounds[i].is_tiled ) ) == XLAL_SUCCESS, XLAL_EFUNC );
+      XLAL_CHECK( XLALPearsonHash( &checksum, sizeof( checksum ), &itr->tiling->bounds[i].data_len, sizeof( itr->tiling->bounds[i].data_len ) ) == XLAL_SUCCESS, XLAL_EFUNC );
+      XLAL_CHECK( XLALPearsonHash( &checksum, sizeof( checksum ), itr->tiling->bounds[i].data_lower, itr->tiling->bounds[i].data_len ) == XLAL_SUCCESS, XLAL_EFUNC );
+      XLAL_CHECK( XLALPearsonHash( &checksum, sizeof( checksum ), itr->tiling->bounds[i].data_upper, itr->tiling->bounds[i].data_len ) == XLAL_SUCCESS, XLAL_EFUNC );
+      XLAL_CHECK( XLALPearsonHash( &checksum, sizeof( checksum ), &itr->tiling->bounds[i].pad_lower, sizeof( itr->tiling->bounds[i].pad_lower ) ) == XLAL_SUCCESS, XLAL_EFUNC );
+      XLAL_CHECK( XLALPearsonHash( &checksum, sizeof( checksum ), &itr->tiling->bounds[i].pad_upper, sizeof( itr->tiling->bounds[i].pad_upper ) ) == XLAL_SUCCESS, XLAL_EFUNC );
+      record.checksum = checksum;
+    }
     record.phys_point = gsl_vector_get( itr->phys_point, i );
     if ( itr->tiling->bounds[i].is_tiled ) {
       record.int_point = itr->int_point[ti];
@@ -2063,9 +2070,6 @@
   } {
     UINT4 tiled_ndim = itr->tiling->tiled_ndim;
     XLAL_CHECK( XLALFITSHeaderWriteUINT4( file, "tiled_ndim", tiled_ndim, "number of tiled parameter-space dimensions" ) == XLAL_SUCCESS, XLAL_EFUNC );
-  } {
-    UINT4 padding = itr->tiling->padding;
-    XLAL_CHECK( XLALFITSHeaderWriteUINT4( file, "padding", padding, "amount of padding added to parameter space bounds" ) == XLAL_SUCCESS, XLAL_EFUNC );
   } {
     UINT4 lattice = itr->tiling->lattice;
     XLAL_CHECK( XLALFITSHeaderWriteUINT4( file, "lattice", lattice, "type of lattice to generate tiling with" ) == XLAL_SUCCESS, XLAL_EFUNC );
@@ -2125,10 +2129,6 @@
     UINT4 tiled_ndim;
     XLAL_CHECK( XLALFITSHeaderReadUINT4( file, "tiled_ndim", &tiled_ndim ) == XLAL_SUCCESS, XLAL_EFUNC );
     XLAL_CHECK( tiled_ndim == itr->tiling->tiled_ndim, XLAL_EIO, "Could not restore iterator; invalid HDU '%s'", name );
-  } {
-    UINT4 padding;
-    XLAL_CHECK( XLALFITSHeaderReadUINT4( file, "padding", &padding ) == XLAL_SUCCESS, XLAL_EFUNC );
-    XLAL_CHECK( padding == itr->tiling->padding, XLAL_EIO, "Could not restore iterator; invalid HDU '%s'", name );
   } {
     UINT4 lattice;
     XLAL_CHECK( XLALFITSHeaderReadUINT4( file, "lattice", &lattice ) == XLAL_SUCCESS, XLAL_EFUNC );
@@ -2171,15 +2171,16 @@
     // Read and check record
     LT_FITSRecord XLAL_INIT_DECL( record );
     XLAL_CHECK( XLALFITSTableReadRow( file, &record, &nrows ) == XLAL_SUCCESS, XLAL_EFUNC );
-    XLAL_CHECK( !record.is_tiled == !itr->tiling->bounds[i].is_tiled, XLAL_EIO, "Could not restore iterator; invalid HDU '%s'", name );
     {
-      INT4 data_hash = 0;
-      XLAL_CHECK( XLALPearsonHash( &data_hash, sizeof( data_hash ), itr->tiling->bounds[i].data_lower, itr->tiling->bounds[i].data_len ) == XLAL_SUCCESS, XLAL_EFUNC );
-      XLAL_CHECK( XLALPearsonHash( &data_hash, sizeof( data_hash ), itr->tiling->bounds[i].data_upper, itr->tiling->bounds[i].data_len ) == XLAL_SUCCESS, XLAL_EFUNC );
-      XLAL_CHECK( record.data_hash == data_hash, XLAL_EIO, "Could not restore iterator; invalid HDU '%s'", name );
-    }
-    XLAL_CHECK( record.phys_bbox == gsl_vector_get( itr->tiling->phys_bbox, i ), XLAL_EIO, "Could not restore iterator; invalid HDU '%s'", name );
-    XLAL_CHECK( record.phys_origin == gsl_vector_get( itr->tiling->phys_origin, i ), XLAL_EIO, "Could not restore iterator; invalid HDU '%s'", name );
+      INT4 checksum = 0;
+      XLAL_CHECK( XLALPearsonHash( &checksum, sizeof( checksum ), &itr->tiling->bounds[i].is_tiled, sizeof( itr->tiling->bounds[i].is_tiled ) ) == XLAL_SUCCESS, XLAL_EFUNC );
+      XLAL_CHECK( XLALPearsonHash( &checksum, sizeof( checksum ), &itr->tiling->bounds[i].data_len, sizeof( itr->tiling->bounds[i].data_len ) ) == XLAL_SUCCESS, XLAL_EFUNC );
+      XLAL_CHECK( XLALPearsonHash( &checksum, sizeof( checksum ), itr->tiling->bounds[i].data_lower, itr->tiling->bounds[i].data_len ) == XLAL_SUCCESS, XLAL_EFUNC );
+      XLAL_CHECK( XLALPearsonHash( &checksum, sizeof( checksum ), itr->tiling->bounds[i].data_upper, itr->tiling->bounds[i].data_len ) == XLAL_SUCCESS, XLAL_EFUNC );
+      XLAL_CHECK( XLALPearsonHash( &checksum, sizeof( checksum ), &itr->tiling->bounds[i].pad_lower, sizeof( itr->tiling->bounds[i].pad_lower ) ) == XLAL_SUCCESS, XLAL_EFUNC );
+      XLAL_CHECK( XLALPearsonHash( &checksum, sizeof( checksum ), &itr->tiling->bounds[i].pad_upper, sizeof( itr->tiling->bounds[i].pad_upper ) ) == XLAL_SUCCESS, XLAL_EFUNC );
+      XLAL_CHECK( record.checksum == checksum, XLAL_EIO, "Could not restore iterator; invalid HDU '%s'", name );
+    }
     LT_SetPhysPoint( itr->tiling, itr->phys_point_cache, itr->phys_point, i, record.phys_point );
     if ( itr->tiling->bounds[i].is_tiled ) {
       itr->int_point[ti] = record.int_point;
