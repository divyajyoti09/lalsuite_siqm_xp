# Copyright (C) 2019 Matthew Pitkin
#
# This program is free software; you can redistribute it and/or modify it
# under the terms of the GNU General Public License as published by the
# Free Software Foundation; either version 2 of the License, or (at your
# option) any later version.
#
# This program is distributed in the hope that it will be useful, but
# WITHOUT ANY WARRANTY; without even the implied warranty of
# MERCHANTABILITY or FITNESS FOR A PARTICULAR PURPOSE.  See the GNU General
# Public License for more details.
#
# You should have received a copy of the GNU General Public License along
# with this program; if not, write to the Free Software Foundation, Inc.,
# 51 Franklin Street, Fifth Floor, Boston, MA  02110-1301, USA.

## \defgroup lalpulsar_py_simulateHeterodynedCW SimulateHeterodynedCW
## \ingroup lalpulsar_python
"""
The module provides the HeterodynedCWSimulator() class for simulating a
signal from a continuous wave source after application of a heterodyned as
described in Equations 7 and 8 of @cite Pitkin2017 . An example usage to
generate the complex heterodyned signal time series is:

~~~
from lalpulsar.simulateHeterodynedCW import HeterodynedCWSimulator
from lalpulsar.PulsarParametersWrapper import PulsarParametersPy
import lal
import numpy as np

# set the pulsar parameters
par = PulsarParametersPy()
par['RAJ'] = lal.TranslateHMStoRAD('01:23:34.5')
par['DECJ'] = lal.TranslateDMStoRAD('-45:01:23.4')
par['F'] = [123.456789, -9.87654321e-12]  # frequency and first derivative
pepoch = lal.TranslateStringMJDTTtoGPS('58000')   # frequency epoch
par['PEPOCH'] = pepoch.gpsSeconds + 1e-9*pepoch.gpsNanoSeconds
par['H0'] = 5.6e-26     # GW amplitude
par['COSIOTA'] = -0.2   # cosine of inclination angle
par['PSI'] = 0.4        # polarization angle (rads)
par['PHI0'] = 2.3       # initial phase (rads)

# set the GPS times of the data
times = np.arange(1000000000.0, 1000086400., 3600)

# set the detector
det = 'H1'  # the LIGO Hanford Observatory

# create the HeterodynedCWSimulator object
het = HeterodynedCWSimulator(par, det, times=times)

# get the model complex strain time series
model = het.model(usephase=True)
~~~

An example of getting the time series for a signal that has phase parameters
that are not identical to the heterodyned parameters would be:

~~~
from lalpulsar.simulateHeterodynedCW import HeterodynedCWSimulator
from lalpulsar.PulsarParametersWrapper import PulsarParametersPy
import lal
import numpy as np

# set the "heterodyne" pulsar parameters
par = PulsarParametersPy()
par['RAJ'] = lal.TranslateHMStoRAD('01:23:34.6')
par['DECJ'] = lal.TranslateDMStoRAD('-45:01:23.5')
par['F'] = [123.4567, -9.876e-12]  # frequency and first derivative
pepoch = lal.TranslateStringMJDTTtoGPS('58000')   # frequency epoch
par['PEPOCH'] = pepoch.gpsSeconds + 1e-9*pepoch.gpsNanoSeconds

# set the times
times = np.arange(1000000000., 1000000600., 60)

# set the detector
det = 'H1'  # the LIGO Hanford Observatory

# create the HeterodynedCWSimulator object
het = HeterodynedCWSimulator(par, det, times=times)

# set the updated parameters
parupdate = PulsarParametersPy()
parupdate['RAJ'] = lal.TranslateHMStoRAD('01:23:34.5')
parupdate['DECJ'] = lal.TranslateDMStoRAD('-45:01:23.4')
parupdate['F'] = [123.456789, -9.87654321e-12]  # frequency and first derivative
pepoch = lal.TranslateStringMJDTTtoGPS('58000')   # frequency epoch
parupdate['PEPOCH'] = pepoch.gpsSeconds + 1e-9*pepoch.gpsNanoSeconds
parupdate['H0'] = 5.6e-26     # GW amplitude
parupdate['COSIOTA'] = -0.2   # cosine of inclination angle
parupdate['PSI'] = 0.4        # polarization angle (rads)
parupdate['PHI0'] = 2.3       # initial phase (rads)

# get the model complex strain time series
model = het.model(parupdate, usephase=True, updateSSB=True)
~~~

"""
## @{

from __future__ import (division, print_function)

import numpy as np
from six import string_types

try:
    import lal
except ImportError:
    raise ImportError("SWIG wrappings of LAL cannot be imported")

try:
    import lalpulsar
except ImportError:
    raise ImportError("SWIG wrappings of LALPulsar cannot be imported")

try:
    from .PulsarParametersWrapper import PulsarParametersPy
except ImportError:
    raise ImportError("Cannot import PulsarParametersPy class")

from . import git_version


__author__ = "Matthew Pitkin <matthew.pitkin@ligo.org>"
__version__ = git_version.id
__date__ = git_version.date


DOWNLOAD_URL = 'https://git.ligo.org/lscsoft/lalsuite/raw/master/lalpulsar/lib/{}'

class HeterodynedCWSimulator(object):

    def __init__(self, par, det, times=None, earth_ephem=None,
                 sun_ephem=None, time_corr=None, ephem='DE405', units='TCB',
                 t0=None, dt=None):
        """
        A class to simulate strain data for a continuous gravitational-wave
        signal after the data has been heterodyned, i.e., after multiplying
        the data by a complex phase vector. This uses the Equations 7 and 8
        from @cite Pitkin2017 accessed via the XLALHeterodynedPulsarGetModel()
        function.

        @param par: a TEMPO-style text file, or a PulsarParametersPy()
            structure, containing the parameters for the source, in particular
            the phase parameters at which the data is "heterodyned".
        @param det: the name of a detector.
        @param times: an array of GPS times at which to calculate the
            heterodyned strain.
        @param t0: a time epoch in GPS seconds at which to calculate the
            detector response function. If not given and @b times is set,
            then the first value of @b times will be used.
        @param dt: the time steps (in seconds) in the data over which to
            average the detector response. If not given and @b times is set,
            the the time difference between the first two values in @b times
            will be used.
        @param earth_ephem: a file containing the Earth ephemeris information.
            If not set then a default file will be used.
        @param sun_ephem: a file containing the Earth ephemeris information.
            If not set then a default file will be used.
        @param time_corr: a file containing information on the time system
            corrections for, e.g., the TCB or TDB system. If not set then
            a default file will be used.
        @param ephem: The solar system ephemeris system to use for the Earth
            and Sun ephemeris, i.e., @c 'DE200', @c 'DE405', @c 'DE421', or
            @c 'DE430'. By default the @c 'EPHEM' value from the supplied
            @b par will be used, but if not found, and if this value is not
            set, it will default to @c 'DE405'.
        @param units: The time system used, i.e., @c 'TDB' or @c 'TCB'. By default
            the @c 'UNITS' value from the @b par will be used, but if not
            found, and if this value is not set, it will (like TEMPO2) default
            to @c 'TCB'.
        """

        self.__hetpar = self._read_par(par)
        self.detector = det
        self.times = times

        # set default ephemeris strings
        self.__earthstr = "earth00-40-{}.dat.gz"
        self.__sunstr = "sun00-40-{}.dat.gz"
        self.__timecorrstr = "{}_2000-2040.dat.gz"

        # mapping between time units and time correction file prefix
        self.__units_map = {"TCB": "te405",
                            "TDB": "tdb"}

        self.ephem = ephem
        self.units = units

        # initialise the solar system ephemeris files
        self.__edat, self.__tdat = self._initialise_ephemeris(earth_ephem,
                                                              sun_ephem,
                                                              time_corr)

        # set the "heterodyne" SSB time delay
        if self.times is not None:
            self.__hetSSBdelay = lalpulsar.HeterodynedPulsarGetSSBDelay(self.hetpar.PulsarParameters(),
                                                                        self.gpstimes,
                                                                        self.detector,
                                                                        self.__edat,
                                                                        self.__tdat,
                                                                        self.__units_type)
        else:
            self.__hetSSBdelay = None

        # set the "heterodyne" BSB time delay
        if self.times is not None and self.hetpar["BINARY"] is not None:
            self.__hetBSBdelay = lalpulsar.HeterodynedPulsarGetBSBDelay(self.hetpar.PulsarParameters(),
                                                                        self.gpstimes,
                                                                        self.__hetSSBdelay,
                                                                        self.__edat)
        else:
            self.__hetBSBdelay = None

        # set the "heterodyne" glitch phase
        if self.times is not None and self.hetpar["GLEP"] is not None:
            self.__hetglitchphase = lalpulsar.HeterodynedPulsarGetGlitchPhase(self.hetpar.PulsarParameters(),
                                                                              self.gpstimes,
                                                                              self.__hetSSBdelay,
<<<<<<< HEAD
                                                                              self.__hetBSBDelay)
=======
                                                                              self.__hetBSBdelay)
>>>>>>> 74741fd6eabc7c498e71ff015264645cd329f39d
        else:
            self.__hetglitchphase = None

        # set the "heterodyne" FITWAVES phase
        if self.times is not None and self.hetpar["WAVESIN"] is not None and self.hetpar["WAVECOS"] is not None:
            self.__hetfitwavesphase = lalpulsar.HeterodynedPulsarGetGlitchPhase(self.hetpar.PulsarParameters(),
                                                                                self.gpstimes,
                                                                                self.__hetSSBdelay,
                                                                                self.hetpar["F0"])
        else:
            self.__hetfitwavesphase = None

        # set the response function
        if self.times is None and t0 is None:
            raise ValueError("Must supply either 'times' or 't0' to calculate "
                             "the response function")
        else:
            self.__t0 = t0 if t0 is not None else self.times[0]

        if dt is None and self.times is None:
            raise ValueError("Must supply either 'times' or 'dt' to calculate "
                             "the response function")
        else:
            if self.times is not None and dt is None:
                if len(self.times) == 1:
                    raise ValueError("Must supply a 'dt' value")
                else:
                    self.__dt = self.times[1] - self.times[0]
            else:
                self.__dt = dt

        ra = self.hetpar["RA"] if self.hetpar["RAJ"] is None else self.hetpar["RAJ"]
        dec = self.hetpar["DEC"] if self.hetpar["DECJ"] is None else self.hetpar["DECJ"]
        if ra is None or dec is None:
            raise ValueError("Right ascension and/or declination have not "
                             "been set!")

        self.__resp = lalpulsar.DetResponseLookupTable(self.__t0,
                                                       self.detector,
                                                       ra,
                                                       dec,
                                                       2880,
                                                       self.__dt)

    @property
    def hetpar(self):
        return self.__hetpar

    @property
    def detector(self):
        return self.__detector

    @detector.setter
    def detector(self, det):
        if isinstance(det, lal.Detector):
            # value is already a lal.Detector
            self.__detector = det
        else:
            if not isinstance(det, string_types):
                raise TypeError('Detector name must be a string')
            else:
                try:
                    self.__detector = lalpulsar.GetSiteInfo(det)
                except RuntimeError:
                    raise ValueError("Detector '{}' was not a valid detector "
                                     "name.".format(det))

        self.__detector_name = self.__detector.frDetector.name

    @property
    def resp(self):
        """
        Return the response function look-up table.
        """

        return self.__resp

    @property
    def times(self):
        return self.__times

    @property
    def gpstimes(self):
        return self.__gpstimes

    @times.setter
    def times(self, times):
        """
        Set an array of times, and also a @b LIGOTimeGPSVector() containing the
        times.
        """

        if times is None:
            self.__times = None
            self.__gpstimes = None
            return
        elif isinstance(times, lal.LIGOTimeGPS):
            self.__times = np.array([times.gpsSeconds + 1e-9*times.gpsNanoSeconds], dtype='float64')
            self.__gpstimes = lalpulsar.CreateTimestampVector(1)
            self.__gpstimes.data[0] = times
            return
        elif isinstance(times, lalpulsar.LIGOTimeGPSVector):
            self.__gpstimes = times
            self.__times = np.zeros(len(times.data), dtype='float64')
            for i, gpstime in enumerate(times.data):
                self.__times[i] = times.data[i].gpsSeconds + 1e-9*times.data[i].gpsNanoSeconds
            return
        elif isinstance(times, (int, float)):
            self.__times = np.array([times], dtype='float64')
        elif isinstance(times, (list, np.ndarray)):
            self.__times = np.array(times, dtype='float64')
        else:
            raise TypeError("Unknown data type for times")

        self.__gpstimes = lalpulsar.CreateTimestampVector(len(self.__times))
        for i, time in enumerate(self.__times):
            self.__gpstimes.data[i] = lal.LIGOTimeGPS(time)

    @property
    def ephem(self):
        return self.__ephem

    @ephem.setter
    def ephem(self, ephem):
        """
        Set the heterodyne solar system ephemeris version. This will attempt to
        use the value set in the heterodyne source parameters, but otherwise
        defaults to DE405.
        """

        if self.hetpar['EPHEM'] is not None:
            self.__ephem = self.hetpar['EPHEM']
        else:
            self.__ephem = 'DE405' if ephem is None else ephem

    @property
    def units(self):
        return self.__units

    @units.setter
    def units(self, units):
        """
        Set the time system units, i.e., either 'TDB' or 'TCB'. This will
        attempt to use the value set in the heterodyne source parameters, but
        otherwise defaults to 'TCB'.
        """

        if self.hetpar['UNITS'] is not None:
            self.__units = self.hetpar['UNITS']
        else:
            self.__units = 'TCB' if units is None else units

        if self.__units not in ['TCB', 'TDB']:
            raise ValueError("Unknown time system '{}' has been "
                             "given.".format(self.__units))

        if self.__units == 'TCB':
            self.__units_type = lalpulsar.lalpulsar.TIMECORRECTION_TCB
        else:
            self.__units_type = lalpulsar.lalpulsar.TIMECORRECTION_TDB

    def model(self, newpar=None, updateSSB=False, updateBSB=False,
              updateglphase=False, updatefitwaves=False, freqfactor=2.,
              usephase=False, roq=False):
        """
        Compute the heterodyned strain model using
        XLALHeterodynedPulsarGetModel().

        @param newpar: A text parameter file, or PulsarParameterPy() object,
            containing a set of parameter at which to calculate the strain
            model. If this is @c None then the "heterodyne" parameters are used.
        @param updateSSB: set to @c True to update the solar system barycentring
            time delays compared to those used in heterodyning, i.e., if the
            @b newpar contains updated positional parameters.
        @param updateBSB: set to @c True to update the binary system barycentring
            time delays compared to those used in heterodying, i.e., if the
            @b newpar contains updated binary system parameters
        @param updateglphase: set to @c True to update the pulsar glitch
            evolution compared to that used in heterodyning, i.e., if the @b newpar
            contains updated glitch parameters.
        @param updatefitwaves: set to @c True to update the pulsar FITWAVES phase
            evolution (used to model strong red timing noise) compared to that
            used in heterodyning.
        @param freqfactor: the factor by which the frequency evolution is
            multiplied for the source model. This defaults to 2 for emission
            from the \f$l=m=2\f$ quadrupole mode.
        @param usephase: set to @c True if the model is to include the phase
            evolution, i.e., if phase parameters are being updated, otherwise
            only two (six for non-GR sources) values giving the amplitides
            will be output.
        @param roq: a boolean value to set to @c True requiring the output for
            a ROQ model.

        @return a complex array called @b compstrain
        """

        if newpar is not None:
            parupdate = self._read_par(newpar).PulsarParameters()
        else:
            parupdate = self.hetpar.PulsarParameters()

        origpar = self.hetpar.PulsarParameters()

        self.__nonGR = self._check_nonGR(parupdate)
        compstrain = lalpulsar.HeterodynedPulsarGetModel(parupdate,
                                                         origpar,
                                                         freqfactor,
                                                         int(usephase),  # phase is varying between par files
                                                         int(roq),       # using ROQ?
                                                         self.__nonGR,   # using non-tensorial modes?
                                                         self.gpstimes,
                                                         self.__hetSSBdelay,
                                                         int(updateSSB),  # the SSB delay should be updated compared to hetSSBdelay
                                                         self.__hetBSBdelay,
                                                         int(updateBSB),  # the BSB delay should be updated compared to hetBSBdelay
                                                         self.__hetglitchphase,
                                                         int(updateglphase),
                                                         self.__hetfitwavesphase,
                                                         int(updatefitwaves),
                                                         self.resp,
                                                         self.__edat,
                                                         self.__tdat,
                                                         self.__units_type)

        return compstrain.data.data

    def _read_par(self, par):
        """
        Read a TEMPO-style parameter file into a PulsarParameterPy object.
        """

        if isinstance(par, PulsarParametersPy):
            return par

        if isinstance(par, string_types):
            try:
                return PulsarParametersPy(par)
            except IOError:
                raise IOError("Could not read in parameter file: '{}'".format(par))
        else:
            raise TypeError("The parameter file must be a string")

    def _check_nonGR(self, par):
        """
        Check if the source parameters are for a non-GR model, i.e., are any of
        the amplitude/phase parameters for a non-GR model set
        """

        # non-GR amplitude parameters
        nonGRparams = ['HPLUS',
                       'HCROSS',
                       'HVECTORX',
                       'HVECTORY',
                       'HSCALARB',
                       'HSCALARL',
                       'HPLUS_F',
                       'HCROSS_F',
                       'HVECTORX_F',
                       'HVECTORY_F',
                       'HSCALARB_F',
                       'HSCALARL_F']

        for param in nonGRparams:
            if param in par.keys():
                return 1

        return 0

    def _initialise_ephemeris(self, earth_ephem, sun_ephem, time_corr):
        """
        Initialise the solar system ephemeris.
        """

        if earth_ephem is not None:
            earthfile = earth_ephem
        else:
            earthfile = self.__earthstr.format(self.ephem)

        if sun_ephem is not None:
            sunfile = sun_ephem
        else:
            sunfile = self.__sunstr.format(self.ephem)

        if time_corr is not None:
            timefile = time_corr
        else:
            timefile = self.__timecorrstr.format(self.__units_map[self.units])

        try:
            edat = lalpulsar.InitBarycenter(earthfile, sunfile)
        except RuntimeError:
            try:
                # try downloading the ephemeris files
                from astropy.utils.data import download_file

                efile = download_file(DOWNLOAD_URL.format(earthfile), cache=True)
                sfile = download_file(DOWNLOAD_URL.format(sunfile), cache=True)
                edat = lalpulsar.InitBarycenter(efile, sfile)
            except Exception as e:
                raise IOError("Could not read in ephemeris files: {}".format(e))

        try:
            tdat = lalpulsar.InitTimeCorrections(timefile)
        except RuntimeError:
            try:
                # try downloading the ephemeris files
                from astropy.utils.data import download_file

                tfile = download_file(DOWNLOAD_URL.format(timefile), cache=True)
                tdat = lalpulsar.InitTimeCorrections(tfile)
            except Exception as e:
                raise IOError("Could not read in time correction file: {}".format(e))

        return edat, tdat

## @}<|MERGE_RESOLUTION|>--- conflicted
+++ resolved
@@ -217,11 +217,7 @@
             self.__hetglitchphase = lalpulsar.HeterodynedPulsarGetGlitchPhase(self.hetpar.PulsarParameters(),
                                                                               self.gpstimes,
                                                                               self.__hetSSBdelay,
-<<<<<<< HEAD
-                                                                              self.__hetBSBDelay)
-=======
                                                                               self.__hetBSBdelay)
->>>>>>> 74741fd6eabc7c498e71ff015264645cd329f39d
         else:
             self.__hetglitchphase = None
 
